name: geoutils
channels:
  - conda-forge
dependencies:
  - python>=3.10,<3.13
  - geopandas>=0.12.0
  - matplotlib=3.*
  - pyproj=3.*
  - rasterio>=1.3,<2
  - pandas>=1,<3
  - numpy=1.*
  - scipy=1.*
  - tqdm
  - xarray
<<<<<<< HEAD
  - rioxarray=0.*
  - python-pdal
=======
  - dask
  - rioxarray=0.*
>>>>>>> 04b170a0
<|MERGE_RESOLUTION|>--- conflicted
+++ resolved
@@ -12,10 +12,6 @@
   - scipy=1.*
   - tqdm
   - xarray
-<<<<<<< HEAD
-  - rioxarray=0.*
-  - python-pdal
-=======
   - dask
   - rioxarray=0.*
->>>>>>> 04b170a0
+  - python-pdal