"""
Test functions for raster
"""
from __future__ import annotations

import os
import pathlib
import re
import tempfile
import warnings
from io import StringIO
from tempfile import TemporaryFile

import matplotlib.pyplot as plt
import numpy as np
import pytest
import rasterio as rio
import xarray as xr
from pylint.lint import Run
from pylint.reporters.text import TextReporter

import geoutils as gu
import geoutils.projtools as pt
from geoutils import examples
from geoutils._typing import MArrayNum, NDArrayNum
from geoutils.misc import resampling_method_from_str
from geoutils.projtools import reproject_to_latlon
from geoutils.raster.raster import _default_nodata, _default_rio_attrs

DO_PLOT = False


def run_gdal_proximity(
    input_raster: gu.Raster, target_values: list[float] | None, distunits: str = "GEO"
) -> NDArrayNum:
    """Run GDAL's ComputeProximity and return the read numpy array."""
    # Rasterio strongly recommends against importing gdal along rio, so this is done here instead.
    from osgeo import gdal, gdalconst

    # Initiate empty GDAL raster for proximity output
    drv = gdal.GetDriverByName("MEM")
    proxy_ds = drv.Create("", input_raster.shape[1], input_raster.shape[0], 1, gdal.GetDataTypeByName("Float32"))
    proxy_ds.GetRasterBand(1).SetNoDataValue(-9999)

    # Save input in temporary file to read with GDAL
    # (avoids the nightmare of setting nodata, transform, crs in GDAL format...)
    with tempfile.TemporaryDirectory() as temp_dir:
        temp_path = os.path.join(temp_dir, "input.tif")
        input_raster.save(temp_path)
        ds_raster_in = gdal.Open(temp_path, gdalconst.GA_ReadOnly)

        # Define GDAL options
        proximity_options = ["DISTUNITS=" + distunits]
        if target_values is not None:
            proximity_options.insert(0, "VALUES=" + ",".join([str(tgt) for tgt in target_values]))

        # Compute proximity
        gdal.ComputeProximity(ds_raster_in.GetRasterBand(1), proxy_ds.GetRasterBand(1), proximity_options)
        # Save array
        proxy_array = proxy_ds.GetRasterBand(1).ReadAsArray().astype("float32")
        proxy_array[proxy_array == -9999] = np.nan

        # Close GDAL datasets
        proxy_ds = None
        ds_raster_in = None

    return proxy_array


class TestRaster:
    landsat_b4_path = examples.get_path("everest_landsat_b4")
    landsat_b4_crop_path = examples.get_path("everest_landsat_b4_cropped")
    landsat_rgb_path = examples.get_path("everest_landsat_rgb")
    everest_outlines_path = examples.get_path("everest_rgi_outlines")
    aster_dem_path = examples.get_path("exploradores_aster_dem")
    aster_outlines_path = examples.get_path("exploradores_rgi_outlines")

    @pytest.mark.parametrize("example", [landsat_b4_path, aster_dem_path])  # type: ignore
    def test_init(self, example: str) -> None:
        """Test that all possible inputs work properly in Raster class init"""

        # First, string filename
        r0 = gu.Raster(example)
        assert isinstance(r0, gu.Raster)

        # Second, filename in a pathlib object
        path = pathlib.Path(example)
        r1 = gu.Raster(path)
        assert isinstance(r1, gu.Raster)

        # Third, passing a Raster itself (points back to Raster passed)
        r2 = gu.Raster(r0)
        assert isinstance(r2, gu.Raster)

        # Fourth, rio.Dataset
        ds = rio.open(example)
        r3 = gu.Raster(ds)
        assert isinstance(r3, gu.Raster)
        assert r3.filename is not None

        # Finally, as memoryfile
        memfile = rio.MemoryFile(open(example, "rb"))
        r4 = gu.Raster(memfile)
        assert isinstance(r4, gu.Raster)

        # All rasters should be equal
        assert all(
            [r0.raster_equal(r1), r0.raster_equal(r1), r0.raster_equal(r2), r0.raster_equal(r3), r0.raster_equal(r4)]
        )

        # For re-instantiation via Raster (r2 above), we check the behaviour:
        # By default, raster were unloaded, and were loaded during raster_equal() independently
        # So the instances should not be pointing to the same data and not mirror modifs
        r0.data[0, 0] += 5
        assert r2.data[0, 0] != r0.data[0, 0]

        # However, if we reinstantiate now that the data is loaded, it should point to the same
        r5 = gu.Raster(r0)
        r0.data[0, 0] += 5
        assert r5.data[0, 0] == r0.data[0, 0]

        # With r.count = 2
        r0._data = np.repeat(r0.data, 2).reshape((2,) + r0.shape)
        assert r0.count != r2.count

        # Test that loaded data are always masked_arrays (but the mask may be empty, i.e. 'False')
        assert np.ma.isMaskedArray(gu.Raster(example, masked=True).data)
        assert np.ma.isMaskedArray(gu.Raster(example, masked=False).data)

        # Check that an error is raised when instantiating with an array
        with pytest.raises(
            TypeError, match=re.escape("The filename is an array, did you mean to call Raster.from_array(...) instead?")
        ):
            gu.Raster(np.ones(shape=(1, 1)))  # type: ignore
        with pytest.raises(
            TypeError, match="The filename argument is not recognised, should be a path or a Rasterio dataset."
        ):
            gu.Raster(1)  # type: ignore

    @pytest.mark.parametrize("example", [landsat_b4_path, landsat_rgb_path, aster_dem_path])  # type: ignore
    def test_repr_str(self, example: str) -> None:
        """Test the representation of a raster works"""

        # For data not loaded by default
        r = gu.Raster(example)

        r_repr = r.__repr__()
        r_str = r.__str__()

        # Check that the class is printed correctly
        assert r_repr[0:6] == "Raster"

        # Check that all main attribute names are printed
        attrs_shown = ["data", "transform", "crs", "nodata"]
        assert all(attr + "=" in r_repr for attr in attrs_shown)

        assert r_str == "not_loaded"
        assert r_repr.split("data=")[1][:10] == "not_loaded"

        # With data loaded
        r.load()

        r_repr = r.__repr__()
        r_str = r.__str__()

        assert r_str == r.data.__str__()
        assert r_repr.split("data=")[1][:10] != "not_loaded"

    @pytest.mark.parametrize("example", [landsat_b4_path, landsat_rgb_path, aster_dem_path])  # type: ignore
    def test_info(self, example: str) -> None:
        """Test that the information summary is consistent with that of rasterio"""

        r = gu.Raster(example)

        # Check default runs without error (prints to screen)
        output = r.info()
        assert output is None

        # Check all is good with passing attributes
        with rio.open(example) as dataset:
            for attr in _default_rio_attrs:
                assert r.__getattribute__(attr) == dataset.__getattribute__(attr)

        # Check that the stats=True flag doesn't trigger a warning
        with warnings.catch_warnings():
            warnings.filterwarnings("ignore", message="New nodata.*", category=UserWarning)
            stats = r.info(stats=True, verbose=False)

        # Check the stats adapt to nodata values
        if r.dtypes[0] == "uint8":
            # Validate that the mask is respected by adding 0 values (there are none to begin with.)
            r.data.ravel()[:1000] = 0
            # Set the nodata value to 0, then validate that they are excluded from the new minimum, and warning raised
            with pytest.warns(UserWarning):
                r.set_nodata(0)
        elif r.dtypes[0] == "float32":
            # We do the same with -99999 here
            r.data.ravel()[:1000] = -99999
            # And replace the nodata value, and warning raised
            with pytest.warns(UserWarning):
                r.set_nodata(-99999)

        new_stats = r.info(stats=True, verbose=False)
        for i, line in enumerate(stats.splitlines()):
            if "MINIMUM" not in line:
                continue
            assert line == new_stats.splitlines()[i]

    def test_load(self) -> None:
        """
        Test that loading metadata and data works for all possible cases.
        """
        # Test 0 - test that loading explicitly via load() or implicitly via .data is similar
        r_explicit = gu.Raster(self.landsat_b4_path, load_data=True)
        r_implicit = gu.Raster(self.landsat_b4_path)

        assert r_explicit.raster_equal(r_implicit)

        # Same for a multi-band raster
        r_explicit_rgb = gu.Raster(self.landsat_rgb_path, load_data=True)
        r_implicit_rgb = gu.Raster(self.landsat_rgb_path)

        assert r_explicit_rgb.raster_equal(r_implicit_rgb)

        # Test 1 - loading metadata only, single band
        # For the first example with Landsat B4
        r = gu.Raster(self.landsat_b4_path)

        assert not r.is_loaded
        assert r.driver == "GTiff"
        assert r.width == 800
        assert r.height == 655
        assert r.shape == (r.height, r.width)
        assert r.count == 1
        assert r.count_on_disk == 1
        assert r.bands == (1,)
        assert r.bands_on_disk == (1,)
        assert np.array_equal(r.dtypes, ["uint8"])
        assert r.transform == rio.transform.Affine(30.0, 0.0, 478000.0, 0.0, -30.0, 3108140.0)
        assert np.array_equal(r.res, [30.0, 30.0])
        assert r.bounds == rio.coords.BoundingBox(left=478000.0, bottom=3088490.0, right=502000.0, top=3108140.0)
        assert r.crs == rio.crs.CRS.from_epsg(32645)

        # And the second example with ASTER DEM
        r2 = gu.Raster(self.aster_dem_path)

        assert not r2.is_loaded
        assert r2.driver == "GTiff"
        assert r2.width == 539
        assert r2.height == 618
        assert r2.shape == (r2.height, r2.width)
        assert r2.count == 1
        assert r.count_on_disk == 1
        assert r.bands == (1,)
        assert r.bands_on_disk == (1,)
        assert np.array_equal(r2.dtypes, ["float32"])
        assert r2.transform == rio.transform.Affine(30.0, 0.0, 627175.0, 0.0, -30.0, 4852085.0)
        assert np.array_equal(r2.res, [30.0, 30.0])
        assert r2.bounds == rio.coords.BoundingBox(left=627175.0, bottom=4833545.0, right=643345.0, top=4852085.0)
        assert r2.crs == rio.crs.CRS.from_epsg(32718)

        # Test 2 - loading the data afterward
        r.load()
        assert r.is_loaded
        assert r.count == 1
        assert r.count_on_disk == 1
        assert r.bands == (1,)
        assert r.bands_on_disk == (1,)
        assert r.data.shape == (r.height, r.width)

        # Test 3 - single band, loading data
        r = gu.Raster(self.landsat_b4_path, load_data=True)
        assert r.is_loaded
        assert r.count == 1
        assert r.count_on_disk == 1
        assert r.bands == (1,)
        assert r.bands_on_disk == (1,)
        assert r.data.shape == (r.height, r.width)

        # Test 4 - multiple bands, load all bands
        r = gu.Raster(self.landsat_rgb_path, load_data=True)
        assert r.count == 3
        assert r.count_on_disk == 3
        assert r.bands == (
            1,
            2,
            3,
        )
        assert r.bands_on_disk == (
            1,
            2,
            3,
        )
        assert r.data.shape == (r.count, r.height, r.width)

        # Test 5 - multiple bands, load one band only
        r = gu.Raster(self.landsat_rgb_path, load_data=True, bands=1)
        assert r.count == 1
        assert r.count_on_disk == 3
        assert r.bands == (1,)
        assert r.bands_on_disk == (1, 2, 3)
        assert r.data.shape == (r.height, r.width)

        # Test 6 - multiple bands, load a list of bands
        r = gu.Raster(self.landsat_rgb_path, load_data=True, bands=[2, 3])
        assert r.count == 2
        assert r.count_on_disk == 3
        assert r.bands == (1, 2)
        assert r.bands_on_disk == (1, 2, 3)
        assert r.data.shape == (r.count, r.height, r.width)

        # Test 7 - load a single band a posteriori calling load()
        r = gu.Raster(self.landsat_rgb_path)
        r.load(bands=1)
        assert r.count == 1
        assert r.count_on_disk == 3
        assert r.bands == (1,)
        assert r.bands_on_disk == (1, 2, 3)
        assert r.data.shape == (r.height, r.width)

        # Test 8 - load a list of band a posteriori calling load()
        r = gu.Raster(self.landsat_rgb_path)
        r.load(bands=[2, 3])
        assert r.count == 2
        assert r.count_on_disk == 3
        assert r.bands == (1, 2)
        assert r.bands_on_disk == (1, 2, 3)
        assert r.data.shape == (r.count, r.height, r.width)

        # Check that errors are raised when appropriate
        with pytest.raises(ValueError, match="Data are already loaded."):
            r.load()
        with pytest.raises(
            AttributeError,
            match="Cannot load as filename is not set anymore. " "Did you manually update the filename attribute?",
        ):
            r = gu.Raster(self.landsat_b4_path)
            r.filename = None
            r.load()

    @pytest.mark.parametrize("example", [landsat_b4_path, aster_dem_path])  # type: ignore
    def test_to_rio_dataset(self, example: str):
        """Test the export to a rasterio dataset"""

        # Open raster and export to rio dataset
        rst = gu.Raster(example)
        rio_ds = rst.to_rio_dataset()

        # Check that the output is indeed a MemoryFile
        assert isinstance(rio_ds, rio.io.DatasetReader)

        # Check that all attributes are equal
        rio_attrs_conserved = [attr for attr in _default_rio_attrs if attr not in ["name", "driver"]]
        for attr in rio_attrs_conserved:
            assert rst.__getattribute__(attr) == rio_ds.__getattribute__(attr)

        # Check that the masked arrays are equal
        assert np.array_equal(rst.data.data, rio_ds.read().squeeze())
        assert np.array_equal(rst.data.mask, rio_ds.read(masked=True).mask.squeeze())

    @pytest.mark.parametrize("example", [landsat_b4_path, aster_dem_path, landsat_rgb_path])  # type: ignore
    def test_to_xarray(self, example: str):
        """Test the export to a xarray dataset"""

        # Open raster and export to rio dataset
        rst = gu.Raster(example)
        ds = rst.to_xarray()

        # Check that the output is indeed a xarray Dataset
        assert isinstance(ds, xr.DataArray)

        # Check that all attributes are equal
        if rst.count > 1:
            assert ds.band.size == rst.count
        assert ds.x.size == rst.width
        assert ds.y.size == rst.height

        # Check that coordinates are shifted by a half pixel
        assert ds.x.values[0] == rst.bounds.left + rst.res[0] / 2
        assert ds.y.values[0] == rst.bounds.top - rst.res[1] / 2
        assert ds.x.values[-1] == rst.bounds.right - rst.res[0] / 2
        assert ds.y.values[-1] == rst.bounds.bottom + rst.res[1] / 2

        # Check that georeferencing attribute are equal
        new_trans_order = ["c", "a", "b", "f", "d", "e"]
        assert ds.spatial_ref.GeoTransform == " ".join([str(getattr(rst.transform, attr)) for attr in new_trans_order])

        # Check that CRS are equal
        assert ds.spatial_ref.crs_wkt == rst.crs.to_wkt()

        # Check that the arrays are equal in NaN type
        if rst.count > 1:
            assert np.array_equal(rst.data.data, ds.data)
        else:
            assert np.array_equal(rst.data.data, ds.data.squeeze())

    @pytest.mark.parametrize("nodata_init", [None, "type_default"])  # type: ignore
    @pytest.mark.parametrize(
        "dtype", ["uint8", "int8", "uint16", "int16", "uint32", "int32", "float32", "float64", "longdouble"]
    )  # type: ignore
    def test_data_setter(self, dtype: str, nodata_init: str | None) -> None:
        """
        Test that the behaviour of data setter, which is triggered directly using from_array, is as expected.

        In details, we check that the data setter:

        1. Writes the data in a masked array, whether the input is a classic array or a masked_array,
        2. Reshapes the data in a 3D array if it is 2D,
        3. Sets a new nodata value only if the provided array has non-finite values that are unmasked (including if
            there is no mask defined at all, e.g. for classic array with NaNs),
        4. Masks non-finite values that are unmasked, whether the input is a classic array or a masked_array,
        5. Raises an error if the new data does not have the right shape,
        6. Raises an error if the new data does not have the dtype of the Raster.
        """

        # Initiate a random array for testing
        width = height = 5
        transform = rio.transform.from_bounds(0, 0, 1, 1, width, height)

        # Create random values between the lower and upper limit of the data type, max absolute 99999 for floats
        if "int" in dtype:
            val_min: int = np.iinfo(int_type=dtype).min  # type: ignore
            val_max: int = np.iinfo(int_type=dtype).max  # type: ignore
            randint_dtype = dtype
        else:
            val_min = -99999
            val_max = 99999
            randint_dtype = "int32"

        # Fix the random seed
        np.random.seed(42)
        arr = np.random.randint(
            low=val_min, high=val_max, size=(width, height), dtype=randint_dtype  # type: ignore
        ).astype(dtype)
        mask = np.random.randint(0, 2, size=(width, height), dtype=bool)

        # Check that we are actually masking stuff
        assert np.count_nonzero(mask) > 0

        # Add a random floating point value if the data type is float
        if "float" in dtype:
            arr += np.random.normal(size=(width, height))

        # Use either the default nodata or None
        if nodata_init == "type_default":
            nodata: int | None = _default_nodata(dtype)
        else:
            nodata = None

        # -- First test: consistency with input array --

        # 3 cases: classic array without mask, masked_array without mask and masked_array with mask
        r1 = gu.Raster.from_array(data=arr, transform=transform, crs=None, nodata=nodata)
        r2 = gu.Raster.from_array(data=np.ma.masked_array(arr), transform=transform, crs=None, nodata=nodata)
        r3 = gu.Raster.from_array(data=np.ma.masked_array(arr, mask=mask), transform=transform, crs=None, nodata=nodata)

        # Check nodata is correct
        assert r1.nodata == nodata
        assert r2.nodata == nodata
        assert r3.nodata == nodata

        # Compare the consistency of the data setter whether it is passed a masked_array or an unmasked one
        assert np.array_equal(r1.data.data, arr)
        assert not r1.data.mask
        assert np.array_equal(r2.data.data, arr)
        assert not r2.data.mask
        assert np.array_equal(r3.data.data, arr)
        assert np.array_equal(r3.data.mask, mask)

        # -- Second test: passing a 2D array --

        # 3 cases: classic array without mask, masked_array without mask and masked_array with mask
        r1 = gu.Raster.from_array(data=arr.squeeze(), transform=transform, crs=None, nodata=nodata)
        r2 = gu.Raster.from_array(data=np.ma.masked_array(arr).squeeze(), transform=transform, crs=None, nodata=nodata)
        r3 = gu.Raster.from_array(
            data=np.ma.masked_array(arr, mask=mask).squeeze(), transform=transform, crs=None, nodata=nodata
        )

        # Check nodata is correct
        assert r1.nodata == nodata
        assert r2.nodata == nodata
        assert r3.nodata == nodata

        # Check the shape has been adjusted back to 3D
        assert np.array_equal(r1.data.data, arr)
        assert not r1.data.mask
        assert np.array_equal(r2.data.data, arr)
        assert not r2.data.mask
        assert np.array_equal(r3.data.data, arr)
        assert np.array_equal(r3.data.mask, mask)

        # -- Third and fourth test: the function sets a new nodata/mask only with unmasked non-finite values --
        arr_with_unmasked_nodata = np.copy(arr)
        if "float" in dtype:
            # We set one random unmasked value to NaN
            indices = np.indices(np.shape(arr))
            ind_nm = indices[:, ~mask]
            rand_ind = np.random.randint(low=0, high=ind_nm.shape[1], size=1)[0]
            arr_with_unmasked_nodata[ind_nm[0, rand_ind], ind_nm[1, rand_ind]] = np.nan

            if nodata is None:
                with pytest.warns(
                    UserWarning,
                    match="Setting default nodata {:.0f} to mask non-finite values found in the array, as "
                    "no nodata value was defined.".format(_default_nodata(dtype)),
                ):
                    r1 = gu.Raster.from_array(
                        data=arr_with_unmasked_nodata, transform=transform, crs=None, nodata=nodata
                    )
                    r2 = gu.Raster.from_array(
                        data=np.ma.masked_array(arr_with_unmasked_nodata), transform=transform, crs=None, nodata=nodata
                    )
                    r3 = gu.Raster.from_array(
                        data=np.ma.masked_array(arr_with_unmasked_nodata, mask=mask),
                        transform=transform,
                        crs=None,
                        nodata=nodata,
                    )
            else:
                r1 = gu.Raster.from_array(data=arr_with_unmasked_nodata, transform=transform, crs=None, nodata=nodata)
                r2 = gu.Raster.from_array(
                    data=np.ma.masked_array(arr_with_unmasked_nodata), transform=transform, crs=None, nodata=nodata
                )
                r3 = gu.Raster.from_array(
                    data=np.ma.masked_array(arr_with_unmasked_nodata, mask=mask),
                    transform=transform,
                    crs=None,
                    nodata=nodata,
                )

            # Check nodata is correct
            if nodata is None:
                new_nodata = _default_nodata(dtype)
            else:
                new_nodata = nodata
            assert r1.nodata == new_nodata
            assert r2.nodata == new_nodata
            assert r3.nodata == new_nodata

            # Check that masks have changed to adapt to the non-finite value
            assert np.array_equal(r1.data.data, arr_with_unmasked_nodata, equal_nan=True)
            assert np.array_equal(r1.data.mask, ~np.isfinite(arr_with_unmasked_nodata))
            assert np.array_equal(r2.data.data, arr_with_unmasked_nodata, equal_nan=True)
            assert np.array_equal(r2.data.mask, ~np.isfinite(arr_with_unmasked_nodata))
            assert np.array_equal(r3.data.data, arr_with_unmasked_nodata, equal_nan=True)
            assert np.array_equal(r3.data.mask, np.logical_or(mask, ~np.isfinite(arr_with_unmasked_nodata)))

        # Check that setting data with a different data type results in an error
        rst = gu.Raster.from_array(data=arr, transform=transform, crs=None, nodata=nodata)
        if "int" in dtype:
            new_dtype = "float32"
        else:
            new_dtype = "uint8"

        with pytest.raises(
            ValueError,
            match=re.escape(
                "New data must be of the same type as existing data: {}. Use copy() to set a new array "
                "with different dtype, or astype() to change type.".format(str(np.dtype(dtype)))
            ),
        ):
            rst.data = rst.data.astype(new_dtype)

        # Check that setting data with a different shape results in an error
        new_shape = (1, 25)
        with pytest.raises(
            ValueError,
            match=re.escape(
                "New data must be of the same shape as existing data: ({}, {}). Given: "
                "{}.".format(str(width), str(height), str(new_shape))
            ),
        ):
            rst.data = rst.data.reshape(new_shape)

    @pytest.mark.parametrize("example", [aster_dem_path, landsat_b4_path, landsat_rgb_path])  # type: ignore
    def test_get_nanarray(self, example: str) -> None:
        """
        Check that self.get_nanarray behaves as expected for examples with invalid data or not, and with several bands
        or a single one.
        """

        # -- First, we test without returning a mask --

        # Get nanarray
        rst = gu.Raster(example)
        rst_copy = rst.copy()
        rst_arr = rst.get_nanarray()

        # If there is no mask in the masked array, the array should not have NaNs and be equal to that of data.data
        if not np.ma.is_masked(rst.data):
            assert np.count_nonzero(np.isnan(rst_arr)) == 0
            assert np.array_equal(rst.data.data.squeeze(), rst_arr)

        # Otherwise, the arrays should be equal with a fill_value of NaN
        else:
            assert np.count_nonzero(np.isnan(rst_arr)) > 0
            assert np.ma.allequal(rst.data.squeeze(), rst_arr, fill_value=np.nan)

        # Check that modifying the NaN array does not back-propagate to the original array (np.ma.filled returns a view
        # when there is no invalid data, but in this case get_nanarray should copy the data).
        rst_arr += 5
        assert rst.raster_equal(rst_copy)

        # -- Then, we test with a mask returned --
        rst_arr, mask = rst.get_nanarray(return_mask=True)

        assert np.array_equal(mask, np.ma.getmaskarray(rst.data).squeeze())

        # Also check for back-propagation here with the mask and array
        rst_arr += 5
        mask = ~mask
        assert rst.raster_equal(rst_copy)

    @pytest.mark.parametrize("example", [aster_dem_path, landsat_b4_path, landsat_rgb_path])  # type: ignore
    def test_downsampling(self, example: str) -> None:
        """
        Check that self metadata are correctly updated when using downsampling
        """
        # Load raster at full resolution
        rst_orig = gu.Raster(example)
        bounds_orig = rst_orig.bounds

        # -- Tries various downsampling factors to ensure rounding is needed in at least one case --
        for down_fact in np.arange(2, 8):
            rst_down = gu.Raster(example, downsample=int(down_fact))

            # - Check that output resolution is as intended -
            assert rst_down.res[0] == rst_orig.res[0] * down_fact
            assert rst_down.res[1] == rst_orig.res[1] * down_fact

            # - Check that downsampled width and height are as intended -
            # Due to rounding, width/height can be up to 1 pixel larger than unrounded value
            assert abs(rst_down.width - rst_orig.width / down_fact) < 1
            assert abs(rst_down.height - rst_orig.height / down_fact) < 1
            assert rst_down.shape == (rst_down.height, rst_down.width)

            # - Check that bounds are updated accordingly -
            # left/top bounds should be the same, right/bottom should be rounded to nearest pixel
            bounds_down = rst_down.bounds
            assert bounds_down.left == bounds_orig.left
            assert bounds_down.top == bounds_orig.top
            assert abs(bounds_down.right - bounds_orig.right) < rst_down.res[0]
            assert abs(bounds_down.bottom - bounds_orig.bottom) < rst_down.res[1]

            # - Check that metadata are consistent, with/out loading data -
            assert not rst_down.is_loaded
            width_unload = rst_down.width
            height_unload = rst_down.height
            bounds_unload = rst_down.bounds
            rst_down.load()
            width_load = rst_down.width
            height_load = rst_down.height
            bounds_load = rst_down.bounds
            assert width_load == width_unload
            assert height_load == height_unload
            assert bounds_load == bounds_unload

            # - Test that xy2ij are consistent with new image -
            # Upper left
            assert rst_down.xy2ij(rst_down.bounds.left, rst_down.bounds.top) == (0, 0)
            # Upper right
            assert rst_down.xy2ij(rst_down.bounds.right + rst_down.res[0], rst_down.bounds.top) == (
                0,
                rst_down.width + 1,
            )
            # Bottom right
            assert rst_down.xy2ij(rst_down.bounds.right + rst_down.res[0], rst_down.bounds.bottom) == (
                rst_down.height,
                rst_down.width + 1,
            )
            # One pixel right and down
            assert rst_down.xy2ij(rst_down.bounds.left + rst_down.res[0], rst_down.bounds.top - rst_down.res[1]) == (
                1,
                1,
            )

        # -- Check that error is raised when downsampling value is not valid --
        with pytest.raises(TypeError, match="downsample must be of type int or float."):
            gu.Raster(example, downsample=[1, 1])  # type: ignore

    def test_add_sub(self) -> None:
        """
        Test addition, subtraction and negation on a Raster object.
        """
        # Create fake rasters with random values in 0-255 and dtype uint8
        width = height = 5
        transform = rio.transform.from_bounds(0, 0, 1, 1, width, height)
        r1 = gu.Raster.from_array(
            np.random.randint(0, 255, (height, width), dtype="uint8"), transform=transform, crs=None
        )
        r2 = gu.Raster.from_array(
            np.random.randint(0, 255, (height, width), dtype="uint8"), transform=transform, crs=None
        )

        # Test negation
        r3 = -r1
        assert np.all(r3.data == -r1.data)
        assert np.array_equal(r3.dtypes, ["uint8"])

        # Test addition
        r3 = r1 + r2
        assert np.all(r3.data == r1.data + r2.data)
        assert np.array_equal(r3.dtypes, ["uint8"])

        # Test subtraction
        r3 = r1 - r2
        assert np.all(r3.data == r1.data - r2.data)
        assert np.array_equal(r3.dtypes, ["uint8"])

        # Test with dtype Float32
        r1 = gu.Raster.from_array(
            np.random.randint(0, 255, (height, width)).astype("float32"), transform=transform, crs=None
        )
        r3 = -r1
        assert np.all(r3.data == -r1.data)
        assert np.array_equal(r3.dtypes, ["float32"])

        r3 = r1 + r2
        assert np.all(r3.data == r1.data + r2.data)
        assert np.array_equal(r3.dtypes, ["float32"])

        r3 = r1 - r2
        assert np.all(r3.data == r1.data - r2.data)
        assert np.array_equal(r3.dtypes, ["float32"])

        # Check that errors are properly raised
        # different shapes
        r1 = gu.Raster.from_array(
            np.random.randint(0, 255, (height + 1, width)).astype("float32"), transform=transform, crs=None
        )
        expected_message = "Both rasters must have the same shape, transform and CRS."
        with pytest.raises(ValueError, match=expected_message):
            r1.__add__(r2)

        with pytest.raises(ValueError, match=expected_message):
            r1.__sub__(r2)

        # different CRS
        r1 = gu.Raster.from_array(
            np.random.randint(0, 255, (height, width)).astype("float32"),
            transform=transform,
            crs=rio.crs.CRS.from_epsg(4326),
        )

        with pytest.raises(ValueError, match=expected_message):
            r1.__add__(r2)

        with pytest.raises(ValueError, match=expected_message):
            r1.__sub__(r2)

        # different transform
        transform2 = rio.transform.from_bounds(0, 0, 2, 2, width, height)
        r1 = gu.Raster.from_array(
            np.random.randint(0, 255, (height, width)).astype("float32"), transform=transform2, crs=None
        )

        with pytest.raises(ValueError, match=expected_message):
            r1.__add__(r2)

        with pytest.raises(ValueError, match=expected_message):
            r1.__sub__(r2)

    @pytest.mark.parametrize("example", [landsat_b4_path, aster_dem_path])  # type: ignore
    def test_copy(self, example: str) -> None:
        """
        Test that the copy method works as expected for Raster.
        We check that:
        1. Copying creates a new memory file
        2. If r.data is modified and r copied, the updated data is copied
        3. If r is copied, r.data changed, r2.data should be unchanged
        Then, we check the new_array argument of copy():
        4. Check that output Rasters are equal whether the input array is a NaN np.ndarray or a masked_array
        5. Check that the new_array argument works when providing a different data type
        """

        # -- First and second test: copying create a new memory file that has all the same attributes --

        # Open data, modify, and copy
        r = gu.Raster(example)
        r.data += 5
        r2 = r.copy()

        # Objects should be different (not pointing to the same memory)
        assert r is not r2

        # Check the object is a Raster
        assert isinstance(r2, gu.Raster)

        # Copy should have no filename
        assert r2.filename is None

        # Check a temporary memory file different than original disk file was created
        assert r2.name != r.name

        # Check all attributes except name and driver
        default_attrs = _default_rio_attrs.copy()
        for attr in ["name", "driver"]:
            default_attrs.remove(attr)
        attrs = default_attrs
        for attr in attrs:
            assert r.__getattribute__(attr) == r2.__getattribute__(attr)

        # Check data array
        assert np.array_equal(r.data, r2.data, equal_nan=True)

        # Check dataset_mask array
        assert np.array_equal(r.data.mask, r2.data.mask)

        # -- Third test: if r.data is modified, it does not affect r2.data --
        r.data += 5
        assert not np.array_equal(r.data.data, r2.data.data, equal_nan=True)

        # -- Fourth test: check the new array parameter works with either ndarray filled with NaNs, or masked arrays --

        # First, we pass the new array as the masked array, mask and data of the new Raster object should be identical
        r2 = r.copy(new_array=r.data)
        assert r.raster_equal(r2)

        # When passing the new array as a NaN ndarray, only the valid data is equal, because masked data is NaN in one
        # case, and -9999 in the other
        r_arr = gu.raster.get_array_and_mask(r)[0]
        r2 = r.copy(new_array=r_arr)
        assert np.ma.allequal(r.data, r2.data)
        # If a nodata value exists, and we update the NaN pixels to be that nodata value, then the two Rasters should
        # be perfectly equal
        if r2.nodata is not None:
            r2.data.data[np.isnan(r2.data.data)] = r2.nodata
        assert r.raster_equal(r2)

        # -- Fifth test: check that the new_array argument works when providing a new dtype ##
        if "int" in r.dtypes[0]:
            new_dtype = "float32"
        else:
            new_dtype = "uint8"
        r2 = r.copy(new_array=r_arr.astype(dtype=new_dtype))

        assert r2.dtypes[0] == new_dtype

    @pytest.mark.parametrize("example", [landsat_b4_path, aster_dem_path])  # type: ignore
    def test_is_modified(self, example: str) -> None:
        """
        Test that changing the data updates is_modified as desired
        """
        # After loading, should not be modified
        r = gu.Raster(example)
        assert not r.is_modified

        # This should not trigger the hash
        r.data = r.data + 0
        assert not r.is_modified

        # This one neither
        r.data += 0
        assert not r.is_modified

        # This will
        r = gu.Raster(example)
        r.data = r.data + 5
        assert r.is_modified

    @pytest.mark.parametrize("example", [landsat_b4_path, landsat_rgb_path, aster_dem_path])  # type: ignore
    def test_masking(self, example: str) -> None:
        """
        Test self.set_mask
        """
        # Test boolean mask
        r = gu.Raster(example)
        # We need to know the existing nodata in case they exist, as set_mask only masks new values
        orig_mask = r.data.mask.copy()
        mask = r.data.data == np.nanmin(r.data)
        r.set_mask(mask)
        assert (np.count_nonzero(mask) > 0) & np.array_equal(orig_mask | mask > 0, r.data.mask)

        #  Test mask object
        r2 = gu.Raster(example)
        mask2 = r2.data == np.nanmin(r2)
        r2.set_mask(mask2)
        # Indexing at 0 for the mask in case the data has multiple bands
        assert (np.count_nonzero(mask2) > 0) & np.array_equal(orig_mask | mask2.filled(False), r2.data.mask)
        # The two last masking (array or Mask) should yield the same result when the data is only 2D
        if r.count == 1:
            assert np.array_equal(r.data.mask, r2.data.mask)

        # Test non-boolean mask with values > 0
        r = gu.Raster(example)
        mask = np.where(r.data.data == np.min(r.data.data), 32, 0)
        r.set_mask(mask)
        assert (np.count_nonzero(mask) > 0) & np.array_equal(mask > 0, r.data.mask)

        # Test that previous mask is also preserved
        mask2 = r.data.data == np.max(r.data.data)
        assert np.count_nonzero(mask2) > 0
        r.set_mask(mask2)
        assert np.array_equal((mask > 0) | (mask2 > 0), r.data.mask)
        assert np.count_nonzero(~r.data.mask[mask > 0]) == 0

        # Test that shape of first dimension is ignored if equal to 1
        r = gu.Raster(example)
        if r.data.shape[0] == 1:
            mask = (r.data.data == np.min(r.data.data)).squeeze()
            r.set_mask(mask)
            assert (np.count_nonzero(mask) > 0) & np.array_equal(mask > 0, r.data.mask.squeeze())

        # Test that proper issue is raised if shape is incorrect
        r = gu.Raster(example)
        wrong_shape = np.array(r.data.shape) + 1
        mask = np.zeros(wrong_shape)
        with pytest.raises(ValueError, match="mask must be of the same shape as existing data*"):
            r.set_mask(mask)

        # Test that proper issue is raised if mask is not a numpy array
        with pytest.raises(ValueError, match="mask must be a numpy array"):
            r.set_mask(1)

    @pytest.mark.parametrize("example", [landsat_b4_path, landsat_rgb_path, aster_dem_path])  # type: ignore
    def test_getitem_setitem(self, example: str) -> None:
        """Test the __getitem__ method ([]) for indexing and __setitem__ for index assignment."""

        # -- First, we test mask or boolean array indexing and assignment, specific to rasters --

        # Open a Raster
        rst = gu.Raster(example)

        # Create a boolean array of the same shape, and a mask of the same transform/crs
        arr = np.random.randint(low=0, high=2, size=rst.shape, dtype=bool)
        mask = gu.Mask.from_array(data=arr, transform=rst.transform, crs=rst.crs)

        # Check that indexing works with both of those
        vals_arr = rst[arr]
        vals_mask = rst[mask]

        # Those indexing operations should yield the same 1D array of values
        assert np.array_equal(vals_mask, vals_arr, equal_nan=True)

        # Now, we test index assignment
        rst2 = rst.copy()

        # It should work with a number, or a 1D array of the same length as the indexed one
        rst[mask] = 1.0
        rst2[mask] = np.ones(rst2.shape)[arr]

        # The rasters should be the same
        assert rst2.raster_equal(rst)

        # -- Second, we test NumPy indexes (slices, integers, ellipses, new axes) --

        # Indexing
        assert np.ma.allequal(rst[0], rst.data[0])  # Test an integer
        assert np.ma.allequal(rst[0:10], rst.data[0:10])  # Test a slice
        # New axis adds a dimension, but the 0 index reduces one, so we still get a 2D raster
        assert np.ma.allequal(rst[np.newaxis, 0], rst.data[np.newaxis, 0])  # Test a new axis
        assert np.ma.allequal(rst[...], rst.data[...])  # Test an ellipsis

        # Index assignment
        rst[0] = 1
        assert np.ma.allequal(rst.data[0], np.ones(np.shape(rst.data[0])))  # Test an integer
        rst[0:10] = 1
        assert np.ma.allequal(rst.data[0:10], np.ones(np.shape(rst.data[0:10])))  # Test a slice
        # Same as above for the new axis
        rst[0, np.newaxis] = 1
        assert np.ma.allequal(rst.data[0, np.newaxis], np.ones(np.shape(rst.data[0, np.newaxis])))  # Test a new axis
        rst[...] = 1
        assert np.ma.allequal(rst.data[...], np.ones(np.shape(rst.data[...])))  # Test an ellipsis

        # -- Finally, we check that errors are raised for both indexing and index assignment --

        # For indexing
        op_name_index = "an indexing operation"
        op_name_assign = "an index assignment operation"
        message_raster = (
            "Both rasters must have the same shape, transform and CRS for {}. "
            "For example, use raster1 = raster1.reproject(raster2) to reproject raster1 on the "
            "same grid and CRS than raster2."
        )
        message_array = (
            "The raster and array must have the same shape for {}. "
            "For example, if the array comes from another raster, use raster1 = "
            "raster1.reproject(raster2) beforehand to reproject raster1 on the same grid and CRS "
            "than raster2. Or, if the array does not come from a raster, define one with raster = "
            "Raster.from_array(array, array_transform, array_crs, array_nodata) then reproject."
        )

        # An error when the shape is wrong
        with pytest.raises(ValueError, match=re.escape(message_array.format(op_name_index))):
            rst[arr[:-1, :-1]]

        # An error when the georeferencing of the Mask does not match
        mask.shift(1, 1)
        with pytest.raises(ValueError, match=re.escape(message_raster.format(op_name_index))):
            rst[mask]

        # A warning when the array type is not boolean
        with pytest.warns(UserWarning, match="Input array was cast to boolean for indexing."):
            rst[arr.astype("uint8")]
            rst[arr.astype("uint8")] = 1
<<<<<<< HEAD
        # An error when the georeferencing of the Mask does not match
        mask.shift(1, 1, inplace=True)
        with pytest.raises(
            ValueError, match="Indexing a raster with a mask requires the two being on the same georeferenced grid."
        ):
            rst[mask]
=======

        # For index assignment
        # An error when the shape is wrong
        with pytest.raises(ValueError, match=re.escape(message_array.format(op_name_assign))):
            rst[arr[:-1, :-1]] = 1

        with pytest.raises(ValueError, match=re.escape(message_raster.format(op_name_assign))):
>>>>>>> fe8795c6
            rst[mask] = 1

    test_data = [[landsat_b4_path, everest_outlines_path], [aster_dem_path, aster_outlines_path]]

    @pytest.mark.parametrize("data", test_data)  # type: ignore
    def test_crop(self, data: list[str]) -> None:
        """Test for crop method, also called by square brackets through __getitem__"""

        raster_path, outlines_path = data
        r = gu.Raster(raster_path)

        # -- Test with crop_geom being a list/tuple -- ##
        crop_geom: list[float] = list(r.bounds)

        # Test unloaded inplace cropping conserves the shape
        r.crop(crop_geom=[crop_geom[0] + r.res[0], crop_geom[1], crop_geom[2], crop_geom[3]], inplace=True)
        assert len(r.data.shape) == 2

        r = gu.Raster(raster_path)

        # Test with same bounds -> should be the same #
        crop_geom2 = [crop_geom[0], crop_geom[1], crop_geom[2], crop_geom[3]]
        r_cropped = r.crop(crop_geom2)
        assert r_cropped.raster_equal(r)

        # - Test cropping each side by a random integer of pixels - #
        rand_int = np.random.randint(1, min(r.shape) - 1)

        # Left
        crop_geom2 = [crop_geom[0] + rand_int * r.res[0], crop_geom[1], crop_geom[2], crop_geom[3]]
        r_cropped = r.crop(crop_geom2)
        assert list(r_cropped.bounds) == crop_geom2
        assert np.array_equal(r.data[:, rand_int:].data, r_cropped.data.data, equal_nan=True)
        assert np.array_equal(r.data[:, rand_int:].mask, r_cropped.data.mask)

        # Right
        crop_geom2 = [crop_geom[0], crop_geom[1], crop_geom[2] - rand_int * r.res[0], crop_geom[3]]
        r_cropped = r.crop(crop_geom2)
        assert list(r_cropped.bounds) == crop_geom2
        assert np.array_equal(r.data[:, :-rand_int].data, r_cropped.data.data, equal_nan=True)
        assert np.array_equal(r.data[:, :-rand_int].mask, r_cropped.data.mask)

        # Bottom
        crop_geom2 = [crop_geom[0], crop_geom[1] + rand_int * abs(r.res[1]), crop_geom[2], crop_geom[3]]
        r_cropped = r.crop(crop_geom2)
        assert list(r_cropped.bounds) == crop_geom2
        assert np.array_equal(r.data[:-rand_int, :].data, r_cropped.data.data, equal_nan=True)
        assert np.array_equal(r.data[:-rand_int, :].mask, r_cropped.data.mask)

        # Top
        crop_geom2 = [crop_geom[0], crop_geom[1], crop_geom[2], crop_geom[3] - rand_int * abs(r.res[1])]
        r_cropped = r.crop(crop_geom2)
        assert list(r_cropped.bounds) == crop_geom2
        assert np.array_equal(r.data[rand_int:, :].data, r_cropped.data, equal_nan=True)
        assert np.array_equal(r.data[rand_int:, :].mask, r_cropped.data.mask)

        # Same but tuple
        crop_geom3: tuple[float, float, float, float] = (
            crop_geom[0],
            crop_geom[1],
            crop_geom[2],
            crop_geom[3] - rand_int * r.res[0],
        )
        r_cropped = r.crop(crop_geom3)
        assert list(r_cropped.bounds) == list(crop_geom3)
        assert np.array_equal(r.data[rand_int:, :].data, r_cropped.data.data, equal_nan=True)
        assert np.array_equal(r.data[rand_int:, :].mask, r_cropped.data.mask)

        # -- Test with crop_geom being a Raster -- #
        r_cropped2 = r.crop(r_cropped)
        assert r_cropped2.raster_equal(r_cropped)

        # Check that bound reprojection is done automatically if the CRS differ
        with warnings.catch_warnings():
            warnings.filterwarnings(
                "ignore", category=UserWarning, message="For reprojection, dst_nodata must be set.*"
            )

        r_cropped_reproj = r_cropped.reproject(crs=3857)
        r_cropped3 = r.crop(r_cropped_reproj)

        # Original CRS bounds can be deformed during transformation, but result should be equivalent to this
        r_cropped4 = r.crop(crop_geom=r_cropped_reproj.get_bounds_projected(out_crs=r.crs))
        assert r_cropped3.raster_equal(r_cropped4)

        # -- Test with inplace=True -- #
        r_copy = r.copy()
        r_copy.crop(r_cropped, inplace=True)
        assert r_copy.raster_equal(r_cropped)

        # - Test cropping each side with a non integer pixel, mode='match_pixel' - #
        rand_float = np.random.randint(1, min(r.shape) - 1) + 0.25

        # left
        crop_geom2 = [crop_geom[0] + rand_float * r.res[0], crop_geom[1], crop_geom[2], crop_geom[3]]
        r_cropped = r.crop(crop_geom2)
        assert r.shape[1] - (r_cropped.bounds.right - r_cropped.bounds.left) / r.res[0] == int(rand_float)
        assert np.array_equal(r.data[:, int(rand_float) :].data, r_cropped.data.data, equal_nan=True)
        assert np.array_equal(r.data[:, int(rand_float) :].mask, r_cropped.data.mask)

        # right
        crop_geom2 = [crop_geom[0], crop_geom[1], crop_geom[2] - rand_float * r.res[0], crop_geom[3]]
        r_cropped = r.crop(crop_geom2)
        assert r.shape[1] - (r_cropped.bounds.right - r_cropped.bounds.left) / r.res[0] == int(rand_float)
        assert np.array_equal(r.data[:, : -int(rand_float)].data, r_cropped.data.data, equal_nan=True)
        assert np.array_equal(r.data[:, : -int(rand_float)].mask, r_cropped.data.mask)

        # bottom
        crop_geom2 = [crop_geom[0], crop_geom[1] + rand_float * abs(r.res[1]), crop_geom[2], crop_geom[3]]
        r_cropped = r.crop(crop_geom2)
        assert r.shape[0] - (r_cropped.bounds.top - r_cropped.bounds.bottom) / r.res[1] == int(rand_float)
        assert np.array_equal(r.data[: -int(rand_float), :].data, r_cropped.data.data, equal_nan=True)
        assert np.array_equal(r.data[: -int(rand_float), :].mask, r_cropped.data.mask)

        # top
        crop_geom2 = [crop_geom[0], crop_geom[1], crop_geom[2], crop_geom[3] - rand_float * abs(r.res[1])]
        r_cropped = r.crop(crop_geom2)
        assert r.shape[0] - (r_cropped.bounds.top - r_cropped.bounds.bottom) / r.res[1] == int(rand_float)
        assert np.array_equal(r.data[int(rand_float) :, :].data, r_cropped.data.data, equal_nan=True)
        assert np.array_equal(r.data[int(rand_float) :, :].mask, r_cropped.data.mask)

        # -- Test with mode='match_extent' -- #
        # Test all sides at once, with rand_float less than half the smallest extent
        # The cropped extent should exactly match the requested extent, res will be changed accordingly
        rand_float = np.random.randint(1, min(r.shape) / 2 - 1) + 0.25
        crop_geom2 = [
            crop_geom[0] + rand_float * r.res[0],
            crop_geom[1] + rand_float * abs(r.res[1]),
            crop_geom[2] - rand_float * r.res[0],
            crop_geom[3] - rand_float * abs(r.res[1]),
        ]

        # Filter warning about dst_nodata not set in reprojection (because match_extent triggers reproject)
        with warnings.catch_warnings():
            warnings.filterwarnings(
                "ignore", category=UserWarning, message="For reprojection, dst_nodata must be set.*"
            )
            r_cropped = r.crop(crop_geom2, mode="match_extent")

        assert list(r_cropped.bounds) == crop_geom2
        # The change in resolution should be less than what would occur with +/- 1 pixel
        assert np.all(
            abs(np.array(r.res) - np.array(r_cropped.res)) < np.array(r.res) / np.array(r_cropped.shape)[::-1]
        )

        # Filter warning about dst_nodata not set in reprojection (because match_extent triggers reproject)
        with warnings.catch_warnings():
            warnings.filterwarnings(
                "ignore", category=UserWarning, message="For reprojection, dst_nodata must be set.*"
            )
            r_cropped2 = r.crop(r_cropped, mode="match_extent")
        assert r_cropped2.raster_equal(r_cropped)

        # -- Test with crop_geom being a Vector -- #
        outlines = gu.Vector(outlines_path)

        # First, we reproject manually the outline
        outlines_reproj = gu.Vector(outlines.ds.to_crs(r.crs))
        r_cropped = r.crop(outlines_reproj)

        # Calculate intersection of the two bounding boxes and make sure crop has same bounds
        win_outlines = rio.windows.from_bounds(*outlines_reproj.bounds, transform=r.transform)
        win_raster = rio.windows.from_bounds(*r.bounds, transform=r.transform)
        final_window = win_outlines.intersection(win_raster).round_lengths().round_offsets()
        new_bounds = rio.windows.bounds(final_window, transform=r.transform)
        assert list(r_cropped.bounds) == list(new_bounds)

        # Second, we check that bound reprojection is done automatically if the CRS differ
        r_cropped2 = r.crop(outlines)
        assert list(r_cropped2.bounds) == list(new_bounds)

        # -- Test crop works as expected even if transform has been modified, e.g. through downsampling -- #
        # Test that with downsampling, cropping to same bounds result in same raster
        r = gu.Raster(raster_path, downsample=5)
        r_test = r.crop(r.bounds)
        assert r_test.raster_equal(r)

        # - Test that cropping yields the same results whether data is loaded or not -
        # With integer cropping (left)
        rand_int = np.random.randint(1, min(r.shape) - 1)
        crop_geom2 = [crop_geom[0] + rand_int * r.res[0], crop_geom[1], crop_geom[2], crop_geom[3]]
        r = gu.Raster(raster_path, downsample=5, load_data=False)
        assert not r.is_loaded
        r_crop_unloaded = r.crop(crop_geom2)
        r.load()
        r_crop_loaded = r.crop(crop_geom2)
        # TODO: the following condition should be met once issue #447 is solved
        # assert r_crop_unloaded.raster_equal(r_crop_loaded)
        assert r_crop_unloaded.shape == r_crop_loaded.shape
        assert r_crop_unloaded.transform == r_crop_loaded.transform

        # With a float number of pixels added to the right, mode 'match_pixel'
        rand_float = np.random.randint(1, min(r.shape) - 1) + 0.25
        crop_geom2 = [crop_geom[0], crop_geom[1], crop_geom[2] + rand_float * r.res[0], crop_geom[3]]
        r = gu.Raster(raster_path, downsample=5, load_data=False)
        assert not r.is_loaded
        r_crop_unloaded = r.crop(crop_geom2, mode="match_pixel")
        r.load()
        r_crop_loaded = r.crop(crop_geom2, mode="match_pixel")
        # TODO: the following condition should be met once issue #447 is solved
        # assert r_crop_unloaded.raster_equal(r_crop_loaded)
        assert r_crop_unloaded.shape == r_crop_loaded.shape
        assert r_crop_unloaded.transform == r_crop_loaded.transform

    @pytest.mark.parametrize("example", [landsat_b4_path, aster_dem_path, landsat_rgb_path])  # type: ignore
    def test_shift(self, example: str) -> None:
        """Tests shift works as intended"""

        r = gu.Raster(example)

        # Get original transform
        orig_transform = r.transform
        orig_bounds = r.bounds

        # Shift raster by georeferenced units (default)
        # Check the default behaviour is not inplace
        r_notinplace = r.shift(xoff=1, yoff=1)
        assert isinstance(r_notinplace, gu.Raster)

        # Check inplace
        r.shift(xoff=1, yoff=1, inplace=True)
        # Both shifts should have yielded the same transform
        assert r.transform == r_notinplace.transform

        # Only bounds should change
        assert orig_transform.c + 1 == r.transform.c
        assert orig_transform.f + 1 == r.transform.f
        for attr in ["a", "b", "d", "e"]:
            assert getattr(orig_transform, attr) == getattr(r.transform, attr)

        assert orig_bounds.left + 1 == r.bounds.left
        assert orig_bounds.right + 1 == r.bounds.right
        assert orig_bounds.bottom + 1 == r.bounds.bottom
        assert orig_bounds.top + 1 == r.bounds.top

        # Shift raster using pixel units
        orig_transform = r.transform
        orig_bounds = r.bounds
        orig_res = r.res
        r.shift(xoff=1, yoff=1, distance_unit="pixel", inplace=True)

        # Only bounds should change
        assert orig_transform.c + 1 * orig_res[0] == r.transform.c
        assert orig_transform.f + 1 * orig_res[1] == r.transform.f
        for attr in ["a", "b", "d", "e"]:
            assert getattr(orig_transform, attr) == getattr(r.transform, attr)

        assert orig_bounds.left + 1 * orig_res[0] == r.bounds.left
        assert orig_bounds.right + 1 * orig_res[0] == r.bounds.right
        assert orig_bounds.bottom + 1 * orig_res[1] == r.bounds.bottom
        assert orig_bounds.top + 1 * orig_res[1] == r.bounds.top

        # Check that an error is raised for a wrong distance_unit
        with pytest.raises(ValueError, match="Argument 'distance_unit' should be either 'pixel' or 'georeferenced'."):
            r.shift(xoff=1, yoff=1, distance_unit="wrong_value")  # type: ignore

    @pytest.mark.parametrize("example", [landsat_b4_path, aster_dem_path])  # type: ignore
    def test_reproject(self, example: str) -> None:
        warnings.simplefilter("error")

        # Reference raster to be used
        r = gu.Raster(example)

        # -- Check proper errors are raised if nodata are not set -- #
        r_nodata = r.copy()
        r_nodata.set_nodata(None)

        # Make sure at least one pixel is masked for test 1
        rand_indices = gu.raster.sample_array(r_nodata.data, 10, return_indices=True)
        r_nodata.data[rand_indices] = np.ma.masked
        assert np.count_nonzero(r_nodata.data.mask) > 0

        # make sure at least one pixel is set at default nodata for test
        default_nodata = _default_nodata(r_nodata.dtypes[0])
        rand_indices = gu.raster.sample_array(r_nodata.data, 10, return_indices=True)
        r_nodata.data[rand_indices] = default_nodata
        assert np.count_nonzero(r_nodata.data == default_nodata) > 0

        # 1 - if no force_source_nodata is set and masked values exist, raises an error
        with pytest.raises(
            ValueError,
            match=re.escape(
                "No nodata set, set one for the raster with self.set_nodata() or use a "
                "temporary one with `force_source_nodata`."
            ),
        ):
            _ = r_nodata.reproject(res=r_nodata.res[0] / 2, nodata=0)

        # 2 - if no nodata is set and default value conflicts with existing value, a warning is raised
        with pytest.warns(
            UserWarning,
            match=re.escape(
                f"For reprojection, nodata must be set. Default chosen value "
                f"{_default_nodata(r_nodata.dtypes[0])} exists in self.data. This may have unexpected "
                f"consequences. Consider setting a different nodata with self.set_nodata()."
            ),
        ):
            r_test = r_nodata.reproject(res=r_nodata.res[0] / 2, force_source_nodata=default_nodata)
        assert r_test.nodata == default_nodata

        # 3 - if default nodata does not conflict, should not raise a warning
        r_nodata.data[r_nodata.data == default_nodata] = 3
        r_test = r_nodata.reproject(res=r_nodata.res[0] / 2, force_source_nodata=default_nodata)
        assert r_test.nodata == default_nodata

        # -- Test setting each combination of georeferences bounds, res and size -- #

        # specific for the landsat test case, default nodata 255 cannot be used (see above), so use 0
        if r.nodata is None:
            r.set_nodata(0)

        # - Test size - this should modify the shape, and hence resolution, but not the bounds -
        out_size = (r.shape[1] // 2, r.shape[0] // 2)  # Outsize is (ncol, nrow)
        r_test = r.reproject(grid_size=out_size)
        assert r_test.shape == (out_size[1], out_size[0])
        assert r_test.res != r.res
        assert r_test.bounds == r.bounds

        # - Test bounds -
        # if bounds is a multiple of res, outptut res should be preserved
        bounds = np.copy(r.bounds)
        dst_bounds = rio.coords.BoundingBox(
            left=bounds[0], bottom=bounds[1] + r.res[0], right=bounds[2] - 2 * r.res[1], top=bounds[3]
        )
        r_test = r.reproject(bounds=dst_bounds)
        assert r_test.bounds == dst_bounds
        assert r_test.res == r.res

        # Create bounds with 1/2 and 1/3 pixel extra on the right/bottom.
        bounds = np.copy(r.bounds)
        dst_bounds = rio.coords.BoundingBox(
            left=bounds[0], bottom=bounds[1] - r.res[0] / 3.0, right=bounds[2] + r.res[1] / 2.0, top=bounds[3]
        )

        # If bounds are not a multiple of res, the latter will be updated accordingly
        r_test = r.reproject(bounds=dst_bounds)
        assert r_test.bounds == dst_bounds
        assert r_test.res != r.res

        # - Test size and bounds -
        r_test = r.reproject(grid_size=out_size, bounds=dst_bounds)
        assert r_test.shape == (out_size[1], out_size[0])
        assert r_test.bounds == dst_bounds

        # - Test res -
        # Using a single value, output res will be enforced, resolution will be different
        res_single = r.res[0] * 2
        r_test = r.reproject(res=res_single)
        assert r_test.res == (res_single, res_single)
        assert r_test.shape != r.shape

        # Using a tuple
        res_tuple = (r.res[0] * 0.5, r.res[1] * 4)
        r_test = r.reproject(res=res_tuple)
        assert r_test.res == res_tuple
        assert r_test.shape != r.shape

        # - Test res and bounds -
        # Bounds will be enforced for upper-left pixel, but adjusted by up to one pixel for the lower right bound.
        # for single res value
        r_test = r.reproject(bounds=dst_bounds, res=res_single)
        assert r_test.res == (res_single, res_single)
        assert r_test.bounds.left == dst_bounds.left
        assert r_test.bounds.top == dst_bounds.top
        assert np.abs(r_test.bounds.right - dst_bounds.right) < res_single
        assert np.abs(r_test.bounds.bottom - dst_bounds.bottom) < res_single

        # For tuple
        r_test = r.reproject(bounds=dst_bounds, res=res_tuple)
        assert r_test.res == res_tuple
        assert r_test.bounds.left == dst_bounds.left
        assert r_test.bounds.top == dst_bounds.top
        assert np.abs(r_test.bounds.right - dst_bounds.right) < res_tuple[0]
        assert np.abs(r_test.bounds.bottom - dst_bounds.bottom) < res_tuple[1]

        # - Test crs -
        out_crs = rio.crs.CRS.from_epsg(4326)
        r_test = r.reproject(crs=out_crs)
        assert r_test.crs.to_epsg() == 4326

        # -- Additional tests --
        # If nodata falls outside the original image range, check range is preserved (with nearest interpolation)
        r_float = r.astype("float32")  # type: ignore
        if r_float.nodata is None:
            r_test = r_float.reproject(bounds=dst_bounds, resampling="nearest")
            assert r_test.nodata == -99999
            assert np.min(r_test.data.data) == r_test.nodata
            assert np.min(r_test.data) == np.min(r_float.data)
            assert np.max(r_test.data) == np.max(r_float.data)

        # Check that nodata works as expected
        r_test = r_float.reproject(bounds=dst_bounds, nodata=9999)
        assert r_test.nodata == 9999
        assert np.max(r_test.data.data) == r_test.nodata

        # Test that reproject works the same whether data is already loaded or not
        assert r.is_loaded
        r_test1 = r.reproject(crs=out_crs, nodata=0)
        r_unload = gu.Raster(example, load_data=False)
        assert not r_unload.is_loaded
        r_test2 = r_unload.reproject(crs=out_crs, nodata=0)
        assert r_test1.raster_equal(r_test2)

        # Test that reproject does not fail with resolution as np.integer or np.float types, single value or tuple
        astype_funcs = [int, np.int32, float, np.float64]
        for astype_func in astype_funcs:
            r.reproject(res=astype_func(20.5), nodata=0)
        for i in range(len(astype_funcs)):
            for j in range(len(astype_funcs)):
                r.reproject(res=(astype_funcs[i](20.5), astype_funcs[j](10.5)), nodata=0)

        # Test that reprojection works for several bands
        for n in [2, 3, 4]:
            img1 = gu.Raster.from_array(
                np.ones((n, 500, 500), dtype="uint8"), transform=rio.transform.from_origin(0, 500, 1, 1), crs=4326
            )

            img2 = gu.Raster.from_array(
                np.ones((n, 500, 500), dtype="uint8"), transform=rio.transform.from_origin(50, 500, 1, 1), crs=4326
            )

            out_img = img2.reproject(img1)
            assert np.shape(out_img.data) == (n, 500, 500)
            assert (out_img.count, *out_img.shape) == (n, 500, 500)

        # Test that the rounding of resolution is correct for large decimal numbers
        # (we take an example that used to fail, see issue #354 and #357)
        data = np.ones((4759, 2453))
        transform = rio.transform.Affine(
            24.12423878332849, 0.0, 238286.29553975424, 0.0, -24.12423878332849, 6995453.456051373
        )
        crs = rio.CRS.from_epsg(32633)
        nodata = -9999.0
        rst = gu.Raster.from_array(data=data, transform=transform, crs=crs, nodata=nodata)

        rst_reproj = rst.reproject(bounds=rst.bounds, res=(20.0, 20.0))
        # This used to be 19.999999999999999 due to floating point precision
        assert rst_reproj.res == (20.0, 20.0)

        # -- Test match reference functionalities --

        # - Create 2 artificial rasters -
        # for r2b, bounds are cropped to the upper left by an integer number of pixels (i.e. crop)
        # for r2, resolution is also set to 2/3 the input res
        min_size = min(r.shape)
        rand_int = np.random.randint(min_size / 10, min(r.shape) - min_size / 10)
        new_transform = rio.transform.from_origin(
            r.bounds.left + rand_int * r.res[0], r.bounds.top - rand_int * abs(r.res[1]), r.res[0], r.res[1]
        )

        # data is cropped to the same extent
        new_data = r.data[rand_int::, rand_int::]
        r2b = gu.Raster.from_array(data=new_data, transform=new_transform, crs=r.crs, nodata=r.nodata)

        # Create a raster with different resolution
        dst_res = r.res[0] * 2 / 3
        r2 = r2b.reproject(res=dst_res)
        assert r2.res == (dst_res, dst_res)

        # Assert the initial rasters are different
        assert r.bounds != r2b.bounds
        assert r.shape != r2b.shape
        assert r.bounds != r2.bounds
        assert r.shape != r2.shape
        assert r.res != r2.res

        # Test reprojecting with ref=r2b (i.e. crop) -> output should have same shape, bounds and data, i.e. be the
        # same object
        r3 = r.reproject(r2b)
        assert r3.bounds == r2b.bounds
        assert r3.shape == r2b.shape
        assert r3.bounds == r2b.bounds
        assert r3.transform == r2b.transform
        assert np.array_equal(r3.data.data, r2b.data.data, equal_nan=True)
        assert np.array_equal(r3.data.mask, r2b.data.mask)

        if DO_PLOT:
            fig1, ax1 = plt.subplots()
            r.show(ax=ax1, title="Raster 1")

            fig2, ax2 = plt.subplots()
            r2b.show(ax=ax2, title="Raster 2")

            fig3, ax3 = plt.subplots()
            r3.show(ax=ax3, title="Raster 1 reprojected to Raster 2")

            plt.show()

        # Test reprojecting with ref=r2 -> output should have same shape, bounds and transform
        # Data should be slightly different due to difference in input resolution
        r3 = r.reproject(r2)
        assert r3.bounds == r2.bounds
        assert r3.shape == r2.shape
        assert r3.bounds == r2.bounds
        assert r3.transform == r2.transform
        assert not np.array_equal(r3.data.data, r2.data.data, equal_nan=True)

        if DO_PLOT:
            fig1, ax1 = plt.subplots()
            r.show(ax=ax1, title="Raster 1")

            fig2, ax2 = plt.subplots()
            r2.show(ax=ax2, title="Raster 2")

            fig3, ax3 = plt.subplots()
            r3.show(ax=ax3, title="Raster 1 reprojected to Raster 2")

            plt.show()

        # -- Check that if mask is modified afterwards, it is taken into account during reproject -- #
        # Create a raster with (additional) random gaps
        r_gaps = r.copy()
        nsamples = 200
        rand_indices = gu.raster.sample_array(r_gaps.data, nsamples, return_indices=True)
        r_gaps.data[rand_indices] = np.ma.masked
        assert np.sum(r_gaps.data.mask) - np.sum(r.data.mask) == nsamples  # sanity check

        # reproject raster, and reproject mask. Check that both have same number of masked pixels
        # TODO: should test other resampling algo
        r_gaps_reproj = r_gaps.reproject(res=dst_res, resampling="nearest")
        mask = gu.Raster.from_array(
            r_gaps.data.mask.astype("uint8"), crs=r_gaps.crs, transform=r_gaps.transform, nodata=None
        )
        mask_reproj = mask.reproject(res=dst_res, nodata=255, resampling="nearest")
        # Final masked pixels are those originally masked (=1) and the values masked during reproject, e.g. edges
        tot_masked_true = np.count_nonzero(mask_reproj.data.mask) + np.count_nonzero(mask_reproj.data == 1)
        assert np.count_nonzero(r_gaps_reproj.data.mask) == tot_masked_true

        # If a nodata is set, make sure it is preserved
        r_nodata = r.copy()

        r_nodata.set_nodata(0)

        r3 = r_nodata.reproject(r2)
        assert r_nodata.nodata == r3.nodata

        # -- Check inplace behaviour works -- #

        # Check when transform is updated (via res)
        r_tmp_res = r.copy()
        r_res = r_tmp_res.reproject(res=r.res[0] / 2)
        r_tmp_res.reproject(res=r.res[0] / 2, inplace=True)

        assert r_res.raster_equal(r_tmp_res)

        # Check when CRS is updated
        r_tmp_crs = r.copy()
        r_crs = r_tmp_crs.reproject(crs=out_crs)
        r_tmp_crs.reproject(crs=out_crs, inplace=True)

        assert r_crs.raster_equal(r_tmp_crs)

        # -- Test additional errors raised for argument combinations -- #

        # If both ref and crs are set
        with pytest.raises(ValueError, match=re.escape("Either of `ref` or `crs` must be set. Not both.")):
            _ = r.reproject(ref=r2, crs=r.crs)

        # Size and res are mutually exclusive
        with pytest.raises(ValueError, match=re.escape("size and res both specified. Specify only one.")):
            _ = r.reproject(grid_size=(10, 10), res=50)

        # If wrong type for `ref`
        with pytest.raises(
            TypeError, match=re.escape("Type of ref not understood, must be path to file (str), Raster.")
        ):
            _ = r.reproject(ref=3)

        # If input reference is string and file and does not exist
        with pytest.raises(ValueError, match=re.escape("Reference raster does not exist.")):
            _ = r.reproject(ref="no_file.tif")

    @pytest.mark.parametrize("example", [landsat_b4_path, aster_dem_path])  # type: ignore
    def test_intersection(self, example: list[str]) -> None:
        """Check the behaviour of the intersection function"""
        # Load input raster
        r = gu.Raster(example)
        bounds_orig: list[float] = list(r.bounds)

        # For the Landsat dataset, to avoid warnings with crop
        if r.nodata is None:
            r.set_nodata(0)

        # -- Test with same bounds -> should be the same -- #
        r_cropped = r.copy()
        intersection = r.intersection(r_cropped)
        assert intersection == r.bounds

        # -- Test with a second raster cropped to a smaller extent -- #
        # First with integer pixel cropped -> intersection should match smaller raster
        rand_int = np.random.randint(1, min(r.shape) / 2 - 1)
        bounds_new = [
            bounds_orig[0] + rand_int * r.res[0],
            bounds_orig[1] + rand_int * abs(r.res[1]),
            bounds_orig[2] - rand_int * r.res[0],
            bounds_orig[3] - rand_int * abs(r.res[1]),
        ]
        r_cropped = r.crop(bounds_new, inplace=False, mode="match_pixel")
        intersection = r.intersection(r_cropped, match_ref=False)
        assert intersection == r_cropped.bounds

        # Second with non-matching resolution, two cases
        rand_float = np.random.randint(1, min(r.shape) / 2 - 1) + 0.25
        bounds_new = [
            bounds_orig[0] + rand_float * r.res[0],
            bounds_orig[1] + rand_float * abs(r.res[1]),
            bounds_orig[2] - rand_float * r.res[0],
            bounds_orig[3] - rand_float * abs(r.res[1]),
        ]
        r_cropped = r.crop(bounds_new, inplace=False, mode="match_extent")

        # Case 1 - with match_ref = False -> intersection should match smaller raster bounds
        intersection = r.intersection(r_cropped, match_ref=False)
        assert intersection == r_cropped.bounds

        # Case 2 - with match_ref = True, 3 checks are made
        intersection_match = r.intersection(r_cropped, match_ref=True)

        # A - intersection should be larger than without match_ref
        poly1 = gu.projtools.bounds2poly(intersection_match)
        poly2 = gu.projtools.bounds2poly(intersection)
        assert poly1.contains(poly2)

        # B - the difference between both should be less than self's resolution
        diff = np.array(intersection) - np.array(intersection_match)
        assert max(abs(diff[0]), abs(diff[2])) < r.res[0]  # along x direction
        assert max(abs(diff[1]), abs(diff[3])) < r.res[1]  # along y direction

        # C - intersection bounds are a multiple of the reference pixel positions
        assert (intersection_match[0] - r.bounds[0]) % r.res[0] == 0
        assert (intersection_match[2] - r.bounds[0]) % r.res[0] == 0
        assert (intersection_match[1] - r.bounds[3]) % r.res[0] == 0
        assert (intersection_match[3] - r.bounds[3]) % r.res[1] == 0

        # -- Test with a second raster shifted right and up, integer shift -- #
        transform_shifted = (
            r.transform.a,
            r.transform.b,
            r.transform.c + rand_int * r.res[0],
            r.transform.d,
            r.transform.e,
            r.transform.f + rand_int * abs(r.res[1]),
        )
        r_shifted = gu.Raster.from_array(r.data, crs=r.crs, transform=transform_shifted, nodata=r.nodata)
        intersection = r.intersection(r_shifted)

        # left and bottom bounds should correspond to shifted raster
        assert intersection[0] == r_shifted.bounds[0]
        assert intersection[1] == r_shifted.bounds[1]

        # right and top bounds should correspond to original raster
        assert intersection[2] == r.bounds[2]
        assert intersection[3] == r.bounds[3]

        # -- Test with a second raster shifted right and up, float shift -- #
        transform_shifted = (
            r.transform.a,
            r.transform.b,
            r.transform.c + rand_float * r.res[0],
            r.transform.d,
            r.transform.e,
            r.transform.f + rand_float * abs(r.res[1]),
        )
        r_shifted = gu.Raster.from_array(r.data, crs=r.crs, transform=transform_shifted, nodata=r.nodata)

        # With match_ref = False, same as with integer
        intersection = r.intersection(r_shifted, match_ref=False)
        assert intersection[0] == r_shifted.bounds[0]
        assert intersection[1] == r_shifted.bounds[1]
        assert intersection[2] == r.bounds[2]
        assert intersection[3] == r.bounds[3]

        # With match_ref = True, right and top should match ref, left and bottom should match shifted +/- res
        intersection = r.intersection(r_shifted, match_ref=True)
        assert abs(intersection[0] - r_shifted.bounds[0]) < r.res[0]
        assert abs(intersection[1] - r_shifted.bounds[1]) < r.res[1]
        assert intersection[2] == r.bounds[2]
        assert intersection[3] == r.bounds[3]

        # -- Test with a non overlapping raster -- #
        warnings.simplefilter("error")
        transform_shifted = (
            r.transform.a,
            r.transform.b,
            r.transform.c + (r.width + 1) * r.res[0],
            r.transform.d,
            r.transform.e,
            r.transform.f,
        )
        r_nonoverlap = gu.Raster.from_array(r.data, crs=r.crs, transform=transform_shifted, nodata=r.nodata)

        with pytest.warns(UserWarning, match="Intersection is void"):
            intersection = r.intersection(r_nonoverlap)
            assert intersection == (0.0, 0.0, 0.0, 0.0)

    @pytest.mark.parametrize("example", [landsat_b4_path, aster_dem_path, landsat_rgb_path])  # type: ignore
    def test_ij2xy_xy2ij(self, example: str) -> None:
        """Test ij2xy and that the two functions are reversible."""

        # Open raster
        rst = gu.Raster(example)
        xmin, ymin, xmax, ymax = rst.bounds

        # Check ij2xy manually for the four corners

        # With offset="center", should be pixel center
        xmin_center = xmin + rst.res[0] / 2
        ymin_center = ymin + rst.res[1] / 2
        xmax_center = xmax - rst.res[0] / 2
        ymax_center = ymax - rst.res[1] / 2
        assert rst.ij2xy([0], [0], offset="center") == ([xmin_center], [ymax_center])
        assert rst.ij2xy([rst.shape[0] - 1], [0], offset="center") == ([xmin_center], [ymin_center])
        assert rst.ij2xy([0], [rst.shape[1] - 1], offset="center") == ([xmax_center], [ymax_center])
        assert rst.ij2xy([rst.shape[0] - 1], [rst.shape[1] - 1], offset="center") == ([xmax_center], [ymin_center])

        # With offset="ll", lower-left
        xmin_center = xmin
        ymin_center = ymin
        xmax_center = xmax - rst.res[0]
        ymax_center = ymax - rst.res[1]
        assert rst.ij2xy([0], [0], offset="ll") == ([xmin_center], [ymax_center])
        assert rst.ij2xy([rst.shape[0] - 1], [0], offset="ll") == ([xmin_center], [ymin_center])
        assert rst.ij2xy([0], [rst.shape[1] - 1], offset="ll") == ([xmax_center], [ymax_center])
        assert rst.ij2xy([rst.shape[0] - 1], [rst.shape[1] - 1], offset="ll") == ([xmax_center], [ymin_center])

        # We generate random points within the boundaries of the image
        xrand = np.random.randint(low=0, high=rst.width, size=(10,)) * list(rst.transform)[0] + xmin
        yrand = ymax + np.random.randint(low=0, high=rst.height, size=(10,)) * list(rst.transform)[4]

        # Test reversibility (only works with default upper-left offset)
        i, j = rst.xy2ij(xrand, yrand)
        xnew, ynew = rst.ij2xy(i, j)
        assert all(xnew == xrand)
        assert all(ynew == yrand)

        # TODO: clarify this weird behaviour of rasterio.index with floats?
        # r.ds.index(x, y)
        # Out[33]: (75, 301)
        # r.ds.index(x, y, op=np.float32)
        # Out[34]: (75.0, 302.0)

    def test_xy2ij_and_interp(self) -> None:
        """Test xy2ij with shift_area_or_point argument, and related interp function"""

        # First, we try on a Raster with a Point interpretation in its "AREA_OR_POINT" metadata: values interpolated
        # at the center of pixel
        r = gu.Raster(self.landsat_b4_path)
        assert r.tags["AREA_OR_POINT"] == "Point"
        xmin, ymin, xmax, ymax = r.bounds

        # We generate random points within the boundaries of the image
        xrand = np.random.randint(low=0, high=r.width, size=(10,)) * list(r.transform)[0] + xmin
        yrand = ymax + np.random.randint(low=0, high=r.height, size=(10,)) * list(r.transform)[4]
        pts = list(zip(xrand, yrand))

        # Get decimal indexes based on "Point", should refer to the corner still (shift False by default)
        i, j = r.xy2ij(xrand, yrand)
        assert np.all(i % 1 == 0)
        assert np.all(j % 1 == 0)

        # Those should all be .5 because values refer to the center and are shifted
        i, j = r.xy2ij(xrand, yrand, shift_area_or_point=True)
        assert np.all(i % 1 == 0.5)
        assert np.all(j % 1 == 0.5)

        # Force "Area", should refer to corner
        r.tags.update({"AREA_OR_POINT": "Area"})
        i, j = r.xy2ij(xrand, yrand, shift_area_or_point=True)
        assert np.all(i % 1 == 0)
        assert np.all(j % 1 == 0)

        # Check errors are raised when type of tag is incorrect
        r0 = r.copy()
        # When the tag is not a string
        r0.tags.update({"AREA_OR_POINT": 1})
        with pytest.raises(TypeError, match=re.escape('Attribute self.tags["AREA_OR_POINT"] must be a string.')):
            r0.xy2ij(xrand, yrand, shift_area_or_point=True)
        # When the tag is not "Area" or "Point"
        r0.tags.update({"AREA_OR_POINT": "Pt"})
        with pytest.raises(
            ValueError, match=re.escape('Attribute self.tags["AREA_OR_POINT"] must be one of "Area" or "Point".')
        ):
            r0.xy2ij(xrand, yrand, shift_area_or_point=True)

        # Check that the function warns when no tag is defined
        r0.tags.pop("AREA_OR_POINT")
        with pytest.warns(
            UserWarning,
            match=re.escape('Attribute AREA_OR_POINT undefined in self.tags, using "Area" as default (no shift).'),
        ):
            i0, j0 = r0.xy2ij(xrand, yrand, shift_area_or_point=True)
        # And that it defaults to "Area"
        assert all(i == i0)
        assert all(j == j0)

        # Now, we calculate the mean of values in each 2x2 slices of the data, and compare with interpolation at order 1
        list_z_ind = []
        img = r.data
        for k in range(len(xrand)):
            # 2x2 slices
            z_ind = np.mean(
                img[
                    slice(int(np.floor(i[k])), int(np.ceil(i[k])) + 1),
                    slice(int(np.floor(j[k])), int(np.ceil(j[k])) + 1),
                ]
            )
            list_z_ind.append(z_ind)

        # First order interpolation
        rpts = r.interp_points(pts, order=1)
        # The values interpolated should be equal
        assert np.array_equal(np.array(list_z_ind, dtype=np.float32), rpts, equal_nan=True)

        # Test there is no failure with random coordinates (edge effects, etc)
        xrand = np.random.uniform(low=xmin, high=xmax, size=(1000,))
        yrand = np.random.uniform(low=ymin, high=ymax, size=(1000,))
        pts = list(zip(xrand, yrand))
        rpts = r.interp_points(pts)

        # Second, test after a crop: the Raster now has an Area interpretation, those should fall right on the integer
        # pixel indexes
        r2 = gu.Raster(self.landsat_b4_crop_path)
        r.crop(r2)
        assert r.tags["AREA_OR_POINT"] == "Area"

        xmin, ymin, xmax, ymax = r.bounds

        # We can test with several method for the exact indexes: interp, and simple read should
        # give back the same values that fall right on the coordinates
        xrand = np.random.randint(low=0, high=r.width, size=(10,)) * list(r.transform)[0] + xmin
        yrand = ymax + np.random.randint(low=0, high=r.height, size=(10,)) * list(r.transform)[4]
        pts = list(zip(xrand, yrand))
        # By default, i and j are returned as integers
        i, j = r.xy2ij(xrand, yrand, op=np.float32)
        list_z_ind = []
        img = r.data
        for k in range(len(xrand)):
            # We directly sample the values
            z_ind = img[int(i[k]), int(j[k])]
            list_z_ind.append(z_ind)

        rpts = r.interp_points(pts, order=1)

        assert np.array_equal(np.array(list_z_ind, dtype=np.float32), rpts, equal_nan=True)

        # Test for an invidiual point (shape can be tricky at 1 dimension)
        x = 493120.0
        y = 3101000.0
        i, j = r.xy2ij(x, y)
        val = r.interp_points([(x, y)], order=1)[0]
        assert img[int(i), int(j)] == val

        # Finally, check that interp convert to latlon
        lat, lon = gu.projtools.reproject_to_latlon([[x], [y]], in_crs=r.crs)
        val_latlon = r.interp_points([(lat, lon)], order=1, input_latlon=True)[0]
        assert val == pytest.approx(val_latlon, abs=0.0001)

    def test_value_at_coords(self) -> None:
        """
        Test that value at coords works as intended
        """

        # -- Tests 1: check based on indexed values --

        # Open raster
        r = gu.Raster(self.landsat_b4_crop_path)

        # A pixel center where all neighbouring coordinates are different:
        # array([[[237, 194, 239],
        #          [250, 173, 164],
        #          [255, 192, 128]]]
        itest0 = 120
        jtest0 = 451
        # This is the center of the pixel
        xtest0 = 496975
        ytest0 = 3099095

        # Verify coordinates match indexes
        x_out, y_out = r.ij2xy(itest0, jtest0, offset="center")
        assert x_out == xtest0
        assert y_out == ytest0

        # Check that the value at this coordinate is the same as when indexing
        z_val = r.value_at_coords(xtest0, ytest0)
        z = r.data.data[itest0, jtest0]
        assert z == z_val

        # Check that the value is the same the other 4 corners of the pixel
        assert z == r.value_at_coords(xtest0 + 0.49 * r.res[0], ytest0 - 0.49 * r.res[1])
        assert z == r.value_at_coords(xtest0 - 0.49 * r.res[0], ytest0 + 0.49 * r.res[1])
        assert z == r.value_at_coords(xtest0 - 0.49 * r.res[0], ytest0 - 0.49 * r.res[1])
        assert z == r.value_at_coords(xtest0 + 0.49 * r.res[0], ytest0 + 0.49 * r.res[1])

        # -- Tests 2: check arguments work as intended --

        # 1/ Lat-lon argument check by getting the coordinates of our last test point
        lat, lon = reproject_to_latlon(points=[[xtest0], [ytest0]], in_crs=r.crs)
        z_val_2 = r.value_at_coords(lon, lat, latlon=True)
        assert z_val == z_val_2

        # 2/ Band argument
        # Get the band indexes for the multi-band Raster
        r_multi = gu.Raster(self.landsat_rgb_path)
        itest, jtest = r_multi.xy2ij(xtest0, ytest0)
        itest = int(itest[0])
        jtest = int(jtest[0])
        # Extract the values
        z_band1 = r_multi.value_at_coords(xtest0, ytest0, band=1)
        z_band2 = r_multi.value_at_coords(xtest0, ytest0, band=2)
        z_band3 = r_multi.value_at_coords(xtest0, ytest0, band=3)
        # Compare to the Raster array slice
        assert list(r_multi.data[:, itest, jtest]) == [z_band1, z_band2, z_band3]

        # 3/ Masked argument
        r_multi.data[:, itest, jtest] = np.ma.masked
        z_not_ma = r_multi.value_at_coords(xtest0, ytest0, band=1)
        assert not np.ma.is_masked(z_not_ma)
        z_ma = r_multi.value_at_coords(xtest0, ytest0, band=1, masked=True)
        assert np.ma.is_masked(z_ma)

        # 4/ Window argument
        val_window, z_window = r_multi.value_at_coords(
            xtest0, ytest0, band=1, window=3, masked=True, return_window=True
        )
        assert (
            val_window
            == np.ma.mean(r_multi.data[0, itest - 1 : itest + 2, jtest - 1 : jtest + 2])
            == np.ma.mean(z_window)
        )
        assert np.array_equal(z_window, r_multi.data[0, itest - 1 : itest + 2, jtest - 1 : jtest + 2])

        # 5/ Reducer function argument
        val_window2 = r_multi.value_at_coords(
            xtest0, ytest0, band=1, window=3, masked=True, reducer_function=np.ma.median
        )
        assert val_window2 == np.ma.median(r_multi.data[0, itest - 1 : itest + 2, jtest - 1 : jtest + 2])

        # -- Tests 3: check that errors are raised when supposed for non-boolean arguments --

        # Verify that passing a window that is not a whole number fails
        with pytest.raises(ValueError, match=re.escape("Window must be a whole number.")):
            r.value_at_coords(xtest0, ytest0, window=3.5)  # type: ignore
        # Same for an odd number
        with pytest.raises(ValueError, match=re.escape("Window must be an odd number.")):
            r.value_at_coords(xtest0, ytest0, window=4)
        # But a window that is a whole number as a float works
        r.value_at_coords(xtest0, ytest0, window=3.0)  # type: ignore

        # -- Tests 4: check that passing an array-like object works

        # For simple coordinates
        x_coords = [xtest0, xtest0 + 100]
        y_coords = [ytest0, ytest0 - 100]
        vals = r_multi.value_at_coords(x=x_coords, y=y_coords)
        val0, win0 = r_multi.value_at_coords(x=x_coords[0], y=y_coords[0], return_window=True)
        val1, win1 = r_multi.value_at_coords(x=x_coords[1], y=y_coords[1], return_window=True)

        assert len(vals) == len(x_coords)
        assert vals[0] == val0
        assert vals[1] == val1

        # With a return window argument
        vals, windows = r_multi.value_at_coords(x=x_coords, y=y_coords, return_window=True)
        assert len(windows) == len(x_coords)
        assert np.array_equal(windows[0], win0, equal_nan=True)
        assert np.array_equal(windows[1], win1, equal_nan=True)

        # -- Tests 5 -- Check image corners and latlon argument

        # Lower right pixel
        x, y = [r.bounds.right - r.res[0] / 2, r.bounds.bottom + r.res[1] / 2]
        lat, lon = pt.reproject_to_latlon([x, y], r.crs)
        assert r.value_at_coords(x, y) == r.value_at_coords(lon, lat, latlon=True) == r.data[-1, -1]

        # One pixel above
        x, y = [r.bounds.right - r.res[0] / 2, r.bounds.bottom + 3 * r.res[1] / 2]
        lat, lon = pt.reproject_to_latlon([x, y], r.crs)
        assert r.value_at_coords(x, y) == r.value_at_coords(lon, lat, latlon=True) == r.data[-2, -1]

        # One pixel left
        x, y = [r.bounds.right - 3 * r.res[0] / 2, r.bounds.bottom + r.res[1] / 2]
        lat, lon = pt.reproject_to_latlon([x, y], r.crs)
        assert r.value_at_coords(x, y) == r.value_at_coords(lon, lat, latlon=True) == r.data[-1, -2]

    @pytest.mark.parametrize("example", [landsat_b4_path, aster_dem_path])  # type: ignore
    def test_set_nodata(self, example: str) -> None:
        """
        We test set_nodata() with all possible input parameters, check expected behaviour for updating array and mask,
        and that errors and warnings are raised when they should be.
        """

        # Read raster and save a copy to compare later
        r = gu.Raster(example)
        r_copy = r.copy()
        old_nodata = r.nodata
        # We chose nodata that doesn't exist in the raster yet for both our examples (for uint8, the default value of
        # 255 exist, so we replace by 0)
        new_nodata = _default_nodata(r.dtypes[0]) if not r.dtypes[0] == "uint8" else 0

        # -- First, test set_nodata() with default parameters --

        # Check that the new_nodata does not exist in the raster yet, and set it
        assert np.count_nonzero(r_copy.data.data == new_nodata) == 0
        r.set_nodata(new_nodata=new_nodata)

        # The nodata value should have been set in the metadata
        assert r.nodata == new_nodata

        # By default, the array should have been updated
        if old_nodata is not None:
            index_old_nodata = r_copy.data.data == old_nodata
            assert all(r.data.data[index_old_nodata] == new_nodata)
        else:
            index_old_nodata = np.zeros(np.shape(r.data), dtype=bool)

        # The rest of the array and mask should be unchanged
        assert np.array_equal(r.data.data[~index_old_nodata], r_copy.data.data[~index_old_nodata])
        # We call np.ma.getmaskarray to always compare a full boolean array
        assert np.array_equal(np.ma.getmaskarray(r.data), np.ma.getmaskarray(r_copy.data))

        # Then, we repeat for a nodata that already existed, we artificially modify the value on an unmasked pixel
        r = r_copy.copy()
        mask_pixel_artificially_set = np.zeros(np.shape(r.data), dtype=bool)
        mask_pixel_artificially_set[0, 0] = True
        r.data.data[mask_pixel_artificially_set] = new_nodata
        # We set the value as masked before unmasking to create the mask if it does not exist yet
        r.data[mask_pixel_artificially_set] = np.ma.masked
        r.data.mask[mask_pixel_artificially_set] = False

        # Check the value is valid in the masked array
        assert np.count_nonzero(r_copy.data == new_nodata) >= 0
        # A warning should be raised when setting the nodata
        with pytest.warns(
            UserWarning,
            match=re.escape(
                "New nodata value found in the data array. Those will be masked, and the old "
                "nodata cells will now take the same value. Use set_nodata() with update_array=False "
                "and/or update_mask=False to change this behaviour."
            ),
        ):
            r.set_nodata(new_nodata=new_nodata)

        # The nodata value should have been set in the metadata
        assert r.nodata == new_nodata

        # By default, the array should have been updated similarly for the old nodata
        if old_nodata is not None:
            index_old_nodata = r_copy.data.data == old_nodata
            assert all(r.data.data[index_old_nodata] == new_nodata)
        else:
            index_old_nodata = np.zeros(np.shape(r.data.data), dtype=bool)

        # The rest of the array is similarly unchanged
        index_unchanged = np.logical_and(~index_old_nodata, ~mask_pixel_artificially_set)
        assert np.array_equal(r.data.data[index_unchanged], r_copy.data.data[index_unchanged])
        # But, this time, the mask is only unchanged for the array excluding the pixel artificially modified
        assert np.array_equal(
            np.ma.getmaskarray(r.data)[~mask_pixel_artificially_set],
            np.ma.getmaskarray(r_copy.data)[~mask_pixel_artificially_set],
        )

        # More specifically, it has changed for that pixel
        assert (
            np.ma.getmaskarray(r.data)[mask_pixel_artificially_set]
            == ~np.ma.getmaskarray(r_copy.data)[mask_pixel_artificially_set]
        )

        # -- Second, test set_nodata() with update_array=False --
        r = r_copy.copy()

        r.data.data[mask_pixel_artificially_set] = new_nodata
        # We set the value as masked before unmasking to create the mask if it does not exist yet
        r.data[mask_pixel_artificially_set] = np.ma.masked
        r.data.mask[mask_pixel_artificially_set] = False

        with pytest.warns(
            UserWarning,
            match=re.escape(
                "New nodata value found in the data array. Those will be masked. Use set_nodata() "
                "with update_mask=False to change this behaviour."
            ),
        ):
            r.set_nodata(new_nodata=new_nodata, update_array=False)

        # The nodata value should have been set in the metadata
        assert r.nodata == new_nodata

        # Now, the array should not have been updated, so the entire array should be unchanged except for the pixel
        assert np.array_equal(r.data.data[~mask_pixel_artificially_set], r_copy.data.data[~mask_pixel_artificially_set])
        # But the mask should have been updated on the pixel
        assert (
            np.ma.getmaskarray(r.data)[mask_pixel_artificially_set]
            == ~np.ma.getmaskarray(r_copy.data)[mask_pixel_artificially_set]
        )

        # -- Third, test set_nodata() with update_mask=False --
        r = r_copy.copy()

        r.data.data[mask_pixel_artificially_set] = new_nodata
        # We set the value as masked before unmasking to create the mask if it does not exist yet
        r.data[mask_pixel_artificially_set] = np.ma.masked
        r.data.mask[mask_pixel_artificially_set] = False

        with pytest.warns(
            UserWarning,
            match=re.escape(
                "New nodata value found in the data array. The old nodata cells will now take the same "
                "value. Use set_nodata() with update_array=False to change this behaviour."
            ),
        ):
            r.set_nodata(new_nodata=new_nodata, update_mask=False)

        # The nodata value should have been set in the metadata
        assert r.nodata == new_nodata

        # The array should have been updated
        if old_nodata is not None:
            index_old_nodata = r_copy.data.data == old_nodata
            assert all(r.data.data[index_old_nodata] == new_nodata)
        else:
            index_old_nodata = np.zeros(np.shape(r.data.data), dtype=bool)

        index_unchanged = np.logical_and(~index_old_nodata, ~mask_pixel_artificially_set)
        # The rest of the array should be similarly unchanged
        assert np.array_equal(r.data.data[index_unchanged], r_copy.data.data[index_unchanged])

        # But the mask should still be the same
        assert np.array_equal(np.ma.getmaskarray(r.data), np.ma.getmaskarray(r_copy.data))

        # -- Fourth, test set_nodata() with both update_array=False and update_mask=False --
        r = r_copy.copy()

        r.set_nodata(new_nodata=new_nodata, update_array=False, update_mask=False)
        r.data.data[mask_pixel_artificially_set] = new_nodata
        # We set the value as masked before unmasking to create the mask if it does not exist yet
        r.data[mask_pixel_artificially_set] = np.ma.masked
        r.data.mask[mask_pixel_artificially_set] = False

        # The nodata value should have been set in the metadata
        assert r.nodata == new_nodata

        # The array should not have been updated except for the pixel
        assert np.array_equal(r.data.data[~mask_pixel_artificially_set], r_copy.data.data[~mask_pixel_artificially_set])
        # And the mask neither
        assert np.array_equal(np.ma.getmaskarray(r.data), np.ma.getmaskarray(r_copy.data))

        # -- Fifth, let's check that errors are raised when they should --

        # A ValueError if input nodata is neither a list, tuple, integer, floating
        with pytest.raises(ValueError, match="Type of nodata not understood, must be float or int."):
            r.set_nodata(new_nodata="this_should_not_work")  # type: ignore

        # A ValueError if nodata value is incompatible with dtype
        expected_message = r"nodata value .* incompatible with self.dtype .*"
        if "int" in r.dtypes[0]:
            with pytest.raises(ValueError, match=expected_message):
                # Feed a floating numeric to an integer type
                r.set_nodata(0.5)
        elif "float" in r.dtypes[0]:
            # Feed a floating value not supported by our example data
            with pytest.raises(ValueError, match=expected_message):
                r.set_nodata(np.finfo("longdouble").min)

        # -- Sixth, check the special behaviour with None
        r = r_copy.copy()
        r.set_nodata(None)

        # The metadata should be updated to None
        assert r.nodata is None

        # The array cannot be updated, so it is left as is
        assert np.array_equal(r.data.data, r_copy.data.data)
        # However, the old nodata values are unset by default, let's check this
        if old_nodata is not None:
            index_old_nodata = r_copy.data.data == old_nodata
            # The arrays on this index should be booleans opposites
            assert np.array_equal(
                np.ma.getmaskarray(r.data)[index_old_nodata], ~np.ma.getmaskarray(r_copy.data)[index_old_nodata]
            )
        else:
            index_old_nodata = np.zeros(np.shape(r.data.data), dtype=bool)
        # The rest should be equal
        assert np.array_equal(
            np.ma.getmaskarray(r.data)[~index_old_nodata], np.ma.getmaskarray(r_copy.data)[~index_old_nodata]
        )

    @pytest.mark.parametrize("example", [landsat_b4_path, aster_dem_path])  # type: ignore
    def test_nodata_setter(self, example: str) -> None:
        """Check that the nodata setter gives the same result as set_nodata with default parameters"""

        r = gu.Raster(example)
        r_copy = r.copy()

        with warnings.catch_warnings():
            # Ignore warning that nodata value is already used in the raster data
            warnings.filterwarnings(
                "ignore", category=UserWarning, message="For reprojection, dst_nodata must be set.*"
            )
            r.set_nodata(_default_nodata(r.dtypes[0]))
            r_copy.nodata = _default_nodata(r.dtypes[0])

        assert r.raster_equal(r_copy)

    def test_default_nodata(self) -> None:
        """
        Test that the default nodata values are as expected.
        """
        assert _default_nodata("uint8") == np.iinfo("uint8").max
        assert _default_nodata("int8") == np.iinfo("int8").min
        assert _default_nodata("uint16") == np.iinfo("uint16").max
        assert _default_nodata("int16") == np.iinfo("int16").min
        assert _default_nodata("uint32") == 99999
        for dtype in ["int32", "float32", "float64", "longdouble"]:
            assert _default_nodata(dtype) == -99999

        # Check it works with most frequent np.dtypes too
        assert _default_nodata(np.dtype("uint8")) == np.iinfo("uint8").max
        for dtype_obj in [np.dtype("int32"), np.dtype("float32"), np.dtype("float64")]:
            assert _default_nodata(dtype_obj) == -99999  # type: ignore

        # Check it works with most frequent types too
        assert _default_nodata(np.uint8) == np.iinfo("uint8").max
        for dtype_obj in [np.int32, np.float32, np.float64]:
            assert _default_nodata(dtype_obj) == -99999

        # Check that an error is raised for other types
        expected_message = "No default nodata value set for dtype."
        with pytest.raises(NotImplementedError, match=expected_message):
            _default_nodata("bla")

        # Check that an error is raised for a wrong type
        with pytest.raises(TypeError, match="dtype 1 not understood."):
            _default_nodata(1)  # type: ignore

    def test_astype(self) -> None:
        warnings.simplefilter("error")

        r = gu.Raster(self.landsat_b4_path)

        # Test changing dtypes that does not modify the data
        for dtype in [np.uint8, np.uint16, np.float32, np.float64, "float32"]:
            rout = r.astype(dtype)  # type: ignore
            assert np.array_equal(r.data.data, rout.data.data)
            assert np.array_equal(r.data.mask, rout.data.mask)
            assert np.dtype(rout.dtypes[0]) == dtype
            assert rout.data.dtype == dtype

        # Test a dtype that will modify the data
        with pytest.warns(UserWarning, match="dtype conversion will result in a loss"):
            dtype = np.int8
            rout = r.astype(dtype)  # type: ignore
            assert not np.array_equal(r.data.data, rout.data.data)
            assert np.array_equal(r.data.mask, rout.data.mask)
            assert np.dtype(rout.dtypes[0]) == dtype
            assert rout.data.dtype == dtype

        # Test modify in place
        for dtype in [np.uint8, np.uint16, np.float32, np.float64, "float32"]:
            r2 = r.copy()
            out = r2.astype(dtype, inplace=True)
            assert out is None
            assert np.array_equal(r.data.data, r2.data.data)
            assert np.array_equal(r.data.mask, r2.data.mask)
            assert np.dtype(r2.dtypes[0]) == dtype
            assert r2.data.dtype == dtype

        # Test with masked values
        # First line is set to 0 and 0 set to nodata - check that 0 not used
        # Note that nodata must be set or astype will raise an error
        assert not np.any(r2.data == 0)
        r2 = r.copy()
        r2.data[0, 0] = 0

        with pytest.warns(UserWarning, match="New nodata value found in the data array.*"):
            r2.set_nodata(0)

        for dtype in [np.uint8, np.uint16, np.float32, np.float64, "float32"]:
            rout = r2.astype(dtype)  # type: ignore
            assert np.array_equal(r2.data.data, rout.data.data)
            assert np.array_equal(r2.data.mask, rout.data.mask)
            assert np.dtype(rout.dtypes[0]) == dtype
            assert rout.data.dtype == dtype

    # The multi-band example will not have a colorbar, so not used in tests
    @pytest.mark.parametrize("example", [landsat_b4_path, landsat_b4_crop_path, aster_dem_path])  # type: ignore
    @pytest.mark.parametrize("figsize", np.arange(2, 20, 2))  # type: ignore
    def test_show_cbar(self, example, figsize) -> None:
        """
        Test cbar matches plot height.
        """
        # Plot raster with cbar
        r0 = gu.Raster(example)
        fig, ax = plt.subplots(figsize=(figsize, figsize))
        r0.show(
            ax=ax,
            add_cbar=True,
        )
        fig.axes[0].set_axis_off()
        fig.axes[1].set_axis_off()

        # Get size of main plot
        ax0_bbox = fig.axes[0].get_tightbbox()
        xmin, ymin, xmax, ymax = ax0_bbox.bounds
        h = ymax - ymin

        # Get size of cbar
        ax_cbar_bbox = fig.axes[1].get_tightbbox()
        xmin, ymin, xmax, ymax = ax_cbar_bbox.bounds
        h_cbar = ymax - ymin
        plt.close("all")

        # Assert height is the same
        assert h == pytest.approx(h_cbar)

    def test_show(self) -> None:
        # Read single band raster and RGB raster
        img = gu.Raster(self.landsat_b4_path)
        img_RGB = gu.Raster(self.landsat_rgb_path)

        # Test default plot
        img.show()
        if DO_PLOT:
            plt.show()
        else:
            plt.close()
        assert True

        # Test with new figure
        plt.figure()
        img.show()
        if DO_PLOT:
            plt.show()
        else:
            plt.close()
        assert True

        # Test with provided ax
        ax = plt.subplot(111)
        img.show(ax=ax, title="Simple plotting test")
        if DO_PLOT:
            plt.show()
        else:
            plt.close()
        assert True

        # Test plot RGB
        ax = plt.subplot(111)
        img_RGB.show(ax=ax, title="Plotting RGB")
        if DO_PLOT:
            plt.show()
        else:
            plt.close()
        assert True

        # Test plotting single band B/W, add_cbar
        ax = plt.subplot(111)
        img_RGB.show(bands=1, cmap="gray", ax=ax, add_cbar=False, title="Plotting one band B/W")
        if DO_PLOT:
            plt.show()
        else:
            plt.close()
        assert True

        # Test vmin, vmax and cbar_title
        ax = plt.subplot(111)
        img.show(
            cmap="gray", vmin=40, vmax=220, cbar_title="Custom cbar", ax=ax, title="Testing vmin, vmax and cbar_title"
        )
        if DO_PLOT:
            plt.show()
        else:
            plt.close()
        assert True

    @pytest.mark.parametrize("example", [landsat_b4_path, aster_dem_path])  # type: ignore
    def test_save(self, example: str) -> None:
        # Read single band raster
        img = gu.Raster(example)

        # Temporary folder
        temp_dir = tempfile.TemporaryDirectory()

        # Save file to temporary file, with defaults opts
        temp_file = os.path.join(temp_dir.name, "test.tif")
        img.save(temp_file)
        saved = gu.Raster(temp_file)
        assert img.raster_equal(saved)

        # Try to save with a pathlib path (create a new temp file for Windows)
        path = pathlib.Path(temp_file)
        img.save(path)

        # Test additional options
        co_opts = {"TILED": "YES", "COMPRESS": "LZW"}
        metadata = {"Type": "test"}
        img.save(temp_file, co_opts=co_opts, metadata=metadata)
        saved = gu.Raster(temp_file)
        assert img.raster_equal(saved)
        assert saved.tags["Type"] == "test"

        # Test that nodata value is enforced when masking - since value 0 is not used, data should be unchanged
        img.save(temp_file, nodata=0)
        saved = gu.Raster(temp_file)
        assert np.ma.allequal(img.data, saved.data)
        assert saved.nodata == 0

        # Test that mask is preserved if nodata value is valid
        mask = img.data == np.min(img.data)
        img.set_mask(mask)
        if img.nodata is not None:
            img.save(temp_file)
            saved = gu.Raster(temp_file)
            assert np.array_equal(img.data.mask, saved.data.mask)

        # Test that a warning is raised if nodata is not set and a mask exists (defined above)
        if img.nodata is None:
            with pytest.warns(UserWarning):
                img.save(TemporaryFile())

        # Test with blank argument
        img.save(temp_file, blank_value=0)
        saved = gu.Raster(temp_file)

        assert np.array_equal(saved.data.data, np.zeros(np.shape(saved.data)))

        # Clean up temporary folder - fails on Windows
        try:
            temp_dir.cleanup()
        except (NotADirectoryError, PermissionError):
            pass

    @pytest.mark.parametrize("example", [landsat_b4_path, aster_dem_path, landsat_rgb_path])  # type: ignore
    def test_coords(self, example: str) -> None:
        img = gu.Raster(self.landsat_b4_path)

        # With corner argument
        xx0, yy0 = img.coords(offset="corner", grid=False)

        assert xx0[0] == pytest.approx(img.bounds.left)
        assert xx0[-1] == pytest.approx(img.bounds.right - img.res[0])
        if img.res[1] > 0:
            assert yy0[0] == pytest.approx(img.bounds.bottom)
            assert yy0[-1] == pytest.approx(img.bounds.top - img.res[1])
        else:
            # Currently not covered by test image
            assert yy0[0] == pytest.approx(img.bounds.top)
            assert yy0[-1] == pytest.approx(img.bounds.bottom + img.res[1])

        # With center argument
        xx, yy = img.coords(offset="center", grid=False)
        hx = img.res[0] / 2
        hy = img.res[1] / 2
        assert xx[0] == pytest.approx(img.bounds.left + hx)
        assert xx[-1] == pytest.approx(img.bounds.right - hx)
        if img.res[1] > 0:
            assert yy[0] == pytest.approx(img.bounds.bottom + hy)
            assert yy[-1] == pytest.approx(img.bounds.top - hy)
        else:
            # Currently not covered by test image
            assert yy[-1] == pytest.approx(img.bounds.top + hy)
            assert yy[0] == pytest.approx(img.bounds.bottom - hy)

        # With grid argument (default argument, repeated here for clarity)
        xxgrid, yygrid = img.coords(offset="corner", grid=True)
        assert np.array_equal(xxgrid, np.repeat(xx0[np.newaxis, :], img.height, axis=0))
        assert np.array_equal(yygrid, np.flipud(np.repeat(yy0[:, np.newaxis], img.width, axis=1)))

    def test_from_array(self) -> None:
        # Test that from_array works if nothing is changed
        # -> most tests already performed in test_copy, no need for more
        img = gu.Raster(self.landsat_b4_path)
        out_img = gu.Raster.from_array(img.data, img.transform, img.crs, nodata=img.nodata)
        assert out_img.raster_equal(img)

        # Test that changes to data are taken into account
        bias = 5
        out_img = gu.Raster.from_array(img.data + bias, img.transform, img.crs, nodata=img.nodata)
        assert np.ma.allequal(out_img.data, img.data + bias)

        # Test that nodata is properly taken into account
        out_img = gu.Raster.from_array(img.data + 5, img.transform, img.crs, nodata=0)
        assert out_img.nodata == 0

        # Test that data mask is taken into account
        img.data.mask = np.zeros((img.shape), dtype="bool")
        img.data.mask[0, 0] = True
        out_img = gu.Raster.from_array(img.data, img.transform, img.crs, nodata=0)
        assert out_img.data.mask[0, 0]

        # Check that error is raised if the transform is not affine
        with pytest.raises(TypeError, match="The transform argument needs to be Affine or tuple."):
            gu.Raster.from_array(data=img.data, transform="lol", crs=None, nodata=None)  # type: ignore

    def test_type_hints(self) -> None:
        """Test that pylint doesn't raise errors on valid code."""
        # Create a temporary directory and a temporary filename
        temp_dir = tempfile.TemporaryDirectory()
        temp_path = os.path.join(temp_dir.name, "code.py")

        # r = gu.Raster(self.landsat_b4_path)

        # Load the attributes to check
        attributes = ["transform", "crs", "nodata", "name", "driver", "is_loaded", "filename"]
        # Create some sample code that should be correct
        sample_code = "\n".join(
            [
                "'''Sample code that should conform to pylint's standards.'''",  # Add docstring
                "import geoutils as gu",  # Import geoutils
                "raster = gu.Raster(gu.examples.get_path('landsat_B4'))",  # Load a raster
            ]
            + [  # The below statements should not raise a 'no-member' (E1101) error.
                f"{attribute.upper()} = raster.{attribute}" for attribute in attributes
            ]
            + [""]  # Add a newline to the end.
        )

        # Write the code to the temporary file
        with open(temp_path, "w") as outfile:
            outfile.write(sample_code)

        # Run pylint and parse the stdout as a string, only test
        pylint_output = StringIO()
        Run([temp_path], reporter=TextReporter(pylint_output), exit=False)

        lint_string = pylint_output.getvalue()
        print(lint_string)  # Print the output for debug purposes

        # Bad linting errors are defined here. Currently just "no-member" errors
        bad_lints = [f"Instance of 'Raster' has no '{attribute}' member" for attribute in attributes]

        # Assert that none of the bad errors are in the pylint output
        for bad_lint in bad_lints:
            assert bad_lint not in lint_string, f"`{bad_lint}` contained in the lint_string"

    def test_split_bands(self) -> None:
        img = gu.Raster(self.landsat_rgb_path)

        red, green, blue = img.split_bands(copy=False)

        # Check that the shapes are correct.
        assert red.count == 1
        assert img.count == 3

        # Extract only one band (then it will not return a list)
        red2 = img.split_bands(copy=False, bands=1)[0]

        # Extract a subset with a list in a weird direction
        blue2, green2 = img.split_bands(copy=False, bands=[3, 2])

        # Check that the subset functionality works as expected.
        assert red.raster_equal(red2)
        assert green.raster_equal(green2)
        assert blue.raster_equal(blue2)

        # Check that the red channel and the rgb data shares memory
        assert np.shares_memory(red.data, img.data)

        # Check that the red band data is not equal to the full RGB data.
        assert not red.raster_equal(img)

        # Test that the red band corresponds to the first band of the img
        assert np.array_equal(
            red.data.data.squeeze().astype("float32"), img.data.data[0, :, :].astype("float32"), equal_nan=True
        )

        # Modify the red band and make sure it propagates to the original img (it's not a copy)
        red.data += 1
        assert np.array_equal(
            red.data.data.squeeze().astype("float32"), img.data.data[0, :, :].astype("float32"), equal_nan=True
        )

        # Copy the bands instead of pointing to the same memory.
        red_c = img.split_bands(copy=True, bands=1)[0]

        # Check that the red band data does not share memory with the rgb image (it's a copy)
        assert not np.shares_memory(red_c.data, img.data)

        # Modify the copy, and make sure the original data is not modified.
        red_c.data += 1
        assert not np.array_equal(
            red_c.data.data.squeeze().astype("float32"), img.data.data[0, :, :].astype("float32"), equal_nan=True
        )

    def test_resampling_str(self) -> None:
        """Test that resampling methods can be given as strings instead of rio enums."""
        warnings.simplefilter("error")
        assert resampling_method_from_str("nearest") == rio.enums.Resampling.nearest  # noqa
        assert resampling_method_from_str("cubic_spline") == rio.enums.Resampling.cubic_spline  # noqa

        # Check that odd strings return the appropriate error.
        try:
            resampling_method_from_str("CUBIC_SPLINE")  # noqa
        except ValueError as exception:
            if "not a valid rasterio.enums.Resampling method" not in str(exception):
                raise exception

        img1 = gu.Raster(self.landsat_b4_path)
        img2 = gu.Raster(self.landsat_b4_crop_path)
        img1.set_nodata(0)
        img2.set_nodata(0)

        # Resample the rasters using a new resampling method and see that the string and enum gives the same result.
        img3a = img1.reproject(img2, resampling="q1")
        img3b = img1.reproject(img2, resampling=rio.enums.Resampling.q1)
        assert img3a.raster_equal(img3b)

    @pytest.mark.parametrize("example", [landsat_b4_path, aster_dem_path])  # type: ignore
    def test_polygonize(self, example: str) -> None:
        """Test that polygonize doesn't raise errors."""

        img = gu.Raster(example)

        # -- Test 1: basic functioning of polygonize --

        # Get unique value for image and the corresponding area
        value = np.unique(img)[0]
        pixel_area = np.count_nonzero(img.data == value) * img.res[0] * img.res[1]

        # Polygonize the raster for this value, and compute the total area
        polygonized = img.polygonize(target_values=value)
        polygon_area = polygonized.ds.area.sum()

        # Check that these two areas are approximately equal
        assert polygon_area == pytest.approx(pixel_area)
        assert isinstance(polygonized, gu.Vector)
        assert polygonized.crs == img.crs

        # -- Test 2: data types --

        # Check that polygonize works as expected for any input dtype (e.g. float64 being not supported by GeoPandas)
        for dtype in ["uint8", "int8", "uint16", "int16", "uint32", "int32", "float32", "float64"]:
            img_dtype = img.copy()
            with warnings.catch_warnings():
                warnings.filterwarnings(
                    "ignore", category=UserWarning, message="dtype conversion will result in a " "loss of information.*"
                )
                img_dtype = img_dtype.astype(dtype)
            value = np.unique(img_dtype)[0]
            img_dtype.polygonize(target_values=value)

        # And for a boolean object, such as a mask
        mask = img > value
        mask.polygonize(target_values=1)

    # Test all options, with both an artificial Raster (that has all target values) and a real Raster
    @pytest.mark.parametrize("distunits", ["GEO", "PIXEL"])  # type: ignore
    # 0 and 1,2,3 are especially useful for the artificial Raster, and 112 for the real Raster
    @pytest.mark.parametrize("target_values", [[1, 2, 3], [0], [112], None])  # type: ignore
    @pytest.mark.parametrize(
        "raster",
        [
            gu.Raster(landsat_b4_path),
            gu.Raster.from_array(
                np.arange(25, dtype="int32").reshape(5, 5), transform=rio.transform.from_origin(0, 5, 1, 1), crs=4326
            ),
        ],
    )  # type: ignore
    def test_proximity_against_gdal(self, distunits: str, target_values: list[float] | None, raster: gu.Raster) -> None:
        """Test that proximity matches the results of GDAL for any parameter."""

        # We generate proximity with GDAL and GeoUtils
        gdal_proximity = run_gdal_proximity(raster, target_values=target_values, distunits=distunits)
        # We translate distunits GDAL option into its GeoUtils equivalent
        if distunits == "GEO":
            distance_unit = "georeferenced"
        else:
            distance_unit = "pixel"
        geoutils_proximity = (
            raster.proximity(distance_unit=distance_unit, target_values=target_values)
            .data.data.squeeze()
            .astype("float32")
        )

        # The results should be the same in all cases
        try:
            # In some cases, the proximity differs slightly (generally <1%) for complex settings
            # (Landsat Raster with target of 112)
            # It looks like GDAL might not have the right value,
            # so this particular case is treated differently in tests
            if target_values is not None and target_values[0] == 112 and raster.filename is not None:
                # Get index and number of not almost equal point (tolerance of 10-4)
                ind_not_almost_equal = np.abs(gdal_proximity - geoutils_proximity) > 1e-04
                nb_not_almost_equal = np.count_nonzero(ind_not_almost_equal)
                # Check that this is a minority of points (less than 0.5%)
                assert nb_not_almost_equal < 0.005 * raster.width * raster.height

                # Replace these exceptions by zero in both
                gdal_proximity[ind_not_almost_equal] = 0.0
                geoutils_proximity[ind_not_almost_equal] = 0.0
                # Check that all the rest is almost equal
                assert np.allclose(gdal_proximity, geoutils_proximity, atol=1e-04, equal_nan=True)

            # Otherwise, results are exactly equal
            else:
                assert np.array_equal(gdal_proximity, geoutils_proximity, equal_nan=True)

        # For debugging
        except Exception as exception:
            import matplotlib.pyplot as plt

            # Plotting the xdem and GDAL attributes for comparison (plotting "diff" can also help debug)
            plt.subplot(121)
            plt.imshow(gdal_proximity)
            # plt.imshow(np.abs(gdal_proximity - geoutils_proximity)>0.1)
            plt.colorbar()
            plt.subplot(122)
            plt.imshow(geoutils_proximity)
            # plt.imshow(raster.data.data == 112)
            plt.colorbar()
            plt.show()

            # ind_not_equal = np.abs(gdal_proximity - geoutils_proximity)>0.1
            # print(gdal_proximity[ind_not_equal])
            # print(geoutils_proximity[ind_not_equal])

            raise exception

    def test_proximity_parameters(self) -> None:
        """
        Test that new (different to GDAL's) proximity parameters run.
        No need to test the results specifically, as those rely entirely on the previous test with GDAL,
        and tests in rasterize and shapely.
        #TODO: Maybe add one test with an artificial vector to check it works as intended
        """

        # -- Test 1: with self's Raster alone --
        raster1 = gu.Raster(self.landsat_b4_path)
        prox1 = raster1.proximity()

        # The raster should have the same extent, resolution and CRS
        assert raster1.georeferenced_grid_equal(prox1)

        # It should change with target values specified
        prox2 = raster1.proximity(target_values=[255])
        assert not np.array_equal(prox1.data, prox2.data)

        # -- Test 2: with a vector provided --
        vector = gu.Vector(self.everest_outlines_path)

        # With default options (boundary geometry)
        raster1.proximity(vector=vector)

        # With the base geometry
        raster1.proximity(vector=vector, geometry_type="geometry")

        # With another geometry option
        raster1.proximity(vector=vector, geometry_type="centroid")

        # With only inside proximity
        raster1.proximity(vector=vector, in_or_out="in")

    def test_to_points(self) -> None:
        """Test the outputs of the to_points method and that it doesn't load if not needed."""

        # Create a small raster to test point sampling on
        img0 = gu.Raster.from_array(
            np.arange(25, dtype="int32").reshape(5, 5), transform=rio.transform.from_origin(0, 5, 1, 1), crs=4326
        )

        # Sample the whole raster (fraction==1)
        points = img0.to_points(1, as_array=True)

        # Validate that 25 points were sampled (equating to img1.height * img1.width) with x, y, and band0 values.
        assert isinstance(points, np.ndarray)
        assert points.shape == (25, 3)
        assert np.array_equal(np.asarray(points[:, 0]), np.tile(np.linspace(0.5, 4.5, 5), 5))

        assert img0.to_points(0.2, as_array=True).shape == (5, 3)

        # Try with a single-band raster
        img1 = gu.Raster(self.aster_dem_path)

        points = img1.to_points(10, as_array=True)

        assert points.shape == (10, 3)
        assert not img1.is_loaded

        points_frame = img1.to_points(10)

        assert isinstance(points_frame, gu.Vector)
        assert np.array_equal(points_frame.ds.columns, ["b1", "geometry"])
        assert points_frame.crs == img1.crs

        # Try with a multi-band raster
        img2 = gu.Raster(self.landsat_rgb_path)

        points = img2.to_points(10, as_array=True)

        assert points.shape == (10, 5)
        assert not img2.is_loaded

        points_frame = img2.to_points(10)

        assert isinstance(points_frame, gu.Vector)
        assert np.array_equal(points_frame.ds.columns, ["b1", "b2", "b3", "geometry"])
        assert points_frame.crs == img2.crs


class TestMask:
    # Paths to example data
    landsat_b4_path = examples.get_path("everest_landsat_b4")
    landsat_b4_crop_path = examples.get_path("everest_landsat_b4_cropped")
    landsat_rgb_path = examples.get_path("everest_landsat_rgb")
    everest_outlines_path = examples.get_path("everest_rgi_outlines")
    aster_dem_path = examples.get_path("exploradores_aster_dem")
    aster_outlines_path = examples.get_path("exploradores_rgi_outlines")

    # Synthetic data
    width = height = 5
    transform = rio.transform.from_bounds(0, 0, 1, 1, width, height)
    np.random.seed(42)
    arr = np.random.randint(low=0, high=2, size=(1, width, height), dtype=bool)
    arr_mask = np.random.randint(0, 2, size=(1, width, height), dtype=bool)
    mask_ma = np.ma.masked_array(data=arr, mask=arr_mask)

    # Mask without nodata
    mask_landsat_b4 = gu.Raster(landsat_b4_path) > 125
    # Mask with nodata
    mask_aster_dem = gu.Raster(aster_dem_path) > 2000
    # Mask from an outline
    mask_everest = gu.Vector(everest_outlines_path).create_mask(gu.Raster(landsat_b4_path))

    @pytest.mark.parametrize("example", [landsat_b4_path, landsat_rgb_path, aster_dem_path])  # type: ignore
    def test_init(self, example: str) -> None:
        """Test that Mask subclass initialization function as intended."""

        # A warning should be raised when the raster is a multi-band
        if "rgb" not in os.path.basename(example):
            mask = gu.Mask(example)
        else:
            with pytest.warns(
                UserWarning, match="Multi-band raster provided to create a Mask, only the first band will be used."
            ):
                mask = gu.Mask(example)

        # Check the masked array type
        assert mask.data.dtype == "bool"
        # Check output is the correct instance
        assert isinstance(mask, gu.Mask)
        # Check the dtypes metadata
        assert mask.dtypes[0] == "bool"
        # Check the nodata
        assert mask.nodata is None
        # Check the nbands metadata
        assert mask.count == 1

        # Check that a mask object is sent back from its own init
        mask2 = gu.Mask(mask)
        assert mask.raster_equal(mask2)

    @pytest.mark.parametrize("example", [landsat_b4_path, landsat_rgb_path, aster_dem_path])  # type: ignore
    def test_repr_str(self, example: str) -> None:
        """Test the representation of a raster works"""

        # For data not loaded by default
        r = gu.Mask(example)

        r_repr = r.__repr__()
        r_str = r.__str__()

        # Check that the class is printed correctly
        assert r_repr[0:4] == "Mask"

        # Check that all main attribute names are printed
        attrs_shown = ["data", "transform", "crs"]
        assert all(attr + "=" in r_repr for attr in attrs_shown)

        # Check nodata is removed
        assert "nodata=" not in r_repr

        assert r_str == r.data.__str__()

    def test_from_array(self) -> None:
        """Test that Raster.__init__ casts to Mask with dict input of from_array() and a boolean data array."""

        mask_rst = gu.Raster.from_array(data=self.mask_ma, transform=self.transform, crs=None, nodata=None)

        assert isinstance(mask_rst, gu.Mask)
        assert mask_rst.transform == self.transform
        assert mask_rst.crs is None
        assert mask_rst.nodata is None

    # List all logical operators which will cast Rasters into Masks
    ops_logical = [
        "__lt__",
        "__le__",
        "__eq__",
        "__ne__",
        "__gt__",
        "__ge__",
    ]

    @pytest.mark.parametrize("op", ops_logical)  # type: ignore
    @pytest.mark.parametrize("example", [landsat_b4_path, aster_dem_path])  # type: ignore
    def test_logical_casting_real(self, example: str, op: str) -> None:
        """
        Test that logical operations cast Raster object to Mask on real data
        (synthetic done in TestArithmetic).
        """

        rst = gu.Raster(example)

        # Logical operations should cast to a Mask object, preserving the mask
        mask = getattr(rst, op)(1)
        assert isinstance(mask, gu.Mask)
        assert np.array_equal(mask.data.data, getattr(rst.data.data, op)(1))
        assert np.array_equal(mask.data.mask, rst.data.mask)

    @pytest.mark.parametrize("example", [landsat_b4_path, aster_dem_path])  # type: ignore
    def test_implicit_logical_casting_real(self, example: str) -> None:
        """
        Test that implicit logical operations on real data
        (synthetic done in TestArithmetic).
        """

        rst = gu.Raster(example)

        # Equality
        mask = rst == 1
        assert isinstance(mask, gu.Mask)
        assert np.array_equal(mask.data.data, rst.data.data == 1)
        assert np.array_equal(mask.data.mask, rst.data.mask)

        # Non-equality
        mask = rst != 1
        assert isinstance(mask, gu.Mask)
        assert np.array_equal(mask.data.data, rst.data.data != 1)
        assert np.array_equal(mask.data.mask, rst.data.mask)

        # Lower than
        mask = rst < 1
        assert isinstance(mask, gu.Mask)
        assert np.array_equal(mask.data.data, rst.data.data < 1)
        assert np.array_equal(mask.data.mask, rst.data.mask)

        # Lower equal
        mask = rst <= 1
        assert isinstance(mask, gu.Mask)
        assert np.array_equal(mask.data.data, rst.data.data <= 1)
        assert np.array_equal(mask.data.mask, rst.data.mask)

        # Greater than
        mask = rst > 1
        assert isinstance(mask, gu.Mask)
        assert np.array_equal(mask.data.data, rst.data.data > 1)
        assert np.array_equal(mask.data.mask, rst.data.mask)

        # Greater equal
        mask = rst >= 1
        assert isinstance(mask, gu.Mask)
        assert np.array_equal(mask.data.data, rst.data.data >= 1)
        assert np.array_equal(mask.data.mask, rst.data.mask)

    @pytest.mark.parametrize("mask", [mask_landsat_b4, mask_aster_dem, mask_everest])  # type: ignore
    def test_reproject(self, mask: gu.Mask) -> None:
        # Test 1: with a classic resampling (bilinear)

        # Reproject mask - resample to 100 x 100 grid
        mask_reproj = mask.reproject(grid_size=(100, 100), force_source_nodata=2)

        # Check instance is respected
        assert isinstance(mask_reproj, gu.Mask)

        # This should be equivalent to converting the array to uint8, reprojecting, converting back
        mask_uint8 = mask.astype("uint8")
        mask_uint8_reproj = mask_uint8.reproject(grid_size=(100, 100), force_source_nodata=2)
        mask_uint8_reproj.data = mask_uint8_reproj.data.astype("bool")

        assert mask_reproj.raster_equal(mask_uint8_reproj)

        # Test 2: should raise a warning when the resampling differs from nearest

        with pytest.warns(
            UserWarning,
            match="Reprojecting a mask with a resampling method other than 'nearest', "
            "the boolean array will be converted to float during interpolation.",
        ):
            mask.reproject(resampling="bilinear")

    @pytest.mark.parametrize("mask", [mask_landsat_b4, mask_aster_dem, mask_everest])  # type: ignore
    def test_crop(self, mask: gu.Mask) -> None:
        # Test with same bounds -> should be the same #
        crop_geom = mask.bounds
        mask_cropped = mask.crop(crop_geom)
        assert mask_cropped.raster_equal(mask)

        # Check if instance is respected
        assert isinstance(mask_cropped, gu.Mask)

        # - Test cropping each side by a random integer of pixels - #
        rand_int = np.random.randint(1, min(mask.shape) - 1)

        # Left
        crop_geom2 = [crop_geom[0] + rand_int * mask.res[0], crop_geom[1], crop_geom[2], crop_geom[3]]
        mask_cropped = mask.crop(crop_geom2)
        assert list(mask_cropped.bounds) == crop_geom2
        assert np.array_equal(mask.data[:, rand_int:].data, mask_cropped.data.data, equal_nan=True)
        assert np.array_equal(mask.data[:, rand_int:].mask, mask_cropped.data.mask)

        # Right
        crop_geom2 = [crop_geom[0], crop_geom[1], crop_geom[2] - rand_int * mask.res[0], crop_geom[3]]
        mask_cropped = mask.crop(crop_geom2)
        assert list(mask_cropped.bounds) == crop_geom2
        assert np.array_equal(mask.data[:, :-rand_int].data, mask_cropped.data.data, equal_nan=True)
        assert np.array_equal(mask.data[:, :-rand_int].mask, mask_cropped.data.mask)

        # Bottom
        crop_geom2 = [crop_geom[0], crop_geom[1] + rand_int * abs(mask.res[1]), crop_geom[2], crop_geom[3]]
        mask_cropped = mask.crop(crop_geom2)
        assert list(mask_cropped.bounds) == crop_geom2
        assert np.array_equal(mask.data[:-rand_int, :].data, mask_cropped.data.data, equal_nan=True)
        assert np.array_equal(mask.data[:-rand_int, :].mask, mask_cropped.data.mask)

        # Top
        crop_geom2 = [crop_geom[0], crop_geom[1], crop_geom[2], crop_geom[3] - rand_int * abs(mask.res[1])]
        mask_cropped = mask.crop(crop_geom2)
        assert list(mask_cropped.bounds) == crop_geom2
        assert np.array_equal(mask.data[rand_int:, :].data, mask_cropped.data, equal_nan=True)
        assert np.array_equal(mask.data[rand_int:, :].mask, mask_cropped.data.mask)

        # Test inplace
        mask_orig = mask.copy()
        mask.crop(crop_geom2, inplace=True)
        assert list(mask.bounds) == crop_geom2
        assert np.array_equal(mask_orig.data[rand_int:, :].data, mask.data, equal_nan=True)
        assert np.array_equal(mask_orig.data[rand_int:, :].mask, mask.data.mask)

        # Run with match_extent, check that inplace or not yields the same result

        # TODO: Pretty sketchy with the current functioning of "match_extent",
        #  should we just remove it from Raster.crop() ?

        # mask_cropped = mask.crop(crop_geom2, inplace=False, mode="match_extent")
        # mask_orig.crop(crop_geom2, mode="match_extent")
        # assert mask_cropped.raster_equal(mask_orig)

    @pytest.mark.parametrize("mask", [mask_landsat_b4, mask_aster_dem, mask_everest])  # type: ignore
    def test_polygonize(self, mask: gu.Mask) -> None:
        # Run default
        vect = mask.polygonize()

        # Check the output is cast into a vector
        assert isinstance(vect, gu.Vector)

        # Run with zero as target
        vect = mask.polygonize(target_values=0)
        assert isinstance(vect, gu.Vector)

        # Check a warning is raised when using a non-boolean value
        with pytest.warns(UserWarning, match="In-value converted to 1 for polygonizing boolean mask."):
            mask.polygonize(target_values=2)

    @pytest.mark.parametrize("mask", [mask_landsat_b4, mask_aster_dem, mask_everest])  # type: ignore
    def test_proximity(self, mask: gu.Mask) -> None:
        # Run default
        rast = mask.proximity()

        # Check that output is cast back into a raster
        assert isinstance(rast, gu.Raster)
        # A mask is a raster, so also need to check this
        assert not isinstance(rast, gu.Mask)

    @pytest.mark.parametrize("mask", [mask_landsat_b4, mask_aster_dem, mask_everest])  # type: ignore
    def test_save(self, mask: gu.Mask) -> None:
        """Test saving for masks"""

        # Temporary folder
        temp_dir = tempfile.TemporaryDirectory()

        # Save file to temporary file, with defaults opts
        temp_file = os.path.join(temp_dir.name, "test.tif")
        mask.save(temp_file)
        saved = gu.Raster(temp_file)
        assert mask.astype("uint8").raster_equal(saved)

        # Clean up temporary folder - fails on Windows
        try:
            temp_dir.cleanup()
        except (NotADirectoryError, PermissionError):
            pass


class TestArithmetic:
    """
    Test that all arithmetic overloading functions work as expected.
    """

    # Create fake rasters with random values in 0-255 and dtype uint8
    # TODO: Add the case where a mask exists in the array, as in test_data_setter
    width = height = 5
    transform = rio.transform.from_bounds(0, 0, 1, 1, width, height)
    r1 = gu.Raster.from_array(np.random.randint(1, 255, (height, width), dtype="uint8"), transform=transform, crs=None)
    r2 = gu.Raster.from_array(np.random.randint(1, 255, (height, width), dtype="uint8"), transform=transform, crs=None)

    # Tests with different dtype
    r1_f32 = gu.Raster.from_array(
        np.random.randint(1, 255, (height, width)).astype("float32"), transform=transform, crs=None
    )

    # Test with nodata value set
    r1_nodata = gu.Raster.from_array(
        np.random.randint(1, 255, (height, width)).astype("float32"),
        transform=transform,
        crs=None,
        nodata=_default_nodata("float32"),
    )

    # Test with 0 values
    r2_zero = gu.Raster.from_array(
        np.random.randint(1, 255, (height, width)).astype("float32"),
        transform=transform,
        crs=None,
        nodata=_default_nodata("float32"),
    )
    r2_zero.data[0, 0] = 0

    # Create rasters with different shape, crs or transforms for testing errors
    r1_wrong_shape = gu.Raster.from_array(
        np.random.randint(0, 255, (height + 1, width)).astype("float32"),
        transform=transform,
        crs=None,
    )

    r1_wrong_crs = gu.Raster.from_array(
        np.random.randint(0, 255, (height, width)).astype("float32"),
        transform=transform,
        crs=rio.crs.CRS.from_epsg(4326),
    )

    transform2 = rio.transform.from_bounds(0, 0, 2, 2, width, height)
    r1_wrong_transform = gu.Raster.from_array(
        np.random.randint(0, 255, (height, width)).astype("float32"), transform=transform2, crs=None
    )

    # Tests with child class
    satimg = gu.SatelliteImage.from_array(
        np.random.randint(1, 255, (height, width)).astype("float32"), transform=transform, crs=None
    )

    def test_raster_equal(self) -> None:
        """
        Test that raster_equal() works as expected.
        """
        r1 = self.r1
        r2 = r1.copy()
        assert r1.raster_equal(r2)

        # Change data
        r2.data += 1
        assert not r1.raster_equal(r2)

        # Change mask (False by default)
        r2 = r1.copy()
        r2.data[0, 0] = np.ma.masked
        assert not r1.raster_equal(r2)

        # Change fill_value (999999 by default)
        r2 = r1.copy()
        r2.data.fill_value = 0
        assert not r1.raster_equal(r2)

        # Change dtype
        r2 = r1.copy()
        r2 = r2.astype("float32")
        assert not r1.raster_equal(r2)

        # Change transform
        r2 = r1.copy()
        r2.transform = rio.transform.from_bounds(0, 0, 1, 1, self.width + 1, self.height)
        assert not r1.raster_equal(r2)

        # Change CRS
        r2 = r1.copy()
        r2.crs = rio.crs.CRS.from_epsg(4326)
        assert not r1.raster_equal(r2)

        # Change nodata
        r2 = r1.copy()
        r2.set_nodata(34)
        assert not r1.raster_equal(r2)

    def test_equal_georeferenced_grid(self) -> None:
        """
        Test that equal for shape, crs and transform work as expected
        """

        # -- Test 1: based on a copy --
        r1 = self.r1
        r2 = r1.copy()
        assert r1.georeferenced_grid_equal(r2)

        # Change data
        r2.data += 1
        assert r1.georeferenced_grid_equal(r2)

        # Change mask (False by default)
        r2 = r1.copy()
        r2.data[0, 0] = np.ma.masked
        assert r1.georeferenced_grid_equal(r2)

        # Change fill_value (999999 by default)
        r2 = r1.copy()
        r2.data.fill_value = 0
        assert r1.georeferenced_grid_equal(r2)

        # Change dtype
        r2 = r1.copy()
        r2 = r2.astype("float32")
        assert r1.georeferenced_grid_equal(r2)

        # Change transform
        r2 = r1.copy()
        r2.transform = rio.transform.from_bounds(0, 0, 1, 1, self.width + 1, self.height)
        assert not r1.georeferenced_grid_equal(r2)

        # Change CRS
        r2 = r1.copy()
        r2.crs = rio.crs.CRS.from_epsg(4326)
        assert not r1.georeferenced_grid_equal(r2)

        # Change nodata
        r2 = r1.copy()
        r2.set_nodata(34)
        assert r1.georeferenced_grid_equal(r2)

        # -- Test 2: based on another Raster with one different georeferenced grid attribute --

        assert not r1.georeferenced_grid_equal(self.r1_wrong_crs)

        assert not r1.georeferenced_grid_equal(self.r1_wrong_shape)

        assert not r1.georeferenced_grid_equal(self.r1_wrong_transform)

    # List of operations with two operands
    ops_2args = [
        "__add__",
        "__radd__",
        "__sub__",
        "__rsub__",
        "__mul__",
        "__rmul__",
        "__truediv__",
        "__rtruediv__",
        "__floordiv__",
        "__rfloordiv__",
        "__mod__",
    ]

    @pytest.mark.parametrize("op", ops_2args)  # type: ignore
    def test_ops_2args_expl(self, op: str) -> None:
        """
        Check that arithmetic overloading functions, with two operands, work as expected when called explicitly.
        """
        warnings.filterwarnings("ignore", message="invalid value encountered")

        # Test various inputs: Raster with different dtypes, np.ndarray, single number
        r1 = self.r1
        r1_f32 = self.r1_f32
        r1_nodata = self.r1_nodata
        r2 = self.r2
        r2_zero = self.r2_zero
        satimg = self.satimg
        array = np.random.randint(1, 255, (self.height, self.width)).astype("float64")
        floatval = 3.14
        intval = 1

        # Test with 2 uint8 rasters
        r1 = self.r1
        r2 = self.r2
        r3 = getattr(r1, op)(r2)
        ctype = np.promote_types(r1.data.dtype, r2.data.dtype)
        numpy_output = getattr(r1.data.astype(ctype), op)(r2.data.astype(ctype))
        assert isinstance(r3, gu.Raster)
        assert np.all(r3.data == numpy_output)
        assert r3.data.dtype == numpy_output.dtype
        if np.sum(r3.data.mask) == 0:
            assert r3.nodata is None
        else:
            assert r3.nodata == _default_nodata(ctype)
        assert r3.crs == r1.crs
        assert r3.transform == r1.transform

        # Test original data are not modified
        r1_copy = r1.copy()
        r2_copy = r2.copy()
        r3 = getattr(r1, op)(r2)
        assert isinstance(r3, gu.Raster)
        assert r1.raster_equal(r1_copy)
        assert r2.raster_equal(r2_copy)

        # Test with different dtypes
        r1 = self.r1_f32
        r2 = self.r2
        r3 = getattr(r1_f32, op)(r2)
        assert r3.data.dtype == np.dtype("float32")
        assert np.all(r3.data == getattr(r1.data, op)(r2.data))
        if np.sum(r3.data.mask) == 0:
            assert r3.nodata is None
        else:
            assert r3.nodata == _default_nodata("float32")

        # Test with nodata set
        r1 = self.r1
        r3 = getattr(r1_nodata, op)(r2)
        assert np.all(r3.data == getattr(r1_nodata.data, op)(r2.data))
        if np.sum(r3.data.mask) == 0:
            assert r3.nodata == r1_nodata.nodata
        else:
            assert r3.nodata == _default_nodata(r1_nodata.data.dtype)

        # Test with zeros values (e.g. division)
        r1 = self.r1
        r3 = getattr(r1, op)(r2_zero)
        assert np.all(r3.data == getattr(r1.data, op)(r2_zero.data))
        if np.sum(r3.data.mask) == 0:
            assert r3.nodata == r2_zero.nodata
        else:
            assert r3.nodata == _default_nodata(r1_nodata.data.dtype)

        # Test with a numpy array
        r1 = self.r1_f32
        r3 = getattr(r1, op)(array)
        assert isinstance(r3, gu.Raster)
        assert np.all(r3.data == getattr(r1.data, op)(array))
        if np.sum(r3.data.mask) == 0:
            assert r3.nodata is None
        else:
            assert r3.nodata == _default_nodata("float32")

        # Test with an integer
        r3 = getattr(r1, op)(intval)
        assert isinstance(r3, gu.Raster)
        assert np.all(r3.data == getattr(r1.data, op)(intval))
        if np.sum(r3.data.mask) == 0:
            assert r3.nodata is None
        else:
            assert r3.nodata == _default_nodata("uint8")

        # Test with a float value
        r3 = getattr(r1, op)(floatval)
        dtype = np.dtype(rio.dtypes.get_minimum_dtype(floatval))
        assert isinstance(r3, gu.Raster)
        assert r3.data.dtype == dtype
        assert np.all(r3.data == getattr(r1.data, op)(np.array(floatval).astype(dtype)))
        if np.sum(r3.data.mask) == 0:
            assert r3.nodata is None
        else:
            assert r3.nodata == _default_nodata(dtype)

        # Test with child class
        r3 = getattr(satimg, op)(intval)
        assert isinstance(r3, gu.SatelliteImage)

    reflective_ops = [["__add__", "__radd__"], ["__mul__", "__rmul__"]]

    @pytest.mark.parametrize("ops", reflective_ops)  # type: ignore
    def test_reflectivity(self, ops: list[str]) -> None:
        """
        Check reflective operations
        """
        warnings.filterwarnings("ignore", message="invalid value encountered")

        # Test various inputs: Raster with different dtypes, np.ndarray, single number
        array = np.random.randint(1, 255, (self.height, self.width)).astype("float64")
        floatval = 3.14
        intval = 1

        # Get reflective operations
        op1, op2 = ops

        # Test with uint8 rasters
        r3 = getattr(self.r1, op1)(self.r2)
        r4 = getattr(self.r1, op2)(self.r2)
        assert r3.raster_equal(r4)

        # Test with different dtypes
        r3 = getattr(self.r1_f32, op1)(self.r2)
        r4 = getattr(self.r1_f32, op2)(self.r2)
        assert r3.raster_equal(r4)

        # Test with nodata set
        r3 = getattr(self.r1_nodata, op1)(self.r2)
        r4 = getattr(self.r1_nodata, op2)(self.r2)
        assert r3.raster_equal(r4)

        # Test with zeros values (e.g. division)
        r3 = getattr(self.r1, op1)(self.r2_zero)
        r4 = getattr(self.r1, op2)(self.r2_zero)
        assert r3.raster_equal(r4)

        # Test with a numpy array
        r3 = getattr(self.r1, op1)(array)
        r4 = getattr(self.r1, op2)(array)
        assert r3.raster_equal(r4)

        # Test with an integer
        r3 = getattr(self.r1, op1)(intval)
        r4 = getattr(self.r1, op2)(intval)
        assert r3.raster_equal(r4)

        # Test with a float value
        r3 = getattr(self.r1, op1)(floatval)
        r4 = getattr(self.r1, op2)(floatval)
        assert r3.raster_equal(r4)

    @classmethod
    def from_array(
        cls: type[TestArithmetic],
        data: NDArrayNum | MArrayNum,
        rst_ref: gu.RasterType,
        nodata: int | float | list[int] | list[float] | None = None,
    ) -> gu.Raster:
        """
        Generate a Raster from numpy array, with set georeferencing. Used for testing only.
        """
        if nodata is None:
            nodata = rst_ref.nodata

        return gu.Raster.from_array(data, crs=rst_ref.crs, transform=rst_ref.transform, nodata=nodata)

    def test_ops_2args_implicit(self) -> None:
        """
        Test certain arithmetic overloading when called with symbols (+, -, *, /, //, %).
        """
        warnings.filterwarnings("ignore", message="invalid value encountered")

        # Test various inputs: Raster with different dtypes, np.ndarray with 2D or 3D shape, single number
        r1 = self.r1
        r1_f32 = self.r1_f32
        r2 = self.r2
        array_3d = np.random.randint(1, 255, (1, self.height, self.width)).astype("uint8")
        array_2d = np.random.randint(1, 255, (self.height, self.width)).astype("uint8")
        floatval = 3.14

        # Addition
        assert (r1 + r2).raster_equal(self.from_array(r1.data + r2.data, rst_ref=r1))
        assert (r1_f32 + r2).raster_equal(self.from_array(r1_f32.data + r2.data, rst_ref=r1))
        assert (array_3d + r2).raster_equal(self.from_array(array_3d + r2.data, rst_ref=r2))
        assert (r2 + array_3d).raster_equal(self.from_array(r2.data + array_3d, rst_ref=r2))
        assert (array_2d + r2).raster_equal(self.from_array(array_2d[np.newaxis, :, :] + r2.data, rst_ref=r2))
        assert (r2 + array_2d).raster_equal(self.from_array(r2.data + array_2d[np.newaxis, :, :], rst_ref=r2))
        assert (r1 + floatval).raster_equal(self.from_array(r1.data + floatval, rst_ref=r1))
        assert (floatval + r1).raster_equal(self.from_array(floatval + r1.data, rst_ref=r1))
        assert (r1 + r2).raster_equal(r2 + r1)

        # Multiplication
        assert (r1 * r2).raster_equal(self.from_array(r1.data * r2.data, rst_ref=r1))
        assert (r1_f32 * r2).raster_equal(self.from_array(r1_f32.data * r2.data, rst_ref=r1))
        assert (array_3d * r2).raster_equal(self.from_array(array_3d * r2.data, rst_ref=r2))
        assert (r2 * array_3d).raster_equal(self.from_array(r2.data * array_3d, rst_ref=r2))
        assert (array_2d * r2).raster_equal(self.from_array(array_2d[np.newaxis, :, :] * r2.data, rst_ref=r2))
        assert (r2 * array_2d).raster_equal(self.from_array(r2.data * array_2d[np.newaxis, :, :], rst_ref=r2))
        assert (r1 * floatval).raster_equal(self.from_array(r1.data * floatval, rst_ref=r1))
        assert (floatval * r1).raster_equal(self.from_array(floatval * r1.data, rst_ref=r1))
        assert (r1 * r2).raster_equal(r2 * r1)

        # Subtraction
        assert (r1 - r2).raster_equal(self.from_array(r1.data - r2.data, rst_ref=r1))
        assert (r1_f32 - r2).raster_equal(self.from_array(r1_f32.data - r2.data, rst_ref=r1))
        assert (array_3d - r2).raster_equal(self.from_array(array_3d - r2.data, rst_ref=r2))
        assert (r2 - array_3d).raster_equal(self.from_array(r2.data - array_3d, rst_ref=r2))
        assert (array_2d - r2).raster_equal(self.from_array(array_2d[np.newaxis, :, :] - r2.data, rst_ref=r2))
        assert (r2 - array_2d).raster_equal(self.from_array(r2.data - array_2d[np.newaxis, :, :], rst_ref=r2))
        assert (r1 - floatval).raster_equal(self.from_array(r1.data - floatval, rst_ref=r1))
        assert (floatval - r1).raster_equal(self.from_array(floatval - r1.data, rst_ref=r1))

        # True division
        assert (r1 / r2).raster_equal(self.from_array(r1.data / r2.data, rst_ref=r1))
        assert (r1_f32 / r2).raster_equal(self.from_array(r1_f32.data / r2.data, rst_ref=r1))
        assert (array_3d / r2).raster_equal(self.from_array(array_3d / r2.data, rst_ref=r2))
        assert (r2 / array_3d).raster_equal(self.from_array(r2.data / array_3d, rst_ref=r2))
        assert (array_2d / r2).raster_equal(self.from_array(array_2d[np.newaxis, :, :] / r2.data, rst_ref=r1))
        assert (r2 / array_2d).raster_equal(self.from_array(r2.data / array_2d[np.newaxis, :, :], rst_ref=r2))
        assert (r1 / floatval).raster_equal(self.from_array(r1.data / floatval, rst_ref=r1))
        assert (floatval / r1).raster_equal(self.from_array(floatval / r1.data, rst_ref=r1))

        # Floor division
        assert (r1 // r2).raster_equal(self.from_array(r1.data // r2.data, rst_ref=r1))
        assert (r1_f32 // r2).raster_equal(self.from_array(r1_f32.data // r2.data, rst_ref=r1))
        assert (array_3d // r2).raster_equal(self.from_array(array_3d // r2.data, rst_ref=r1))
        assert (r2 // array_3d).raster_equal(self.from_array(r2.data // array_3d, rst_ref=r1))
        assert (array_2d // r2).raster_equal(self.from_array(array_2d[np.newaxis, :, :] // r2.data, rst_ref=r1))
        assert (r2 // array_2d).raster_equal(self.from_array(r2.data // array_2d[np.newaxis, :, :], rst_ref=r1))
        assert (r1 // floatval).raster_equal(self.from_array(r1.data // floatval, rst_ref=r1))
        assert (floatval // r1).raster_equal(self.from_array(floatval // r1.data, rst_ref=r1))

        # Modulo
        assert (r1 % r2).raster_equal(self.from_array(r1.data % r2.data, rst_ref=r1))
        assert (r1_f32 % r2).raster_equal(self.from_array(r1_f32.data % r2.data, rst_ref=r1))
        assert (array_3d % r2).raster_equal(self.from_array(array_3d % r2.data, rst_ref=r1))
        assert (r2 % array_3d).raster_equal(self.from_array(r2.data % array_3d, rst_ref=r1))
        assert (array_2d % r2).raster_equal(self.from_array(array_2d[np.newaxis, :, :] % r2.data, rst_ref=r1))
        assert (r2 % array_2d).raster_equal(self.from_array(r2.data % array_2d[np.newaxis, :, :], rst_ref=r1))
        assert (r1 % floatval).raster_equal(self.from_array(r1.data % floatval, rst_ref=r1))

    def test_ops_logical_implicit(self) -> None:
        """
        Test logical arithmetic overloading when called with symbols (==, !=, <, <=, >, >=).
        """
        warnings.filterwarnings("ignore", message="invalid value encountered")

        # Test various inputs: Raster with different dtypes, np.ndarray with 2D or 3D shape, single number
        r1 = self.r1
        r1_f32 = self.r1_f32
        r2 = self.r2
        array_3d = np.random.randint(1, 255, (1, self.height, self.width)).astype("uint8")
        array_2d = np.random.randint(1, 255, (self.height, self.width)).astype("uint8")
        floatval = 3.14

        # Equality
        assert (r1 == r2).raster_equal(self.from_array(r1.data == r2.data, rst_ref=r1))
        assert (r1_f32 == r2).raster_equal(self.from_array(r1_f32.data == r2.data, rst_ref=r1))
        assert (array_3d == r2).raster_equal(self.from_array(array_3d == r2.data, rst_ref=r2))
        assert (r2 == array_3d).raster_equal(self.from_array(r2.data == array_3d, rst_ref=r2))
        assert (array_2d == r2).raster_equal(self.from_array(array_2d[np.newaxis, :, :] == r2.data, rst_ref=r2))
        assert (r2 == array_2d).raster_equal(self.from_array(r2.data == array_2d[np.newaxis, :, :], rst_ref=r2))
        assert (r1 == floatval).raster_equal(self.from_array(r1.data == floatval, rst_ref=r1))
        assert (floatval == r1).raster_equal(self.from_array(floatval == r1.data, rst_ref=r1))
        assert (r1 == r2).raster_equal(r2 == r1)

        # Non-equality
        assert (r1 != r2).raster_equal(self.from_array(r1.data != r2.data, rst_ref=r1))
        assert (r1_f32 != r2).raster_equal(self.from_array(r1_f32.data != r2.data, rst_ref=r1))
        assert (array_3d != r2).raster_equal(self.from_array(array_3d != r2.data, rst_ref=r2))
        assert (r2 != array_3d).raster_equal(self.from_array(r2.data != array_3d, rst_ref=r2))
        assert (array_2d != r2).raster_equal(self.from_array(array_2d[np.newaxis, :, :] != r2.data, rst_ref=r2))
        assert (r2 != array_2d).raster_equal(self.from_array(r2.data != array_2d[np.newaxis, :, :], rst_ref=r2))
        assert (r1 != floatval).raster_equal(self.from_array(r1.data != floatval, rst_ref=r1))
        assert (floatval != r1).raster_equal(self.from_array(floatval != r1.data, rst_ref=r1))
        assert (r1 != r2).raster_equal(r2 != r1)

        # Lower than
        assert (r1 < r2).raster_equal(self.from_array(r1.data < r2.data, rst_ref=r1))
        assert (r1_f32 < r2).raster_equal(self.from_array(r1_f32.data < r2.data, rst_ref=r1))
        assert (array_3d < r2).raster_equal(self.from_array(array_3d < r2.data, rst_ref=r2))
        assert (r2 < array_3d).raster_equal(self.from_array(r2.data < array_3d, rst_ref=r2))
        assert (array_2d < r2).raster_equal(self.from_array(array_2d[np.newaxis, :, :] < r2.data, rst_ref=r2))
        assert (r2 < array_2d).raster_equal(self.from_array(r2.data < array_2d[np.newaxis, :, :], rst_ref=r2))
        assert (r1 < floatval).raster_equal(self.from_array(r1.data < floatval, rst_ref=r1))
        assert (floatval < r1).raster_equal(self.from_array(floatval < r1.data, rst_ref=r1))

        # Lower equal
        assert (r1 <= r2).raster_equal(self.from_array(r1.data <= r2.data, rst_ref=r1))
        assert (r1_f32 <= r2).raster_equal(self.from_array(r1_f32.data <= r2.data, rst_ref=r1))
        assert (array_3d <= r2).raster_equal(self.from_array(array_3d <= r2.data, rst_ref=r2))
        assert (r2 <= array_3d).raster_equal(self.from_array(r2.data <= array_3d, rst_ref=r2))
        assert (array_2d <= r2).raster_equal(self.from_array(array_2d[np.newaxis, :, :] <= r2.data, rst_ref=r1))
        assert (r2 <= array_2d).raster_equal(self.from_array(r2.data <= array_2d[np.newaxis, :, :], rst_ref=r2))
        assert (r1 <= floatval).raster_equal(self.from_array(r1.data <= floatval, rst_ref=r1))
        assert (floatval <= r1).raster_equal(self.from_array(floatval <= r1.data, rst_ref=r1))

        # Greater than
        assert (r1 > r2).raster_equal(self.from_array(r1.data > r2.data, rst_ref=r1))
        assert (r1_f32 > r2).raster_equal(self.from_array(r1_f32.data > r2.data, rst_ref=r1))
        assert (array_3d > r2).raster_equal(self.from_array(array_3d > r2.data, rst_ref=r1))
        assert (r2 > array_3d).raster_equal(self.from_array(r2.data > array_3d, rst_ref=r1))
        assert (array_2d > r2).raster_equal(self.from_array(array_2d[np.newaxis, :, :] > r2.data, rst_ref=r1))
        assert (r2 > array_2d).raster_equal(self.from_array(r2.data > array_2d[np.newaxis, :, :], rst_ref=r1))
        assert (r1 > floatval).raster_equal(self.from_array(r1.data > floatval, rst_ref=r1))
        assert (floatval > r1).raster_equal(self.from_array(floatval > r1.data, rst_ref=r1))

        # Greater equal
        assert (r1 >= r2).raster_equal(self.from_array(r1.data >= r2.data, rst_ref=r1))
        assert (r1_f32 >= r2).raster_equal(self.from_array(r1_f32.data >= r2.data, rst_ref=r1))
        assert (array_3d >= r2).raster_equal(self.from_array(array_3d >= r2.data, rst_ref=r1))
        assert (r2 >= array_3d).raster_equal(self.from_array(r2.data >= array_3d, rst_ref=r1))
        assert (array_2d >= r2).raster_equal(self.from_array(array_2d[np.newaxis, :, :] >= r2.data, rst_ref=r1))
        assert (r2 >= array_2d).raster_equal(self.from_array(r2.data >= array_2d[np.newaxis, :, :], rst_ref=r1))
        assert (r1 >= floatval).raster_equal(self.from_array(r1.data >= floatval, rst_ref=r1))

    def test_ops_logical_bitwise_implicit(self) -> None:
        # Create two masks
        r1 = self.r1
        m1 = self.r1 > 128
        m2 = self.r2 > 128
        array_2d = np.random.randint(1, 255, (self.height, self.width)).astype("uint8") > 128

        # Bitwise or
        assert (m1 | m2).raster_equal(self.from_array(m1.data | m2.data, rst_ref=r1))
        assert (m1 | array_2d).raster_equal(self.from_array(m1.data | array_2d, rst_ref=r1))
        assert (array_2d | m1).raster_equal(self.from_array(array_2d | m1.data, rst_ref=r1))

        # Bitwise and
        assert (m1 & m2).raster_equal(self.from_array(m1.data & m2.data, rst_ref=r1))
        assert (m1 & array_2d).raster_equal(self.from_array(m1.data & array_2d, rst_ref=r1))
        assert (array_2d & m1).raster_equal(self.from_array(array_2d & m1.data, rst_ref=r1))

        # Bitwise xor
        assert (m1 ^ m2).raster_equal(self.from_array(m1.data ^ m2.data, rst_ref=r1))
        assert (m1 ^ array_2d).raster_equal(self.from_array(m1.data ^ array_2d, rst_ref=r1))
        assert (array_2d ^ m1).raster_equal(self.from_array(array_2d ^ m1.data, rst_ref=r1))

        # Bitwise invert
        assert (~m1).raster_equal(self.from_array(~m1.data, rst_ref=r1))

    @pytest.mark.parametrize("op", ops_2args)  # type: ignore
    def test_raise_errors(self, op: str) -> None:
        """
        Test that errors are properly raised in certain situations.

        !! Important !! Here we test errors with the operator on the raster only (arithmetic overloading),
        calling with array first is supported with the NumPy interface and tested in ArrayInterface.
        """
        # Rasters with different CRS, transform, or shape
        # Different shape
        expected_message = (
            "Both rasters must have the same shape, transform and CRS for an arithmetic operation. "
            "For example, use raster1 = raster1.reproject(raster2) to reproject raster1 on the "
            "same grid and CRS than raster2."
        )
        with pytest.raises(ValueError, match=re.escape(expected_message)):
            getattr(self.r2, op)(self.r1_wrong_shape)

        # Different CRS
        with pytest.raises(ValueError, match=re.escape(expected_message)):
            getattr(self.r2, op)(self.r1_wrong_crs)

        # Different transform
        with pytest.raises(ValueError, match=re.escape(expected_message)):
            getattr(self.r2, op)(self.r1_wrong_transform)

        # Array with different shape
        expected_message = (
            "The raster and array must have the same shape for an arithmetic operation. "
            "For example, if the array comes from another raster, use raster1 = "
            "raster1.reproject(raster2) beforehand to reproject raster1 on the same grid and CRS "
            "than raster2. Or, if the array does not come from a raster, define one with raster = "
            "Raster.from_array(array, array_transform, array_crs, array_nodata) then reproject."
        )
        # Different shape, masked array
        with pytest.raises(ValueError, match=re.escape(expected_message)):
            getattr(self.r2, op)(self.r1_wrong_shape.data)

        # Different shape, normal array with NaNs
        with pytest.raises(ValueError, match=re.escape(expected_message)):
            getattr(self.r2, op)(self.r1_wrong_shape.data.filled(np.nan))

        # Wrong type of "other"
        expected_message = "Operation between an object of type .* and a Raster impossible."
        with pytest.raises(NotImplementedError, match=expected_message):
            getattr(self.r1, op)("some_string")

    @pytest.mark.parametrize("power", [2, 3.14, -1])  # type: ignore
    def test_power(self, power: float | int) -> None:
        if power > 0:  # Integers to negative integer powers are not allowed.
            assert self.r1**power == self.from_array(self.r1.data**power, rst_ref=self.r1)
        assert self.r1_f32**power == self.from_array(self.r1_f32.data**power, rst_ref=self.r1_f32)

    @pytest.mark.parametrize("dtype", ["float32", "uint8", "int32"])  # type: ignore
    def test_numpy_functions(self, dtype: str) -> None:
        """Test how rasters can be used as/with numpy arrays."""
        warnings.simplefilter("error")

        # Create an array of unique values starting at 0 and ending at 24
        array = np.arange(25, dtype=dtype).reshape((1, 5, 5))
        # Create an associated dummy transform
        transform = rio.transform.from_origin(0, 5, 1, 1)

        # Create a raster from the array
        raster = gu.Raster.from_array(array, transform=transform, crs=4326)

        # Test some ufuncs
        assert np.median(raster) == 12.0
        assert np.mean(raster) == 12.0

        # Check that rasters don't become arrays when using simple arithmetic.
        assert isinstance(raster + 1, gu.Raster)

        # Test the data setter method by creating a new array
        raster.data = array + 2

        # Check that the median updated accordingly.
        assert np.median(raster) == 14.0

        # Test
        raster += array

        assert isinstance(raster, gu.Raster)
        assert np.median(raster) == 26.0


class TestArrayInterface:
    """Test that the array interface of Raster works as expected for ufuncs and array functions"""

    # -- First, we list all universal NumPy functions, or "ufuncs" --

    # All universal functions of NumPy, about 90 in 2022. See list: https://numpy.org/doc/stable/reference/ufuncs.html
    ufuncs_str = [
        ufunc
        for ufunc in np.core.umath.__all__
        if (
            ufunc[0] != "_"
            and ufunc.islower()
            and "err" not in ufunc
            and ufunc not in ["e", "pi", "frompyfunc", "euler_gamma"]
        )
    ]

    # Universal functions with one input argument and one output, corresponding to (in NumPy 1.22.4):
    # ['absolute', 'arccos', 'arccosh', 'arcsin', 'arcsinh', 'arctan', 'arctanh', 'cbrt', 'ceil', 'conj', 'conjugate',
    # 'cos', 'cosh', 'deg2rad', 'degrees', 'exp', 'exp2', 'expm1', 'fabs', 'floor', 'invert', 'isfinite', 'isinf',
    # 'isnan', 'isnat', 'log', 'log10', 'log1p', 'log2', 'logical_not', 'negative', 'positive', 'rad2deg', 'radians',
    # 'reciprocal', 'rint', 'sign', 'signbit', 'sin', 'sinh', 'spacing', 'sqrt', 'square', 'tan', 'tanh', 'trunc']
    ufuncs_str_1nin_1nout = [
        ufunc for ufunc in ufuncs_str if (getattr(np, ufunc).nin == 1 and getattr(np, ufunc).nout == 1)
    ]

    # Universal functions with one input argument and two output (Note: none exist for three outputs or above)
    # Those correspond to: ['frexp', 'modf']
    ufuncs_str_1nin_2nout = [
        ufunc for ufunc in ufuncs_str if (getattr(np, ufunc).nin == 1 and getattr(np, ufunc).nout == 2)
    ]

    # Universal functions with two input arguments and one output, corresponding to:
    # ['add', 'arctan2', 'bitwise_and', 'bitwise_or', 'bitwise_xor', 'copysign', 'divide', 'equal', 'floor_divide',
    #  'float_power', 'fmax', 'fmin', 'fmod', 'gcd', 'greater', 'greater_equal', 'heaviside', 'hypot', 'lcm', 'ldexp',
    #  'left_shift', 'less', 'less_equal', 'logaddexp', 'logaddexp2', 'logical_and', 'logical_or', 'logical_xor',
    #  'maximum', 'minimum', 'mod', 'multiply', 'nextafter', 'not_equal', 'power', 'remainder', 'right_shift',
    #  'subtract', 'true_divide']
    ufuncs_str_2nin_1nout = [
        ufunc for ufunc in ufuncs_str if (getattr(np, ufunc).nin == 2 and getattr(np, ufunc).nout == 1)
    ]

    # Universal functions with two input arguments and two outputs (Note: none exist for three outputs or above)
    # These correspond to: ['divmod']
    ufuncs_str_2nin_2nout = [
        ufunc for ufunc in ufuncs_str if (getattr(np, ufunc).nin == 2 and getattr(np, ufunc).nout == 2)
    ]

    # -- Second, we list array functions we intend to support in the array interface --

    # To my knowledge, there is no list that includes all numpy functions (and we probably don't want to test them all)
    # Let's include manually the important ones:
    # - statistics: normal and for NaNs;
    # - sorting and counting;
    # Most other math functions are already universal functions

    # Separate between two lists (single input and double input) for testing
    handled_functions_2in = gu.raster.raster._HANDLED_FUNCTIONS_2NIN
    handled_functions_1in = gu.raster.raster._HANDLED_FUNCTIONS_1NIN

    # Details below:
    # NaN functions: [f for f in np.lib.nanfunctions.__all__]
    # nanstatfuncs = ['nansum', 'nanmax', 'nanmin', 'nanargmax', 'nanargmin', 'nanmean', 'nanmedian', 'nanpercentile',
    #             'nanvar', 'nanstd', 'nanprod', 'nancumsum', 'nancumprod', 'nanquantile']

    # Statistics and sorting matching NaN functions: https://numpy.org/doc/stable/reference/routines.statistics.html
    # and https://numpy.org/doc/stable/reference/routines.sort.html
    # statfuncs = ['sum', 'max', 'min', 'argmax', 'argmin', 'mean', 'median', 'percentile', 'var', 'std', 'prod',
    #              'cumsum', 'cumprod', 'quantile']

    # Sorting and counting ounting with single array input:
    # sortfuncs = ['sort', 'count_nonzero', 'unique]

    # --  Third, we define the test data --

    # We create two random array of varying dtype
    width = height = 5
    min_val = np.iinfo("int32").min
    max_val = np.iinfo("int32").max
    transform = rio.transform.from_bounds(0, 0, 1, 1, width, height)
    np.random.seed(42)
    arr1 = np.random.randint(min_val, max_val, (height, width), dtype="int32") + np.random.normal(size=(height, width))
    arr2 = np.random.randint(min_val, max_val, (height, width), dtype="int32") + np.random.normal(size=(height, width))
    # This third one is to try ufunc methods like reduce()
    arr3 = np.random.randint(min_val, max_val, (height, width), dtype="int32") + np.random.normal(size=(height, width))

    # Create two random masks
    mask1 = np.random.randint(0, 2, size=(width, height), dtype=bool)
    mask2 = np.random.randint(0, 2, size=(width, height), dtype=bool)
    mask3 = np.random.randint(0, 2, size=(width, height), dtype=bool)

    # Assert that there is at least one unmasked value
    assert np.count_nonzero(~mask1) > 0
    assert np.count_nonzero(~mask2) > 0
    assert np.count_nonzero(~mask3) > 0

    # Wrong shaped arrays to check errors are raised
    arr_wrong_shape = np.random.randint(min_val, max_val, (height - 1, width - 1), dtype="int32") + np.random.normal(
        size=(height - 1, width - 1)
    )
    wrong_transform = rio.transform.from_bounds(0, 0, 1, 1, width - 1, height - 1)
    mask_wrong_shape = np.random.randint(0, 2, size=(width - 1, height - 1), dtype=bool)

    @pytest.mark.parametrize("ufunc_str", ufuncs_str_1nin_1nout + ufuncs_str_1nin_2nout)  # type: ignore
    @pytest.mark.parametrize(
        "dtype", ["uint8", "int8", "uint16", "int16", "uint32", "int32", "float32", "float64", "longdouble"]
    )  # type: ignore
    @pytest.mark.parametrize("nodata_init", [None, "type_default"])  # type: ignore
    def test_array_ufunc_1nin_1nout(self, ufunc_str: str, nodata_init: None | str, dtype: str) -> None:
        """Test that ufuncs with one input and one output consistently return the same result as for masked arrays."""

        # We set the default nodata
        if nodata_init == "type_default":
            nodata: int | None = _default_nodata(dtype)
        else:
            nodata = None

        # Create Raster
        ma1 = np.ma.masked_array(data=self.arr1.astype(dtype), mask=self.mask1)
        rst = gu.Raster.from_array(ma1, transform=self.transform, crs=None, nodata=nodata)

        # Get ufunc
        ufunc = getattr(np, ufunc_str)

        # Find the common dtype between the Raster and the most constrained input type (first character is the input)
        try:
            com_dtype = np.promote_types(dtype, ufunc.types[0][0])
        # The promote_types function raises an error for object dtypes (previously returned by find_common_dtypes)
        # (TypeError needed for backwards compatibility; also exceptions.DTypePromotionError for NumPy 1.25 and above)
        except TypeError:
            com_dtype = np.dtype("O")

        # Catch warnings
        with warnings.catch_warnings():
            warnings.filterwarnings("ignore", category=RuntimeWarning)

            # Check if our input dtype is possible on this ufunc, if yes check that outputs are identical
            if com_dtype in [str(np.dtype(t[0])) for t in ufunc.types]:  # noqa
                # For a single output
                if ufunc.nout == 1:
                    assert np.ma.allequal(ufunc(rst.data), ufunc(rst).data)

                # For two outputs
                elif ufunc.nout == 2:
                    outputs_rst = ufunc(rst)
                    outputs_ma = ufunc(rst.data)
                    assert np.ma.allequal(outputs_ma[0], outputs_rst[0].data) and np.ma.allequal(
                        outputs_ma[1], outputs_rst[1].data
                    )

            # If the input dtype is not possible, check that NumPy raises a TypeError
            else:
                with pytest.raises(TypeError):
                    ufunc(rst.data)
                with pytest.raises(TypeError):
                    ufunc(rst)

    @pytest.mark.parametrize("ufunc_str", ufuncs_str_2nin_1nout + ufuncs_str_2nin_2nout)  # type: ignore
    @pytest.mark.parametrize(
        "dtype1", ["uint8", "int8", "uint16", "int16", "uint32", "int32", "float32", "float64", "longdouble"]
    )  # type: ignore
    @pytest.mark.parametrize(
        "dtype2", ["uint8", "int8", "uint16", "int16", "uint32", "int32", "float32", "float64", "longdouble"]
    )  # type: ignore
    @pytest.mark.parametrize("nodata1_init", [None, "type_default"])  # type: ignore
    @pytest.mark.parametrize("nodata2_init", [None, "type_default"])  # type: ignore
    def test_array_ufunc_2nin_1nout(
        self, ufunc_str: str, nodata1_init: None | str, nodata2_init: str, dtype1: str, dtype2: str
    ) -> None:
        """Test that ufuncs with two input arguments consistently return the same result as for masked arrays."""

        # We set the default nodatas
        if nodata1_init == "type_default":
            nodata1: int | None = _default_nodata(dtype1)
        else:
            nodata1 = None
        if nodata2_init == "type_default":
            nodata2: int | None = _default_nodata(dtype2)
        else:
            nodata2 = None

        ma1 = np.ma.masked_array(data=self.arr1.astype(dtype1), mask=self.mask1)
        ma2 = np.ma.masked_array(data=self.arr2.astype(dtype2), mask=self.mask2)
        rst1 = gu.Raster.from_array(ma1, transform=self.transform, crs=None, nodata=nodata1)
        rst2 = gu.Raster.from_array(ma2, transform=self.transform, crs=None, nodata=nodata2)

        ufunc = getattr(np, ufunc_str)

        # Find the common dtype between the Raster and the most constrained input type (first character is the input)
        try:
            com_dtype1 = np.promote_types(dtype1, ufunc.types[0][0])
        # The promote_types function raises an error for object dtypes (previously returned by find_common_dtypes)
        # (TypeError needed for backwards compatibility; also exceptions.DTypePromotionError for NumPy 1.25 and above)
        except TypeError:
            com_dtype1 = np.dtype("O")

        try:
            com_dtype2 = np.promote_types(dtype2, ufunc.types[0][1])
        # The promote_types function raises an error for object dtypes (previously returned by find_common_dtypes)
        # (TypeError needed for backwards compatibility; also exceptions.DTypePromotionError for NumPy 1.25 and above)
        except TypeError:
            com_dtype2 = np.dtype("O")

        # If the two input types can be the same type, pass a tuple with the common type of both
        # Below we ignore datetime and timedelta types "m" and "M", and int64 types "q" and "Q"
        if all(t[0] == t[1] for t in ufunc.types if not any(x in t[0:2] for x in ["m", "M", "q", "Q"])):
            try:
                com_dtype_both = np.promote_types(com_dtype1, com_dtype2)
            except TypeError:
                com_dtype_both = np.dtype("O")
            com_dtype_tuple = (com_dtype_both, com_dtype_both)

        # Otherwise, pass the tuple with each common type
        else:
            com_dtype_tuple = (com_dtype1, com_dtype2)

        # Catch warnings
        with warnings.catch_warnings():
            warnings.filterwarnings("ignore", category=RuntimeWarning)
            warnings.filterwarnings("ignore", category=UserWarning)

            # Check if both our input dtypes are possible on this ufunc, if yes check that outputs are identical
            if com_dtype_tuple in [(np.dtype(t[0]), np.dtype(t[1])) for t in ufunc.types]:  # noqa
                # For a single output
                if ufunc.nout == 1:
                    # There exists a single exception due to negative integers as exponent of integers in "power"
                    if ufunc_str == "power" and "int" in dtype1 and "int" in dtype2 and np.min(rst2.data) < 0:
                        with pytest.raises(ValueError, match="Integers to negative integer powers are not allowed."):
                            ufunc(rst1, rst2)
                        with pytest.raises(ValueError, match="Integers to negative integer powers are not allowed."):
                            ufunc(rst1.data, rst2.data)

                    # Otherwise, run the normal assertion for a single output
                    else:
                        assert np.ma.allequal(ufunc(rst1.data, rst2.data), ufunc(rst1, rst2).data)

                # For two outputs
                elif ufunc.nout == 2:
                    outputs_rst = ufunc(rst1, rst2)
                    outputs_ma = ufunc(rst1.data, rst2.data)
                    assert np.ma.allequal(outputs_ma[0], outputs_rst[0].data) and np.ma.allequal(
                        outputs_ma[1], outputs_rst[1].data
                    )

            # If the input dtype is not possible, check that NumPy raises a TypeError
            else:
                with pytest.raises(TypeError):
                    ufunc(rst1.data, rst2.data)
                with pytest.raises(TypeError):
                    ufunc(rst1, rst2)

    @pytest.mark.parametrize("arrfunc_str", handled_functions_1in)  # type: ignore
    @pytest.mark.parametrize(
        "dtype", ["uint8", "int8", "uint16", "int16", "uint32", "int32", "float32", "float64", "longdouble"]
    )  # type: ignore
    @pytest.mark.parametrize("nodata_init", [None, "type_default"])  # type: ignore
    def test_array_functions_1nin(self, arrfunc_str: str, dtype: str, nodata_init: None | str) -> None:
        """
        Test that single-input array functions that we support give the same output as they would on the masked array.
        """

        # We set the default nodata
        if nodata_init == "type_default":
            nodata: int | None = _default_nodata(dtype)
        else:
            nodata = None

        # Create Raster
        ma1 = np.ma.masked_array(data=self.arr1.astype(dtype), mask=self.mask1)
        rst = gu.Raster.from_array(ma1, transform=self.transform, crs=None, nodata=nodata)

        # Get array func
        arrfunc = getattr(np, arrfunc_str)

        # Find the common dtype between the Raster and the most constrained input type (first character is the input)
        # com_dtype = np.find_common_type([dtype] + [arrfunc.types[0][0]], [])

        # Catch warnings
        with warnings.catch_warnings():
            warnings.filterwarnings("ignore", category=RuntimeWarning)

            # Pass an argument for functions that require it (nanpercentile, percentile, quantile and nanquantile) and
            # define specific behaviour
            if "percentile" in arrfunc_str:
                arg = 80.0
                # For percentiles and quantiles, the statistic is computed after removing the masked values
                output_rst = arrfunc(rst, arg)
                output_ma = arrfunc(rst.data.compressed(), arg)
            elif "quantile" in arrfunc_str:
                arg = 0.8
                output_rst = arrfunc(rst, arg)
                output_ma = arrfunc(rst.data.compressed(), arg)
            elif "median" in arrfunc_str:
                # For the median, the statistic is computed by masking the values through np.ma.median
                output_rst = arrfunc(rst)
                output_ma = np.ma.median(rst.data)
            elif "gradient" in arrfunc_str:
                # For the gradient, we need to take a single band
                output_rst = arrfunc(rst)
                output_ma = np.gradient(rst.data)
            else:
                output_rst = arrfunc(rst)
                output_ma = arrfunc(rst.data)

            # Gradient is the only supported array function returning two arguments for now
            if "gradient" in arrfunc_str:
                assert np.ma.allequal(output_rst[0], output_ma[0]) and np.ma.allequal(output_rst[1], output_ma[1])
            # This test is for when the NumPy function reduces the dimension of the array but not completely
            elif isinstance(output_ma, np.ndarray):
                # When the NumPy function preserves the shape, it returns a Raster
                if output_ma.shape == rst.data.shape:
                    assert isinstance(output_rst, gu.Raster)
                    assert np.ma.allequal(output_rst.data, output_ma)
                # Otherwise, it returns an array
                else:
                    assert np.ma.allequal(output_rst, output_ma)
            # This test is for when the NumPy function reduces the dimension to a single number
            else:
                assert output_rst == output_ma

    @pytest.mark.parametrize("arrfunc_str", handled_functions_2in)  # type: ignore
    @pytest.mark.parametrize(
        "dtype1", ["uint8", "int8", "uint16", "int16", "uint32", "int32", "float32", "float64", "longdouble"]
    )  # type: ignore
    @pytest.mark.parametrize(
        "dtype2", ["uint8", "int8", "uint16", "int16", "uint32", "int32", "float32", "float64", "longdouble"]
    )  # type: ignore
    @pytest.mark.parametrize("nodata1_init", [None, "type_default"])  # type: ignore
    @pytest.mark.parametrize("nodata2_init", [None, "type_default"])  # type: ignore
    def test_array_functions_2nin(
        self, arrfunc_str: str, nodata1_init: None | str, nodata2_init: str, dtype1: str, dtype2: str
    ) -> None:
        """
        Test that double-input array functions that we support give the same output as they would on the masked array.
        """

        # We set the default nodatas
        if nodata1_init == "type_default":
            nodata1: int | None = _default_nodata(dtype1)
        else:
            nodata1 = None
        if nodata2_init == "type_default":
            nodata2: int | None = _default_nodata(dtype2)
        else:
            nodata2 = None

        ma1 = np.ma.masked_array(data=self.arr1.astype(dtype1), mask=self.mask1)
        ma2 = np.ma.masked_array(data=self.arr2.astype(dtype2), mask=self.mask2)
        rst1 = gu.Raster.from_array(ma1, transform=self.transform, crs=None, nodata=nodata1)
        rst2 = gu.Raster.from_array(ma2, transform=self.transform, crs=None, nodata=nodata2)

        # Get array func
        arrfunc = getattr(np, arrfunc_str)

        # Catch warnings
        with warnings.catch_warnings():
            warnings.filterwarnings("ignore", category=RuntimeWarning)

            # Compute outputs
            output_rst = arrfunc(rst1, rst2)
            output_ma = arrfunc(rst1.data, rst2.data)

            # When the NumPy function preserves the shape, it returns a Raster
            if isinstance(output_ma, np.ndarray) and output_ma.shape == rst1.data.shape:
                assert isinstance(output_rst, gu.Raster)
                assert np.ma.allequal(output_rst.data, output_ma)
            # Otherwise, it returns an array
            else:
                assert np.ma.allequal(output_rst, output_ma)

    @pytest.mark.parametrize("method_str", ["reduce"])  # type: ignore
    def test_ufunc_methods(self, method_str):
        """
        Test that universal function methods all behave properly, don't need to test all
        nodatas and dtypes as this was done above.
        """

        ma1 = np.ma.masked_array(data=self.arr1.astype("float32"), mask=self.mask1)
        ma2 = np.ma.masked_array(data=self.arr2.astype("float32"), mask=self.mask2)
        ma3 = np.ma.masked_array(data=self.arr3.astype("float32"), mask=self.mask3)

        rst1 = gu.Raster.from_array(ma1, transform=self.transform, crs=None, nodata=_default_nodata("float32"))
        rst2 = gu.Raster.from_array(ma2, transform=self.transform, crs=None, nodata=_default_nodata("float32"))
        rst3 = gu.Raster.from_array(ma3, transform=self.transform, crs=None, nodata=_default_nodata("float32"))

        # Methods reduce, accumulate, reduceat and at only supported for binary function (2nin)
        # -- Test 1: -- Try a ufunc with 2nin, 1nout like np.add
        ufunc_2nin_1nout = getattr(np.add, method_str)
        output_rst = ufunc_2nin_1nout((rst1, rst2, rst3))
        output_ma = ufunc_2nin_1nout((ma1, ma2, ma3))

        print(np.shape(output_ma))
        print(np.shape(output_rst.data))
        assert np.ma.allequal(output_rst.data, output_ma)

        # Methods reduce only supports function that output a single value
        # -- Test 2: -- Try a ufunc with 2nin, 2nout: there's only divmod
        # ufunc_2nin_2nout = getattr(np.divmod, method_str)
        # outputs_rst = ufunc_2nin_2nout((rst1, rst2, rst3))
        # outputs_ma = ufunc_2nin_2nout((ma1, ma2, ma3))
        #
        # assert np.ma.allequal(outputs_ma[0], outputs_rst[0].data) and np.ma.allequal(
        #             outputs_ma[1], outputs_rst[1].data)

    @pytest.mark.parametrize(
        "np_func_name", ufuncs_str_2nin_1nout + ufuncs_str_2nin_2nout + handled_functions_2in
    )  # type: ignore
    def test_raise_errors_2nin(self, np_func_name: str) -> None:
        """Check that proper errors are raised when input raster/array don't match (only 2-input functions)."""

        # Create Rasters
        ma = np.ma.masked_array(data=self.arr1, mask=self.mask1)
        ma_wrong_shape = np.ma.masked_array(data=self.arr_wrong_shape, mask=self.mask_wrong_shape)
        rst = gu.Raster.from_array(ma, transform=self.transform, crs=4326, nodata=_default_nodata(ma.dtype))
        rst_wrong_shape = gu.Raster.from_array(
            ma_wrong_shape, transform=self.transform, crs=4326, nodata=_default_nodata(ma_wrong_shape.dtype)
        )
        rst_wrong_crs = gu.Raster.from_array(ma, transform=self.transform, crs=32610, nodata=_default_nodata(ma.dtype))
        rst_wrong_transform = gu.Raster.from_array(
            ma, transform=self.wrong_transform, crs=4326, nodata=_default_nodata(ma_wrong_shape.dtype)
        )

        # Get ufunc
        np_func = getattr(np, np_func_name)

        # Strange errors happening only for these 4 functions...
        # See issue #457
        if np_func_name not in ["allclose", "isclose", "array_equal", "array_equiv"]:

            # Rasters with different CRS, transform, or shape
            # Different shape
            expected_message = (
                "Both rasters must have the same shape, transform and CRS for an arithmetic operation. "
                "For example, use raster1 = raster1.reproject(raster2) to reproject raster1 on the "
                "same grid and CRS than raster2."
            )

            with pytest.raises(ValueError, match=re.escape(expected_message)):
                np_func(rst, rst_wrong_shape)

            # Different CRS
            with pytest.raises(ValueError, match=re.escape(expected_message)):
                np_func(rst, rst_wrong_crs)

            # Different transform
            with pytest.raises(ValueError, match=re.escape(expected_message)):
                np_func(rst, rst_wrong_transform)

            # Array with different shape
            expected_message = (
                "The raster and array must have the same shape for an arithmetic operation. "
                "For example, if the array comes from another raster, use raster1 = "
                "raster1.reproject(raster2) beforehand to reproject raster1 on the same grid and CRS "
                "than raster2. Or, if the array does not come from a raster, define one with raster = "
                "Raster.from_array(array, array_transform, array_crs, array_nodata) then reproject."
            )
            # Different shape, masked array
            # Check reflectivity just in case (just here, not later)
            with pytest.raises(ValueError, match=re.escape(expected_message)):
                np_func(ma_wrong_shape, rst)
            with pytest.raises(ValueError, match=re.escape(expected_message)):
                np_func(rst, ma_wrong_shape)

            # Different shape, normal array with NaNs
            with pytest.raises(ValueError, match=re.escape(expected_message)):
                np_func(ma_wrong_shape.filled(np.nan), rst)
            with pytest.raises(ValueError, match=re.escape(expected_message)):
                np_func(rst, ma_wrong_shape.filled(np.nan))<|MERGE_RESOLUTION|>--- conflicted
+++ resolved
@@ -985,7 +985,7 @@
             rst[arr[:-1, :-1]]
 
         # An error when the georeferencing of the Mask does not match
-        mask.shift(1, 1)
+        mask.shift(1, 1, inplace=True)
         with pytest.raises(ValueError, match=re.escape(message_raster.format(op_name_index))):
             rst[mask]
 
@@ -993,14 +993,6 @@
         with pytest.warns(UserWarning, match="Input array was cast to boolean for indexing."):
             rst[arr.astype("uint8")]
             rst[arr.astype("uint8")] = 1
-<<<<<<< HEAD
-        # An error when the georeferencing of the Mask does not match
-        mask.shift(1, 1, inplace=True)
-        with pytest.raises(
-            ValueError, match="Indexing a raster with a mask requires the two being on the same georeferenced grid."
-        ):
-            rst[mask]
-=======
 
         # For index assignment
         # An error when the shape is wrong
@@ -1008,7 +1000,6 @@
             rst[arr[:-1, :-1]] = 1
 
         with pytest.raises(ValueError, match=re.escape(message_raster.format(op_name_assign))):
->>>>>>> fe8795c6
             rst[mask] = 1
 
     test_data = [[landsat_b4_path, everest_outlines_path], [aster_dem_path, aster_outlines_path]]
