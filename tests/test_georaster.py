"""
Test functions for georaster
"""
from __future__ import annotations

import os
import tempfile
import warnings
from tempfile import TemporaryFile

import matplotlib.pyplot as plt
import numpy as np
import pytest
import rasterio as rio
from pylint import epylint

import geoutils as gu
import geoutils.georaster as gr
import geoutils.geovector as gv
import geoutils.misc
import geoutils.projtools as pt
from geoutils import datasets
from geoutils.georaster.raster import _default_ndv
from geoutils.misc import resampling_method_from_str

DO_PLOT = False


class TestRaster:
    def test_init(self) -> None:
        """
        Test that all possible inputs work properly in Raster class init
        """

        # first, filename
        r = gr.Raster(datasets.get_path("landsat_B4"))
        assert isinstance(r, gr.Raster)

        # second, passing a Raster itself (points back to Raster passed)
        r2 = gr.Raster(r)
        assert isinstance(r2, gr.Raster)

        # third, rio.Dataset
        ds = rio.open(datasets.get_path("landsat_B4"))
        r3 = gr.Raster(ds)
        assert isinstance(r3, gr.Raster)
        assert r3.filename is not None

        # finally, as memoryfile
        memfile = rio.MemoryFile(open(datasets.get_path("landsat_B4"), "rb"))
        r4 = gr.Raster(memfile)
        assert isinstance(r4, gr.Raster)

        assert np.logical_and.reduce(
            (
                geoutils.misc.array_equal(r.data, r2.data, equal_nan=True),
                geoutils.misc.array_equal(r2.data, r3.data, equal_nan=True),
                geoutils.misc.array_equal(r3.data, r4.data, equal_nan=True),
            )
        )

        assert np.logical_and.reduce(
            (
                np.all(r.data.mask == r2.data.mask),
                np.all(r2.data.mask == r3.data.mask),
                np.all(r3.data.mask == r4.data.mask),
            )
        )

        # the data will not be copied, immutable objects will
        r.data[0, 0, 0] += 5
        assert r2.data[0, 0, 0] == r.data[0, 0, 0]

        # r.nbands = 2
        r._data = np.repeat(r.data, 2).reshape((2,) + r.shape)
        assert r.nbands != r2.nbands

    def test_info(self) -> None:

        r = gr.Raster(datasets.get_path("landsat_B4"))

        # Check all is good with passing attributes
        default_attrs = [
            "bounds",
            "count",
            "crs",
            "driver",
            "dtypes",
            "height",
            "indexes",
            "name",
            "nodata",
            "res",
            "shape",
            "transform",
            "width",
        ]
        with rio.open(datasets.get_path("landsat_B4")) as dataset:
            for attr in default_attrs:
                assert r.__getattribute__(attr) == dataset.__getattribute__(attr)

        # Check summary matches that of RIO
        assert str(r) == r.info()

        # Check that the stats=True flag doesn't trigger a warning
        with warnings.catch_warnings():
            warnings.simplefilter("error")
            stats = r.info(stats=True)

        # Validate that the mask is respected by adding 0 values (there are none to begin with.)
        r.data.ravel()[:1000] = 0
        # Set the nodata value to 0, then validate that they are excluded from the new minimum
        r.set_ndv(0)
        new_stats = r.info(stats=True)
        for i, line in enumerate(stats.splitlines()):
            if "MINIMUM" not in line:
                continue
            assert line == new_stats.splitlines()[i]

    def test_loading(self) -> None:
        """
        Test that loading metadata and data works for all possible cases.
        """
        # Test 1 - loading metadata only, single band
        r = gr.Raster(datasets.get_path("landsat_B4"), load_data=False)

        assert r.driver == "GTiff"
        assert r.width == 800
        assert r.height == 655
        assert r.shape == (r.height, r.width)
        assert r.count == 1
<<<<<<< HEAD
        # assert r.nbands is None
        assert np.array_equal(r.dtypes, ["uint8"])
=======
        assert r.nbands is None
        assert geoutils.misc.array_equal(r.dtypes, ["uint8"])
>>>>>>> 96a044f7
        assert r.transform == rio.transform.Affine(30.0, 0.0, 478000.0, 0.0, -30.0, 3108140.0)
        assert geoutils.misc.array_equal(r.res, [30.0, 30.0])
        assert r.bounds == rio.coords.BoundingBox(left=478000.0, bottom=3088490.0, right=502000.0, top=3108140.0)
        assert r.crs == rio.crs.CRS.from_epsg(32645)
        assert not r.is_loaded

        # Test 2 - loading the data afterward
        r.load()
        assert r.is_loaded
        assert r.nbands == 1
        assert r.data.shape == (r.count, r.height, r.width)

        # Test 3 - single band, loading data
        r = gr.Raster(datasets.get_path("landsat_B4"), load_data=True)
        assert r.is_loaded
        assert r.nbands == 1
        assert r.data.shape == (r.count, r.height, r.width)

        # Test 4 - multiple bands, load all bands
        r = gr.Raster(datasets.get_path("landsat_RGB"), load_data=True)
        assert r.count == 3
        assert geoutils.misc.array_equal(r.indexes, [1, 2, 3])
        assert r.nbands == 3
        assert geoutils.misc.array_equal(r.bands, [1, 2, 3])
        assert r.data.shape == (r.count, r.height, r.width)

        # Test 5 - multiple bands, load one band only
        r = gr.Raster(datasets.get_path("landsat_RGB"), load_data=True, bands=1)
        assert r.count == 3
        assert geoutils.misc.array_equal(r.indexes, [1, 2, 3])
        assert r.nbands == 1
        # assert r.bands == (1)
        assert r.data.shape == (r.nbands, r.height, r.width)

        # Test 6 - multiple bands, load a list of bands
        r = gr.Raster(datasets.get_path("landsat_RGB"), load_data=True, bands=[2, 3])
        assert r.count == 3
        assert geoutils.misc.array_equal(r.indexes, [1, 2, 3])
        assert r.nbands == 2
        assert geoutils.misc.array_equal(r.bands, (2, 3))
        assert r.data.shape == (r.nbands, r.height, r.width)

    def test_downsampling(self) -> None:
        """
        Check that self.data is correct when using downsampling
        """
        # Test single band
        r = gr.Raster(datasets.get_path("landsat_B4"), downsample=4)
        assert r.data.shape == (1, 164, 200)
        assert r.height == 164
        assert r.width == 200

        # Test multiple band
        r = gr.Raster(datasets.get_path("landsat_RGB"), downsample=2)
        assert r.data.shape == (3, 328, 400)

        # Test that xy2ij are consistent with new image
        # Upper left
        assert r.xy2ij(r.bounds.left, r.bounds.top) == (0, 0)
        # Upper right
        assert r.xy2ij(r.bounds.right + r.res[0], r.bounds.top) == (0, r.width + 1)
        # Bottom right
        assert r.xy2ij(r.bounds.right + r.res[0], r.bounds.bottom) == (r.height, r.width + 1)
        # One pixel right and down
        assert r.xy2ij(r.bounds.left + r.res[0], r.bounds.top - r.res[1]) == (1, 1)

    def test_add_sub(self) -> None:
        """
        Test addition, subtraction and negation on a Raster object.
        """
        # Create fake rasters with random values in 0-255 and dtype uint8
        width = height = 5
        transform = rio.transform.from_bounds(0, 0, 1, 1, width, height)
        r1 = gr.Raster.from_array(
            np.random.randint(0, 255, (height, width), dtype="uint8"), transform=transform, crs=None
        )
        r2 = gr.Raster.from_array(
            np.random.randint(0, 255, (height, width), dtype="uint8"), transform=transform, crs=None
        )

        # Test negation
        r3 = -r1
        assert np.all(r3.data == -r1.data)
        assert geoutils.misc.array_equal(r3.dtypes, ["uint8"])

        # Test addition
        r3 = r1 + r2
        assert np.all(r3.data == r1.data + r2.data)
        assert geoutils.misc.array_equal(r3.dtypes, ["uint8"])

        # Test subtraction
        r3 = r1 - r2
        assert np.all(r3.data == r1.data - r2.data)
        assert geoutils.misc.array_equal(r3.dtypes, ["uint8"])

        # Test with dtype Float32
        r1 = gr.Raster.from_array(
            np.random.randint(0, 255, (height, width)).astype("float32"), transform=transform, crs=None
        )
        r3 = -r1
        assert np.all(r3.data == -r1.data)
        assert geoutils.misc.array_equal(r3.dtypes, ["float32"])

        r3 = r1 + r2
        assert np.all(r3.data == r1.data + r2.data)
        assert geoutils.misc.array_equal(r3.dtypes, ["float32"])

        r3 = r1 - r2
        assert np.all(r3.data == r1.data - r2.data)
        assert geoutils.misc.array_equal(r3.dtypes, ["float32"])

        # Check that errors are properly raised
        # different shapes
        r1 = gr.Raster.from_array(
            np.random.randint(0, 255, (height + 1, width)).astype("float32"), transform=transform, crs=None
        )
        expected_message = "Both rasters must have the same shape, transform and CRS."
        with pytest.raises(ValueError, match=expected_message):
            r1.__add__(r2)

        with pytest.raises(ValueError, match=expected_message):
            r1.__sub__(r2)

        # different CRS
        r1 = gr.Raster.from_array(
            np.random.randint(0, 255, (height, width)).astype("float32"),
            transform=transform,
            crs=rio.crs.CRS.from_epsg(4326),
        )

        with pytest.raises(ValueError, match=expected_message):
            r1.__add__(r2)

        with pytest.raises(ValueError, match=expected_message):
            r1.__sub__(r2)

        # different transform
        transform2 = rio.transform.from_bounds(0, 0, 2, 2, width, height)
        r1 = gr.Raster.from_array(
            np.random.randint(0, 255, (height, width)).astype("float32"), transform=transform2, crs=None
        )

        with pytest.raises(ValueError, match=expected_message):
            r1.__add__(r2)

        with pytest.raises(ValueError, match=expected_message):
            r1.__sub__(r2)

    def test_copy(self) -> None:
        """
        Test that the copy method works as expected for Raster. In particular
        when copying r to r2:
        - creates a new memory file
        - if r.data is modified and r copied, the updated data is copied
        - if r is copied, r.data changed, r2.data should be unchanged
        """
        # Open dataset, update data and make a copy
        r = gr.Raster(datasets.get_path("landsat_B4"))
        r.data += 5
        r2 = r.copy()

        # Objects should be different (not pointing to the same memory)
        assert r is not r2

        # Check the object is a Raster
        assert isinstance(r2, gr.Raster)

        # Copy should have no filename
        assert r2.filename is None

        # check a temporary memory file different than original disk file was created
        assert r2.name != r.name

        # Check all attributes except name, driver and dataset_mask array
        default_attrs = [
            "bounds",
            "count",
            "crs",
            "dtypes",
            "height",
            "indexes",
            "nodata",
            "res",
            "shape",
            "transform",
            "width",
        ]
        # using list directly available in Class
        attrs = default_attrs
        for attr in attrs:
            assert r.__getattribute__(attr) == r2.__getattribute__(attr)

        # Check data array
        assert geoutils.misc.array_equal(r.data, r2.data, equal_nan=True)

        # Check dataset_mask array
        assert np.all(r.data.mask == r2.data.mask)

        # Check that if r.data is modified, it does not affect r2.data
        r.data += 5
        assert not geoutils.misc.array_equal(r.data, r2.data, equal_nan=True)

    def test_is_modified(self) -> None:
        """
        Test that changing the data updates is_modified as desired
        """
        # after loading, should not be modified
        r = gr.Raster(datasets.get_path("landsat_B4"))
        assert not r.is_modified

        # this should not trigger the hash
        r.data = r.data + 0
        assert not r.is_modified

        # this one neither
        r.data += 0
        assert not r.is_modified

        # this will
        r = gr.Raster(datasets.get_path("landsat_B4"))
        r.data = r.data + 5
        assert r.is_modified

    def test_crop(self) -> None:

        r = gr.Raster(datasets.get_path("landsat_B4"))
        r2 = gr.Raster(datasets.get_path("landsat_B4_crop"))

        # Read a vector and extract only the largest outline within the extent of r
        outlines = gu.Vector(datasets.get_path("glacier_outlines"))
        outlines.ds = outlines.ds.to_crs(r.crs)
        outlines.crop2raster(r)
        outlines = outlines.query(f"index == {np.argmax(outlines.ds.geometry.area)}")

        # Crop the raster to the outline and validate that it got smaller
        r_outline_cropped = r.crop(outlines, inplace=False)
        assert r.data.size > r_outline_cropped.data.size  # type: ignore

        b = r.bounds
        b2 = r2.bounds

        b_minmax = (max(b[0], b2[0]), max(b[1], b2[1]), min(b[2], b2[2]), min(b[3], b2[3]))

        r_init = r.copy()

        # Cropping overwrites the current Raster object
        r.crop(r2)
        b_crop = tuple(r.bounds)

        if DO_PLOT:
            fig1, ax1 = plt.subplots()
            r_init.show(ax=ax1, title="Raster 1")

            fig2, ax2 = plt.subplots()
            r2.show(ax=ax2, title="Raster 2")

            fig3, ax3 = plt.subplots()
            r.show(ax=ax3, title="Raster 1 cropped to Raster 2")
            plt.show()

        assert b_minmax == b_crop

    @pytest.mark.skip("TODO: Fix the functionality so this works again")  # type: ignore
    def test_reproj(self) -> None:
        warnings.simplefilter("error")

        # Reference raster to be used
        r = gr.Raster(datasets.get_path("landsat_B4"))

        # A second raster with different bounds, shape and resolution
        r2 = gr.Raster(datasets.get_path("landsat_B4_crop"))
        r2 = r2.reproject(dst_res=20)
        assert r2.res == (20, 20)

        # Assert the initial rasters are different
        assert r.bounds != r2.bounds
        assert r.shape != r2.shape
        assert r.res != r2.res

        # Test reprojecting to dst_ref
        # Reproject raster should have same dimensions/georeferences as r2
        r3 = r.reproject(r2)
        assert r3.bounds == r2.bounds
        assert r3.shape == r2.shape
        assert r3.bounds == r2.bounds
        assert r3.transform == r2.transform

        if DO_PLOT:
            fig1, ax1 = plt.subplots()
            r.show(ax=ax1, title="Raster 1")

            fig2, ax2 = plt.subplots()
            r2.show(ax=ax2, title="Raster 2")

            fig3, ax3 = plt.subplots()
            r3.show(ax=ax3, title="Raster 1 reprojected to Raster 2")

            plt.show()

        # If a nodata is set, make sure it is preserved
        r_ndv = r.copy()
        r_ndv.set_ndv(255)
        r3 = r_ndv.reproject(r2)
        assert r_ndv.nodata == r3.nodata

        # Test dst_size - this should modify the shape, and hence resolution, but not the bounds
        out_size = (r.shape[1] // 2, r.shape[0] // 2)  # Outsize is (ncol, nrow)
        r3 = r.reproject(dst_size=out_size)
        assert r3.shape == (out_size[1], out_size[0])
        assert r3.res != r.res
        assert r3.bounds == r.bounds

        # Test dst_bounds
        # if bounds is a multiple of res, outptut res should be preserved
        bounds = np.copy(r.bounds)
        dst_bounds = rio.coords.BoundingBox(
            left=bounds[0], bottom=bounds[1] + r.res[0], right=bounds[2] - 2 * r.res[1], top=bounds[3]
        )
        r3 = r.reproject(dst_bounds=dst_bounds)
        assert r3.bounds == dst_bounds
        assert r3.res == r.res

        # Create bounds with 1/2 and 1/3 pixel extra on the right/bottom.
        bounds = np.copy(r.bounds)
        dst_bounds = rio.coords.BoundingBox(
            left=bounds[0], bottom=bounds[1] - r.res[0] / 3.0, right=bounds[2] + r.res[1] / 2.0, top=bounds[3]
        )

        # if bounds are not a multiple of res, the latter will be updated accordingly
        r3 = r.reproject(dst_bounds=dst_bounds)
        assert r3.bounds == dst_bounds
        assert r3.res != r.res

        # Assert that when reprojection creates nodata (voids), if no nodata is set, a default value is set
        r3 = r.reproject(dst_bounds=dst_bounds)
        assert r.nodata is None
        assert r3.nodata == 255

        # Particularly crucial if nodata falls outside the original image range -> check range is preserved
        r_float = r.astype("float32")  # type: ignore
        assert r_float.nodata is None
        r3 = r_float.reproject(dst_bounds=dst_bounds)
        assert r3.nodata == -99999
        assert np.min(r3.data.data) == r3.nodata
        assert np.min(r3.data) == np.min(r_float.data)
        assert np.max(r3.data) == np.max(r_float.data)

        # Check that dst_nodata works as expected
        r3 = r_float.reproject(dst_bounds=dst_bounds, dst_nodata=999)
        assert r3.nodata == 999
        assert np.max(r3.data.data) == r3.nodata

        # If dst_res is set, the resolution will be enforced
        # Bounds will be enforced for upper-left pixel, but adjusted by up to one pixel for the lower right bound.
        r3 = r.reproject(dst_bounds=dst_bounds, dst_res=r.res)
        assert r3.res == r.res
        assert r3.bounds.left == dst_bounds.left
        assert r3.bounds.top == dst_bounds.top
        assert np.abs(r3.bounds.right - dst_bounds.right) < r3.res[1]
        assert np.abs(r3.bounds.bottom - dst_bounds.bottom) < r3.res[0]

        # Test dst_crs
        out_crs = rio.crs.CRS.from_epsg(4326)
        r3 = r.reproject(dst_crs=out_crs)
        assert r3.crs.to_epsg() == 4326

    def test_inters_img(self) -> None:

        r = gr.Raster(datasets.get_path("landsat_B4"))
        r2 = gr.Raster(datasets.get_path("landsat_B4_crop"))

        inters = r.intersection(r2)
        print(inters)

    def test_interp(self) -> None:

        # FIRST, we try on a Raster with a Point interpretation in its "AREA_OR_POINT" metadata: values interpolated
        # at the center of pixel
        r = gr.Raster(datasets.get_path("landsat_B4"))
        assert r.tags["AREA_OR_POINT"] == "Point"

        xmin, ymin, xmax, ymax = r.bounds

        # We generate random points within the boundaries of the image

        xrand = np.random.randint(low=0, high=r.width, size=(10,)) * list(r.transform)[0] + xmin
        yrand = ymax + np.random.randint(low=0, high=r.height, size=(10,)) * list(r.transform)[4]
        pts = list(zip(xrand, yrand))
        # Get decimal indexes based on Point GDAL METADATA
        # Those should all be .5 because values refer to the center
        i, j = r.xy2ij(xrand, yrand, area_or_point=None)
        assert np.all(i % 1 == 0.5)
        assert np.all(j % 1 == 0.5)

        # Force point
        i, j = r.xy2ij(xrand, yrand, area_or_point="Point")
        assert np.all(i % 1 == 0.5)
        assert np.all(j % 1 == 0.5)

        # Force area
        i, j = r.xy2ij(xrand, yrand, area_or_point="Area")
        assert np.all(i % 1 == 0)
        assert np.all(j % 1 == 0)

        # now we calculate the mean of values in each 2x2 slices of the data, and compare with interpolation at order 1
        list_z_ind = []
        img = r.data
        for k in range(len(xrand)):
            # 2x2 slices
            z_ind = np.mean(
                img[
                    0,
                    slice(int(np.floor(i[k])), int(np.ceil(i[k])) + 1),
                    slice(int(np.floor(j[k])), int(np.ceil(j[k])) + 1),
                ]
            )
            list_z_ind.append(z_ind)

        # order 1 interpolation
        rpts = r.interp_points(pts, order=1, area_or_point="Area")
        # the values interpolated should be equal
        assert geoutils.misc.array_equal(np.array(list_z_ind, dtype=np.float32), rpts, equal_nan=True)

        # Test there is no failure with random coordinates (edge effects, etc)
        xrand = np.random.uniform(low=xmin, high=xmax, size=(1000,))
        yrand = np.random.uniform(low=ymin, high=ymax, size=(1000,))
        pts = list(zip(xrand, yrand))
        rpts = r.interp_points(pts)

        # SECOND, test after a crop: the Raster now has an Area interpretation, those should fall right on the integer
        # pixel indexes
        r2 = gr.Raster(datasets.get_path("landsat_B4_crop"))
        r.crop(r2)
        assert r.tags["AREA_OR_POINT"] == "Area"

        xmin, ymin, xmax, ymax = r.bounds

        # We can test with several method for the exact indexes: interp, value_at_coords, and simple read should
        # give back the same values that fall right on the coordinates
        xrand = np.random.randint(low=0, high=r.width, size=(10,)) * list(r.transform)[0] + xmin
        yrand = ymax + np.random.randint(low=0, high=r.height, size=(10,)) * list(r.transform)[4]
        pts = list(zip(xrand, yrand))
        # by default, i and j are returned as integers
        i, j = r.xy2ij(xrand, yrand, op=np.float32, area_or_point="Area")
        list_z_ind = []
        img = r.data
        for k in range(len(xrand)):
            # we directly sample the values
            z_ind = img[0, int(i[k]), int(j[k])]
            # we can also compare with the value_at_coords() functionality
            list_z_ind.append(z_ind)

        rpts = r.interp_points(pts, order=1)

        assert geoutils.misc.array_equal(np.array(list_z_ind, dtype=np.float32), rpts, equal_nan=True)

        # test for an invidiual point (shape can be tricky at 1 dimension)
        x = 493120.0
        y = 3101000.0
        i, j = r.xy2ij(x, y, area_or_point="Area")
        assert img[0, int(i), int(j)] == r.interp_points([(x, y)], order=1)[0]

        # TODO: understand why there is this:
        # r.ds.index(x, y)
        # Out[33]: (75, 301)
        # r.ds.index(x, y, op=np.float32)
        # Out[34]: (75.0, 302.0)

    def test_value_at_coords(self) -> None:

        r = gr.Raster(datasets.get_path("landsat_B4"))
        r2 = gr.Raster(datasets.get_path("landsat_B4_crop"))
        r.crop(r2)

        # random test point that raised an error
        itest = 118
        jtest = 516
        xtest = 499540
        ytest = 3099710

        # z = r.data[0, itest, jtest]
        x_out, y_out = r.ij2xy(itest, jtest, offset="ul")
        assert x_out == xtest
        assert y_out == ytest

        # TODO: this fails, don't know why
        # z_val = r.value_at_coords(xtest,ytest)
        # assert z == z_val

    @pytest.mark.skip("TODO: Fix this functionality or rethink how set_ndv works")  # type: ignore
    def test_set_ndv(self) -> None:
        """
        Read Landsat dataset and set 255 to no data. Save mask.
        Then, set 254 as new no data (after setting 254 to 0). Save mask.
        Check that both no data masks are identical and have correct number of pixels.
        """
        # Read Landsat image and set no data to 255
        r = gr.Raster(datasets.get_path("landsat_B4"))
        r.set_ndv(ndv=[255])
        ndv_index = r.data.mask

        # Now set to 254, after changing 254 to 0.
        r.data[r.data == 254] = 0
        r.set_ndv(ndv=254, update_array=True)
        ndv_index_2 = r.data.mask

        if DO_PLOT:
            plt.figure(figsize=(12, 6))
            plt.subplot(121)
            plt.imshow(ndv_index[0], interpolation="nearest")
            plt.title("Mask 1")
            plt.subplot(122)
            plt.imshow(ndv_index_2[0], interpolation="nearest")
            plt.title("Mask 2 (should be identical)")
            plt.show()

        # Check both masks are identical
        assert np.all(ndv_index_2 == ndv_index)

        # Check that the number of no data value is correct
        assert np.count_nonzero(ndv_index.data) == 112088

        # Check that nodata can also be set upon loading
        r = gr.Raster(datasets.get_path("landsat_B4"), nodata=5)
        assert r.nodata == 5

        # Check that an error is raised if nodata value is incompatible with dtype
        expected_message = r"ndv value .* incompatible with self.dtype .*"
        with pytest.raises(ValueError, match=expected_message):
            r.set_ndv(0.5)

    def test_default_ndv(self) -> None:
        """
        Test that the default nodata values are as expected.
        """
        assert _default_ndv("uint8") == np.iinfo("uint8").max
        assert _default_ndv("int8") == np.iinfo("int8").min
        assert _default_ndv("uint16") == np.iinfo("uint16").max
        assert _default_ndv("int16") == np.iinfo("int16").min
        assert _default_ndv("uint32") == 99999
        for dtype in ["int32", "float32", "float64", "float128"]:
            assert _default_ndv(dtype) == -99999

        # Check it works with most frequent np.dtypes too
        assert _default_ndv(np.dtype("uint8")) == np.iinfo("uint8").max
        for dtype in [np.dtype("int32"), np.dtype("float32"), np.dtype("float64")]:
            assert _default_ndv(dtype) == -99999

        # Check it works with most frequent types too
        assert _default_ndv(np.uint8) == np.iinfo("uint8").max
        for dtype in [np.int32, np.float32, np.float64]:
            assert _default_ndv(dtype) == -99999

        # Check that an error is raised for other types
        expected_message = "No default nodata value set for dtype"
        with pytest.raises(NotImplementedError, match=expected_message):
            _default_ndv("bla")

    def test_astype(self) -> None:
        warnings.simplefilter("error")

        r = gr.Raster(datasets.get_path("landsat_B4"))

        # Test changing dtypes that does not modify the data
        for dtype in [np.uint8, np.uint16, np.float32, np.float64, "float32"]:
            rout = r.astype(dtype)  # type: ignore
            assert rout == r
            assert np.dtype(rout.dtypes[0]) == dtype
            assert rout.data.dtype == dtype

        # Test a dtype that will modify the data
        with pytest.warns(UserWarning, match="dtype conversion will result in a loss"):
            dtype = np.int8
            rout = r.astype(dtype)  # type: ignore
            assert rout != r
            assert np.dtype(rout.dtypes[0]) == dtype
            assert rout.data.dtype == dtype

        # Test modify in place
        for dtype in [np.uint8, np.uint16, np.float32, np.float64, "float32"]:
            r2 = r.copy()
            out = r2.astype(dtype, inplace=True)
            assert out is None
            assert r2 == r
            assert np.dtype(r2.dtypes[0]) == dtype
            assert r2.data.dtype == dtype

        # Test with masked values
        # First line is set to 0 and 0 set to nodata - check that 0 not used
        # Note that nodata must be set or astype will raise an error
        assert not np.any(r2.data == 0)
        r2 = r.copy()
        r2.data[0, 0] = 0
        r2.set_ndv(0)
        for dtype in [np.uint8, np.uint16, np.float32, np.float64, "float32"]:
            rout = r2.astype(dtype)  # type: ignore
            assert rout == r2
            assert np.dtype(rout.dtypes[0]) == dtype
            assert rout.data.dtype == dtype

    def test_plot(self) -> None:

        # Read single band raster and RGB raster
        img = gr.Raster(datasets.get_path("landsat_B4"))
        img_RGB = gr.Raster(datasets.get_path("landsat_RGB"))

        # Test default plot
        ax = plt.subplot(111)
        img.show(ax=ax, title="Simple plotting test")
        if DO_PLOT:
            plt.show()
        else:
            plt.close()
        assert True

        # Test plot RGB
        ax = plt.subplot(111)
        img_RGB.show(ax=ax, title="Plotting RGB")
        if DO_PLOT:
            plt.show()
        else:
            plt.close()
        assert True

        # Test plotting single band B/W, add_cb
        ax = plt.subplot(111)
        img_RGB.show(band=0, cmap="gray", ax=ax, add_cb=False, title="Plotting one band B/W")
        if DO_PLOT:
            plt.show()
        else:
            plt.close()
        assert True

        # Test vmin, vmax and cb_title
        ax = plt.subplot(111)
        img.show(cmap="gray", vmin=40, vmax=220, cb_title="Custom cbar", ax=ax, title="Testing vmin, vmax and cb_title")
        if DO_PLOT:
            plt.show()
        else:
            plt.close()
        assert True

    def test_saving(self) -> None:

        # Read single band raster
        img = gr.Raster(datasets.get_path("landsat_B4"))

        # Save file to temporary file, with defaults opts
        img.save(TemporaryFile())

        # Test additional options
        co_opts = {"TILED": "YES", "COMPRESS": "LZW"}
        metadata = {"Type": "test"}
        img.save(TemporaryFile(), co_opts=co_opts, metadata=metadata)

    def test_coords(self) -> None:

        img = gr.Raster(datasets.get_path("landsat_B4"))
        xx, yy = img.coords(offset="corner")
        assert xx.min() == pytest.approx(img.bounds.left)
        assert xx.max() == pytest.approx(img.bounds.right - img.res[0])
        if img.res[1] > 0:
            assert yy.min() == pytest.approx(img.bounds.bottom)
            assert yy.max() == pytest.approx(img.bounds.top - img.res[1])
        else:
            # Currently not covered by test image
            assert yy.min() == pytest.approx(img.bounds.top)
            assert yy.max() == pytest.approx(img.bounds.bottom + img.res[1])

        xx, yy = img.coords(offset="center")
        hx = img.res[0] / 2
        hy = img.res[1] / 2
        assert xx.min() == pytest.approx(img.bounds.left + hx)
        assert xx.max() == pytest.approx(img.bounds.right - hx)
        if img.res[1] > 0:
            assert yy.min() == pytest.approx(img.bounds.bottom + hy)
            assert yy.max() == pytest.approx(img.bounds.top - hy)
        else:
            # Currently not covered by test image
            assert yy.min() == pytest.approx(img.bounds.top + hy)
            assert yy.max() == pytest.approx(img.bounds.bottom - hy)

    def test_eq(self) -> None:

        img = gr.Raster(datasets.get_path("landsat_B4"))
        img2 = gr.Raster(datasets.get_path("landsat_B4"))

        assert geoutils.misc.array_equal(img.data, img2.data, equal_nan=True)
        assert img.transform == img2.transform
        assert img.crs == img2.crs
        assert img.nodata == img2.nodata

        assert img.__eq__(img2)
        assert img == img2

        img2.data += 1

        assert img != img2

    def test_value_at_coords2(self) -> None:
        """
        Check that values returned at selected pixels correspond to what is expected, both for original CRS and lat/lon.
        """
        img = gr.Raster(datasets.get_path("landsat_B4"))

        # Lower right pixel
        x, y = [img.bounds.right - img.res[0], img.bounds.bottom + img.res[1]]
        lat, lon = pt.reproject_to_latlon([x, y], img.crs)
        assert img.value_at_coords(x, y) == img.value_at_coords(lon, lat, latlon=True) == img.data[0, -1, -1]

        # One pixel above
        x, y = [img.bounds.right - img.res[0], img.bounds.bottom + 2 * img.res[1]]
        lat, lon = pt.reproject_to_latlon([x, y], img.crs)
        assert img.value_at_coords(x, y) == img.value_at_coords(lon, lat, latlon=True) == img.data[0, -2, -1]

        # One pixel left
        x, y = [img.bounds.right - 2 * img.res[0], img.bounds.bottom + img.res[1]]
        lat, lon = pt.reproject_to_latlon([x, y], img.crs)
        assert img.value_at_coords(x, y) == img.value_at_coords(lon, lat, latlon=True) == img.data[0, -1, -2]

    def test_from_array(self) -> None:

        # Test that from_array works if nothing is changed
        # -> most tests already performed in test_copy, no need for more
        img = gr.Raster(datasets.get_path("landsat_B4"))
        out_img = gr.Raster.from_array(img.data, img.transform, img.crs, nodata=img.nodata)
        assert out_img == img

        # Test that changes to data are taken into account
        bias = 5
        out_img = gr.Raster.from_array(img.data + bias, img.transform, img.crs, nodata=img.nodata)
        assert geoutils.misc.array_equal(out_img.data, img.data + bias)

        # Test that nodata is properly taken into account
        out_img = gr.Raster.from_array(img.data + 5, img.transform, img.crs, nodata=0)
        assert out_img.nodata == 0

        # Test that data mask is taken into account
        img.data.mask = np.zeros((img.shape), dtype="bool")
        img.data.mask[0, 0, 0] = True
        out_img = gr.Raster.from_array(img.data, img.transform, img.crs, nodata=0)
        assert out_img.data.mask[0, 0, 0]

    def test_type_hints(self) -> None:
        """Test that pylint doesn't raise errors on valid code."""
        # Create a temporary directory and a temporary filename
        temp_dir = tempfile.TemporaryDirectory()
        temp_path = os.path.join(temp_dir.name, "code.py")

        # r = gr.Raster(datasets.get_path("landsat_B4"))

        # Load the attributes to check
        attributes = ["transform", "crs", "nodata", "name", "driver", "is_loaded", "filename", "nbands", "filename"]
        # Create some sample code that should be correct
        sample_code = "\n".join(
            [
                "'''Sample code that should conform to pylint's standards.'''",  # Add docstring
                "import geoutils as gu",  # Import geoutils
                "raster = gu.Raster(gu.datasets.get_path('landsat_B4'))",  # Load a raster
            ]
            + [  # The below statements should not raise a 'no-member' (E1101) error.
                f"{attribute.upper()} = raster.{attribute}" for attribute in attributes
            ]
            + [""]  # Add a newline to the end.
        )

        # Write the code to the temporary file
        with open(temp_path, "w") as outfile:
            outfile.write(sample_code)

        # Run pylint and parse the stdout as a string
        lint_string = epylint.py_run(temp_path, return_std=True)[0].getvalue()

        print(lint_string)  # Print the output for debug purposes

        # Bad linting errors are defined here. Currently just "no-member" errors
        bad_lints = [f"Instance of 'Raster' has no '{attribute}' member" for attribute in attributes]

        # Assert that none of the bad errors are in the pylint output
        for bad_lint in bad_lints:
            assert bad_lint not in lint_string, f"`{bad_lint}` contained in the lint_string"

    def test_split_bands(self) -> None:

        img = gr.Raster(datasets.get_path("landsat_RGB"))

        red, green, blue = img.split_bands(copy=False)

        # Check that the shapes are correct.
        assert red.nbands == 1
        assert red.data.shape[0] == 1
        assert img.nbands == 3
        assert img.data.shape[0] == 3

        # Extract only one band (then it will not return a list)
        red2 = img.split_bands(copy=False, subset=0)[0]

        # Extract a subset with a list in a weird direction
        blue2, green2 = img.split_bands(copy=False, subset=[2, 1])

        # Check that the subset functionality works as expected.
        assert geoutils.misc.array_equal(red.data.astype("float32"), red2.data.astype("float32"))
        assert geoutils.misc.array_equal(blue.data.astype("float32"), blue2.data.astype("float32"))
        assert geoutils.misc.array_equal(green.data.astype("float32"), green2.data.astype("float32"))

        # Check that the red channel and the rgb data shares memory
        assert np.shares_memory(red.data, img.data)

        # Check that the red band data is not equal to the full RGB data.
        assert red != img

        # Test that the red band corresponds to the first band of the img
        assert geoutils.misc.array_equal(red.data.squeeze().astype("float32"), img.data[0, :, :].astype("float32"))

        # Modify the red band and make sure it propagates to the original img (it's not a copy)
        red.data += 1
        assert geoutils.misc.array_equal(red.data.squeeze().astype("float32"), img.data[0, :, :].astype("float32"))

        # Copy the bands instead of pointing to the same memory.
        red_c = img.split_bands(copy=True, subset=0)[0]

        # Check that the red band data does not share memory with the rgb image (it's a copy)
        assert not np.shares_memory(red_c, img)

        # Modify the copy, and make sure the original data is not modified.
        red_c.data += 1
        assert not geoutils.misc.array_equal(
            red_c.data.squeeze().astype("float32"), img.data[0, :, :].astype("float32")
        )

    def test_resampling_str(self) -> None:
        """Test that resampling methods can be given as strings instead of rio enums."""
        warnings.simplefilter("error")
        assert resampling_method_from_str("nearest") == rio.warp.Resampling.nearest  # noqa
        assert resampling_method_from_str("cubic_spline") == rio.warp.Resampling.cubic_spline  # noqa

        # Check that odd strings return the appropriate error.
        try:
            resampling_method_from_str("CUBIC_SPLINE")  # noqa
        except ValueError as exception:
            if "not a valid rasterio.warp.Resampling method" not in str(exception):
                raise exception

        img1 = gr.Raster(datasets.get_path("landsat_B4"))
        img2 = gr.Raster(datasets.get_path("landsat_B4_crop"))
        img1.set_ndv(0)
        img2.set_ndv(0)

        # Resample the rasters using a new resampling method and see that the string and enum gives the same result.
        img3a = img1.reproject(img2, resampling="q1")
        img3b = img1.reproject(img2, resampling=rio.warp.Resampling.q1)
        assert img3a == img3b

    def test_polygonize(self) -> None:
        """Test that polygonize doesn't raise errors."""
        img = gr.Raster(datasets.get_path("landsat_B4"))

        value = np.unique(img)[0]

        pixel_area = np.sum(img == value) * img.res[0] * img.res[1]

        polygonized = img.polygonize(value)

        polygon_area = polygonized.ds.area.sum()

        assert polygon_area == pytest.approx(pixel_area)
        assert isinstance(polygonized, gv.Vector)
        assert polygonized.crs == img.crs

    def test_to_points(self) -> None:
        """Test the outputs of the to_points method and that it doesn't load if not needed."""
        # Create a small raster to test point sampling on
        img1 = gu.Raster.from_array(
            np.arange(25, dtype="int32").reshape(5, 5), transform=rio.transform.from_origin(0, 5, 1, 1), crs=4326
        )

        # Sample the whole raster (fraction==1)
        points = img1.to_points(1)

        # Validate that 25 points were sampled (equating to img1.height * img1.width) with x, y, and band0 values.
        assert isinstance(points, np.ndarray)
        assert points.shape == (25, 3)
        assert geoutils.misc.array_equal(np.asarray(points[:, 0]), np.tile(np.linspace(0.5, 4.5, 5), 5))

        assert img1.to_points(0.2).shape == (5, 3)

        img2 = gu.Raster(datasets.get_path("landsat_RGB"), load_data=False)

        points = img2.to_points(10)

        assert points.shape == (10, 5)
        assert not img2.is_loaded

        points_frame = img2.to_points(10, as_frame=True)

        assert geoutils.misc.array_equal(points_frame.columns, ["b1", "b2", "b3", "geometry"])
        assert points_frame.crs == img2.crs


@pytest.mark.parametrize("dtype", ["float32", "uint8", "int32"])  # type: ignore
def test_numpy_functions(dtype: str) -> None:
    """Test how rasters can be used as/with numpy arrays."""
    warnings.simplefilter("error")

    # Create an array of unique values starting at 0 and ending at 24
    array = np.arange(25, dtype=dtype).reshape((1, 5, 5))
    # Create an associated dummy transform
    transform = rio.transform.from_origin(0, 5, 1, 1)

    # Create a raster from the array
    raster = gu.Raster.from_array(array, transform=transform, crs=4326)

    # Test some ufuncs
    assert np.median(raster) == 12.0
    assert np.mean(raster) == 12.0

    # Check that rasters don't  become arrays when using simple arithmetic.
    assert isinstance(raster + 1, gr.Raster)

    # Test that array_equal works
    assert geoutils.misc.array_equal(array, raster)

    # Test the data setter method by creating a new array
    raster.data = array + 2

    # Check that the median updated accordingly.
    assert np.median(raster) == 14.0

    # Test
    raster += array

    assert isinstance(raster, gr.Raster)
    assert np.median(raster) == 26.0


class TestsArithmetic:
    """
    Test that all arithmetic overloading functions work as expected.
    """

    # Create fake rasters with random values in 0-255 and dtype uint8
    width = height = 5
    transform = rio.transform.from_bounds(0, 0, 1, 1, width, height)
    r1 = gr.Raster.from_array(np.random.randint(1, 255, (height, width), dtype="uint8"), transform=transform, crs=None)
    r2 = gr.Raster.from_array(np.random.randint(1, 255, (height, width), dtype="uint8"), transform=transform, crs=None)

    # Tests with different dtype
    r1_f32 = gr.Raster.from_array(
        np.random.randint(1, 255, (height, width)).astype("float32"), transform=transform, crs=None
    )

    # Test with ndv value set
    r1_ndv = gr.Raster.from_array(
        np.random.randint(1, 255, (height, width)).astype("float32"),
        transform=transform,
        crs=None,
        nodata=_default_ndv("float32"),
    )

    # Test with 0 values
    r2_zero = gr.Raster.from_array(
        np.random.randint(1, 255, (height, width)).astype("float32"),
        transform=transform,
        crs=None,
        nodata=_default_ndv("float32"),
    )
    r2_zero.data[0, 0, 0] = 0

    # Create rasters with different shape, crs or transforms for testing errors
    r1_wrong_shape = gr.Raster.from_array(
        np.random.randint(0, 255, (height + 1, width)).astype("float32"), transform=transform, crs=None
    )

    r1_wrong_crs = gr.Raster.from_array(
        np.random.randint(0, 255, (height, width)).astype("float32"),
        transform=transform,
        crs=rio.crs.CRS.from_epsg(4326),
    )

    transform2 = rio.transform.from_bounds(0, 0, 2, 2, width, height)
    r1_wrong_transform = gr.Raster.from_array(
        np.random.randint(0, 255, (height, width)).astype("float32"), transform=transform2, crs=None
    )

    # Tests with child class
    satimg = gu.SatelliteImage.from_array(
        np.random.randint(1, 255, (height, width)).astype("float32"), transform=transform, crs=None
    )

    def test_equal(self) -> None:
        """
        Test that __eq__ and __ne__ work as expected
        """
        r1 = self.r1
        r2 = r1.copy()
        assert r1 == r2

        # Change data
        r2.data += 1
        assert r1 != r2

        # Change transform
        r2 = r1.copy()
        r2.transform = rio.transform.from_bounds(0, 0, 1, 1, self.width + 1, self.height)
        assert r1 != r2

        # Change CRS
        r2 = r1.copy()
        r2.crs = rio.crs.CRS.from_epsg(4326)
        assert r1 != r2

        # Change ndv
        r2 = r1.copy()
        r2.set_ndv(34)
        assert r1 != r2

    # List of operations with two operands
    ops_2args = [
        "__add__",
        "__radd__",
        "__sub__",
        "__rsub__",
        "__mul__",
        "__rmul__",
        "__truediv__",
        "__rtruediv__",
        "__floordiv__",
        "__rfloordiv__",
        "__mod__",
    ]

    @pytest.mark.parametrize("op", ops_2args)  # type: ignore
    def test_ops_2args_expl(self, op: str) -> None:
        """
        Check that arithmetic overloading functions, with two operands, work as expected when called explicitly.
        """
        warnings.filterwarnings("ignore", message="invalid value encountered")

        # Test various inputs: Raster with different dtypes, np.ndarray, single number
        r1 = self.r1
        r1_f32 = self.r1_f32
        r1_ndv = self.r1_ndv
        r2 = self.r2
        r2_zero = self.r2_zero
        satimg = self.satimg
        array = np.random.randint(1, 255, (1, self.height, self.width)).astype("float64")
        floatval = 3.14
        intval = 1

        # Test with 2 uint8 rasters
        r1 = self.r1
        r2 = self.r2
        r3 = getattr(r1, op)(r2)
        ctype = np.find_common_type([r1.data.dtype, r2.data.dtype], [])
        numpy_output = getattr(r1.data.astype(ctype), op)(r2.data.astype(ctype))
        assert isinstance(r3, gr.Raster)
        assert np.all(r3.data == numpy_output)
        assert r3.data.dtype == numpy_output.dtype
        if np.sum(r3.data.mask) == 0:
            assert r3.nodata is None
        else:
            assert r3.nodata == _default_ndv(ctype)
        assert r3.crs == r1.crs
        assert r3.transform == r1.transform

        # Test original data are not modified
        r1_copy = r1.copy()
        r2_copy = r2.copy()
        r3 = getattr(r1, op)(r2)
        assert isinstance(r3, gr.Raster)
        assert r1 == r1_copy
        assert r2 == r2_copy

        # Test with different dtypes
        r1 = self.r1_f32
        r2 = self.r2
        r3 = getattr(r1_f32, op)(r2)
        assert r3.data.dtype == np.dtype("float32")
        assert np.all(r3.data == getattr(r1.data, op)(r2.data))
        if np.sum(r3.data.mask) == 0:
            assert r3.nodata is None
        else:
            assert r3.nodata == _default_ndv("float32")

        # Test with ndv set
        r1 = self.r1
        r3 = getattr(r1_ndv, op)(r2)
        assert np.all(r3.data == getattr(r1_ndv.data, op)(r2.data))
        if np.sum(r3.data.mask) == 0:
            assert r3.nodata == r1_ndv.nodata
        else:
            assert r3.nodata == _default_ndv(r1_ndv.data.dtype)

        # Test with zeros values (e.g. division)
        r1 = self.r1
        r3 = getattr(r1, op)(r2_zero)
        assert np.all(r3.data == getattr(r1.data, op)(r2_zero.data))
        if np.sum(r3.data.mask) == 0:
            assert r3.nodata == r2_zero.nodata
        else:
            assert r3.nodata == _default_ndv(r1_ndv.data.dtype)

        # Test with a numpy array
        r1 = self.r1_f32
        r3 = getattr(r1, op)(array)
        assert isinstance(r3, gr.Raster)
        assert np.all(r3.data == getattr(r1.data, op)(array))
        if np.sum(r3.data.mask) == 0:
            assert r3.nodata is None
        else:
            assert r3.nodata == _default_ndv("float32")

        # Test with an integer
        r3 = getattr(r1, op)(intval)
        assert isinstance(r3, gr.Raster)
        assert np.all(r3.data == getattr(r1.data, op)(intval))
        if np.sum(r3.data.mask) == 0:
            assert r3.nodata is None
        else:
            assert r3.nodata == _default_ndv("uint8")

        # Test with a float value
        r3 = getattr(r1, op)(floatval)
        dtype = np.dtype(rio.dtypes.get_minimum_dtype(floatval))
        assert isinstance(r3, gr.Raster)
        assert r3.data.dtype == dtype
        assert np.all(r3.data == getattr(r1.data, op)(np.array(floatval).astype(dtype)))
        if np.sum(r3.data.mask) == 0:
            assert r3.nodata is None
        else:
            assert r3.nodata == _default_ndv(dtype)

        # Test with child class
        r3 = getattr(satimg, op)(intval)
        assert isinstance(r3, gu.satimg.SatelliteImage)

    reflective_ops = [["__add__", "__radd__"], ["__mul__", "__rmul__"]]

    @pytest.mark.parametrize("ops", reflective_ops)  # type: ignore
    def test_reflectivity(self, ops: list[str]) -> None:
        """
        Check reflective operations
        """
        warnings.filterwarnings("ignore", message="invalid value encountered")

        # Test various inputs: Raster with different dtypes, np.ndarray, single number
        array = np.random.randint(1, 255, (1, self.height, self.width)).astype("float64")
        floatval = 3.14
        intval = 1

        # Get reflective operations
        op1, op2 = ops

        # Test with uint8 rasters
        r3 = getattr(self.r1, op1)(self.r2)
        r4 = getattr(self.r1, op2)(self.r2)
        assert r3 == r4

        # Test with different dtypes
        r3 = getattr(self.r1_f32, op1)(self.r2)
        r4 = getattr(self.r1_f32, op2)(self.r2)
        assert r3 == r4

        # Test with ndv set
        r3 = getattr(self.r1_ndv, op1)(self.r2)
        r4 = getattr(self.r1_ndv, op2)(self.r2)
        assert r3 == r4

        # Test with zeros values (e.g. division)
        r3 = getattr(self.r1, op1)(self.r2_zero)
        r4 = getattr(self.r1, op2)(self.r2_zero)
        assert r3 == r4

        # Test with a numpy array
        r3 = getattr(self.r1, op1)(array)
        r4 = getattr(self.r1, op2)(array)
        assert r3 == r4

        # Test with an integer
        r3 = getattr(self.r1, op1)(intval)
        r4 = getattr(self.r1, op2)(intval)
        assert r3 == r4

        # Test with a float value
        r3 = getattr(self.r1, op1)(floatval)
        r4 = getattr(self.r1, op2)(floatval)
        assert r3 == r4

    @classmethod
    def from_array(
        cls: type[TestsArithmetic],
        data: np.ndarray | np.ma.masked_array,
        rst_ref: gr.RasterType,
        nodata: int | float | None = None,
    ) -> gr.Raster:
        """
        Generate a Raster from numpy array, with set georeferencing. Used for testing only.
        """
        if nodata is None:
            nodata = rst_ref.nodata

        return gr.Raster.from_array(data, crs=rst_ref.crs, transform=rst_ref.transform, nodata=nodata)

    def test_ops_2args_implicit(self) -> None:
        """
        Test certain arithmetic overloading when called with symbols (+, -, *, /, //, %)
        """
        warnings.filterwarnings("ignore", message="invalid value encountered")

        # Test various inputs: Raster with different dtypes, np.ndarray, single number
        r1 = self.r1
        r1_f32 = self.r1_f32
        r2 = self.r2
        array = np.random.randint(1, 255, (1, self.height, self.width)).astype("uint8")
        floatval = 3.14

        # Addition
        assert r1 + r2 == self.from_array(r1.data + r2.data, rst_ref=r1)
        assert r1_f32 + r2 == self.from_array(r1_f32.data + r2.data, rst_ref=r1)
        # assert array + r2 == self.from_array(array + r2.data, rst_ref=r1)  # this case fails as using numpy's add...
        assert r2 + array == self.from_array(r2.data + array, rst_ref=r1)
        assert r1 + floatval == self.from_array(r1.data.astype("float32") + floatval, rst_ref=r1)
        assert floatval + r1 == self.from_array(floatval + r1.data.astype("float32"), rst_ref=r1)
        assert r1 + r2 == r2 + r1

        # Multiplication
        assert r1 * r2 == self.from_array(r1.data * r2.data, rst_ref=r1)
        assert r1_f32 * r2 == self.from_array(r1_f32.data * r2.data, rst_ref=r1)
        # assert array * r2 == self.from_array(array * r2.data, rst_ref=r1)  # this case fails as using numpy's mul...
        assert r2 * array == self.from_array(r2.data * array, rst_ref=r1)
        assert r1 * floatval == self.from_array(r1.data.astype("float32") * floatval, rst_ref=r1)
        assert floatval * r1 == self.from_array(floatval * r1.data.astype("float32"), rst_ref=r1)
        assert r1 * r2 == r2 * r1

        # Subtraction
        assert r1 - r2 == self.from_array(r1.data - r2.data, rst_ref=r1)
        assert r1_f32 - r2 == self.from_array(r1_f32.data - r2.data, rst_ref=r1)
        # assert array - r2 == self.from_array(array - r2.data, rst_ref=r1)  # this case fails
        assert r2 - array == self.from_array(r2.data - array, rst_ref=r1)
        assert r1 - floatval == self.from_array(r1.data.astype("float32") - floatval, rst_ref=r1)
        assert floatval - r1 == self.from_array(floatval - r1.data.astype("float32"), rst_ref=r1)

        # True division
        assert r1 / r2 == self.from_array(r1.data / r2.data, rst_ref=r1)
        assert r1_f32 / r2 == self.from_array(r1_f32.data / r2.data, rst_ref=r1)
        # assert array / r2 == self.from_array(array / r2.data, rst_ref=r1)  # this case fails
        assert r2 / array == self.from_array(r2.data / array, rst_ref=r2)
        assert r1 / floatval == self.from_array(r1.data.astype("float32") / floatval, rst_ref=r1)
        assert floatval / r1 == self.from_array(floatval / r1.data.astype("float32"), rst_ref=r1)

        # Floor division
        assert r1 // r2 == self.from_array(r1.data // r2.data, rst_ref=r1)
        assert r1_f32 // r2 == self.from_array(r1_f32.data // r2.data, rst_ref=r1)
        # assert array // r2 == self.from_array(array // r2.data, rst_ref=r1)  # this case fails
        assert r2 // array == self.from_array(r2.data // array, rst_ref=r1)
        assert r1 // floatval == self.from_array(r1.data // floatval, rst_ref=r1)
        assert floatval // r1 == self.from_array(floatval // r1.data, rst_ref=r1)

        # Modulo
        assert r1 % r2 == self.from_array(r1.data % r2.data, rst_ref=r1)
        assert r1_f32 % r2 == self.from_array(r1_f32.data % r2.data, rst_ref=r1)
        # assert array % r2 == self.from_array(array % r2.data, rst_ref=r1)  # this case fails
        assert r2 % array == self.from_array(r2.data % array, rst_ref=r1)
        assert r1 % floatval == self.from_array(r1.data.astype("float32") % floatval, rst_ref=r1)

    @pytest.mark.parametrize("op", ops_2args)  # type: ignore
    def test_raise_errors(self, op: str) -> None:
        """
        Test that errors are properly raised in certain situations.
        """
        # different shapes
        expected_message = "Both rasters must have the same shape, transform and CRS."
        with pytest.raises(ValueError, match=expected_message):
            getattr(self.r1_wrong_shape, op)(self.r2)

        # different CRS
        with pytest.raises(ValueError, match=expected_message):
            getattr(self.r1_wrong_crs, op)(self.r2)

        # different transform
        with pytest.raises(ValueError, match=expected_message):
            getattr(self.r1_wrong_transform, op)(self.r2)

        # Wrong type of "other"
        expected_message = "Operation between an object of type .* and a Raster impossible."
        with pytest.raises(NotImplementedError, match=expected_message):
            getattr(self.r1, op)("some_string")

    @pytest.mark.parametrize("power", [2, 3.14, -1])  # type: ignore
    def test_power(self, power: float | int) -> None:

        if power > 0:  # Integers to negative integer powers are not allowed.
            assert self.r1 ** power == self.from_array(self.r1.data ** power, rst_ref=self.r1)
        assert self.r1_f32 ** power == self.from_array(self.r1_f32.data ** power, rst_ref=self.r1_f32)<|MERGE_RESOLUTION|>--- conflicted
+++ resolved
@@ -129,13 +129,8 @@
         assert r.height == 655
         assert r.shape == (r.height, r.width)
         assert r.count == 1
-<<<<<<< HEAD
-        # assert r.nbands is None
-        assert np.array_equal(r.dtypes, ["uint8"])
-=======
         assert r.nbands is None
         assert geoutils.misc.array_equal(r.dtypes, ["uint8"])
->>>>>>> 96a044f7
         assert r.transform == rio.transform.Affine(30.0, 0.0, 478000.0, 0.0, -30.0, 3108140.0)
         assert geoutils.misc.array_equal(r.res, [30.0, 30.0])
         assert r.bounds == rio.coords.BoundingBox(left=478000.0, bottom=3088490.0, right=502000.0, top=3108140.0)
@@ -1329,7 +1324,7 @@
         cls: type[TestsArithmetic],
         data: np.ndarray | np.ma.masked_array,
         rst_ref: gr.RasterType,
-        nodata: int | float | None = None,
+        nodata: int | float | list[int] | list[float] | None = None,
     ) -> gr.Raster:
         """
         Generate a Raster from numpy array, with set georeferencing. Used for testing only.
