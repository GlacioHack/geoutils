--- conflicted
+++ resolved
@@ -876,15 +876,12 @@
         img3a = img1.reproject(img2, resampling="q1")
         img3b = img1.reproject(img2, resampling=rio.warp.Resampling.q1)
         assert img3a == img3b
-<<<<<<< HEAD
         
     def test_polygonize(self):
         """Test that polygonize doesn't raise errors."""
         img = gr.Raster(datasets.get_path('landsat_B4'))
         assert isinstance(img.polygonize(), gv.Vector)
         
-=======
-
     def test_to_points(self) -> None:
         """Test the outputs of the to_points method and that it doesn't load if not needed."""
         # Create a small raster to test point sampling on
@@ -949,4 +946,4 @@
 
     assert isinstance(raster, gr.Raster)
     assert np.median(raster) == 26.0
->>>>>>> 532fb055
+    