"""
Test functions for georaster
"""
from __future__ import annotations

import os
import re
import tempfile
import warnings
from tempfile import NamedTemporaryFile, TemporaryFile

import matplotlib.pyplot as plt
import numpy as np
import pytest
import rasterio as rio
from pylint import epylint

import geoutils as gu
import geoutils.georaster as gr
import geoutils.geovector as gv
import geoutils.projtools as pt
from geoutils import examples
from geoutils.georaster.raster import _default_nodata, _default_rio_attrs
from geoutils.misc import resampling_method_from_str

DO_PLOT = False


def run_gdal_proximity(
    input_raster: gu.Raster, target_values: list[float] | None, distunits: str = "GEO"
) -> np.ndarray:
    """Run GDAL's ComputeProximity and return the read numpy array."""
    # Rasterio strongly recommends against importing gdal along rio, so this is done here instead.
    from osgeo import gdal, gdalconst

    # Initiate empty GDAL raster for proximity output
    drv = gdal.GetDriverByName("MEM")
    proxy_ds = drv.Create("", input_raster.shape[1], input_raster.shape[0], 1, gdal.GetDataTypeByName("Float32"))
    proxy_ds.GetRasterBand(1).SetNoDataValue(-9999)

    # Save input in temporary file to read with GDAL
    # (avoids the nightmare of setting nodata, transform, crs in GDAL format...)
    with tempfile.TemporaryDirectory() as temp_dir:
        temp_path = os.path.join(temp_dir, "input.tif")
        input_raster.save(temp_path)
        ds_raster_in = gdal.Open(temp_path, gdalconst.GA_ReadOnly)

        # Define GDAL options
        proximity_options = ["DISTUNITS=" + distunits]
        if target_values is not None:
            proximity_options.insert(0, "VALUES=" + ",".join([str(tgt) for tgt in target_values]))

        # Compute proximity
        gdal.ComputeProximity(ds_raster_in.GetRasterBand(1), proxy_ds.GetRasterBand(1), proximity_options)
        # Save array
        proxy_array = proxy_ds.GetRasterBand(1).ReadAsArray().astype("float32")
        proxy_array[proxy_array == -9999] = np.nan

        # Close GDAL datasets
        proxy_ds = None
        ds_raster_in = None

    return proxy_array


class TestRaster:

    landsat_b4_path = examples.get_path("everest_landsat_b4")
    landsat_b4_crop_path = examples.get_path("everest_landsat_b4_cropped")
    landsat_rgb_path = examples.get_path("everest_landsat_rgb")
    everest_outlines_path = examples.get_path("everest_rgi_outlines")
    aster_dem_path = examples.get_path("exploradores_aster_dem")
    aster_outlines_path = examples.get_path("exploradores_rgi_outlines")

    @pytest.mark.parametrize("example", [landsat_b4_path, aster_dem_path])  # type: ignore
    def test_init(self, example: str) -> None:
        """Test that all possible inputs work properly in Raster class init"""

        # First, filename
        r = gr.Raster(example)
        assert isinstance(r, gr.Raster)

        # Second, passing a Raster itself (points back to Raster passed)
        r2 = gr.Raster(r)
        assert isinstance(r2, gr.Raster)

        # Third, rio.Dataset
        ds = rio.open(example)
        r3 = gr.Raster(ds)
        assert isinstance(r3, gr.Raster)
        assert r3.filename is not None

        # Finally, as memoryfile
        memfile = rio.MemoryFile(open(example, "rb"))
        r4 = gr.Raster(memfile)
        assert isinstance(r4, gr.Raster)

        assert r == r2 == r3 == r4

        # The data will not be copied, immutable objects will
        r.data[0, 0, 0] += 5
        assert r2.data[0, 0, 0] == r.data[0, 0, 0]

        # With r.nbands = 2
        r._data = np.repeat(r.data, 2).reshape((2,) + r.shape)
        assert r.nbands != r2.nbands

        # Test that loaded data are always masked_arrays (but the mask may be empty, i.e. 'False')
        assert np.ma.isMaskedArray(gr.Raster(example, masked=True).data)
        assert np.ma.isMaskedArray(gr.Raster(example, masked=False).data)

    @pytest.mark.parametrize("example", [landsat_b4_path, aster_dem_path])  # type: ignore
    def test_info(self, example: str) -> None:
        """Test that the information summary is consistent with that of rasterio"""

        r = gr.Raster(example)

        # Check all is good with passing attributes
        with rio.open(example) as dataset:
            for attr in _default_rio_attrs:
                assert r.__getattribute__(attr) == dataset.__getattribute__(attr)

        # Check summary matches that of RIO
        assert str(r) == r.info()

        # Check that the stats=True flag doesn't trigger a warning
        with warnings.catch_warnings():
            warnings.simplefilter("error")
            stats = r.info(stats=True)

        # Check the stats adapt to nodata values
        if r.dtypes[0] == "uint8":
            # Validate that the mask is respected by adding 0 values (there are none to begin with.)
            r.data.ravel()[:1000] = 0
            # Set the nodata value to 0, then validate that they are excluded from the new minimum, and warning raised
            with pytest.warns(UserWarning):
                r.set_nodata(0)
        elif r.dtypes[0] == "float32":
            # We do the same with -99999 here
            r.data.ravel()[:1000] = -99999
            # And replace the nodata value, and warning raised
            with pytest.warns(UserWarning):
                r.set_nodata(-99999)

        new_stats = r.info(stats=True)
        for i, line in enumerate(stats.splitlines()):
            if "MINIMUM" not in line:
                continue
            assert line == new_stats.splitlines()[i]

    def test_loading(self) -> None:
        """
        Test that loading metadata and data works for all possible cases.
        """
        # Test 1 - loading metadata only, single band
        # For the first example with Landsat B4
        r = gr.Raster(self.landsat_b4_path, load_data=False)

        assert r.driver == "GTiff"
        assert r.width == 800
        assert r.height == 655
        assert r.shape == (r.height, r.width)
        assert r.count == 1
        assert np.array_equal(r.dtypes, ["uint8"])
        assert r.transform == rio.transform.Affine(30.0, 0.0, 478000.0, 0.0, -30.0, 3108140.0)
        assert np.array_equal(r.res, [30.0, 30.0])
        assert r.bounds == rio.coords.BoundingBox(left=478000.0, bottom=3088490.0, right=502000.0, top=3108140.0)
        assert r.crs == rio.crs.CRS.from_epsg(32645)
        assert not r.is_loaded

        # And the second example with ASTER DEM
        r2 = gr.Raster(self.aster_dem_path, load_data=False)

        assert r2.driver == "GTiff"
        assert r2.width == 539
        assert r2.height == 618
        assert r2.shape == (r2.height, r2.width)
        assert r2.count == 1
        assert np.array_equal(r2.dtypes, ["float32"])
        assert r2.transform == rio.transform.Affine(30.0, 0.0, 627175.0, 0.0, -30.0, 4852085.0)
        assert np.array_equal(r2.res, [30.0, 30.0])
        assert r2.bounds == rio.coords.BoundingBox(left=627175.0, bottom=4833545.0, right=643345.0, top=4852085.0)
        assert r2.crs == rio.crs.CRS.from_epsg(32718)
        assert not r2.is_loaded

        # Test 2 - loading the data afterward
        r.load()
        assert r.is_loaded
        assert r.nbands == 1
        assert r.data.shape == (r.count, r.height, r.width)

        # Test 3 - single band, loading data
        r = gr.Raster(self.landsat_b4_path, load_data=True)
        assert r.is_loaded
        assert r.nbands == 1
        assert r.data.shape == (r.count, r.height, r.width)

        # Test 4 - multiple bands, load all bands
        r = gr.Raster(self.landsat_rgb_path, load_data=True)
        assert r.count == 3
        assert np.array_equal(r.indexes, [1, 2, 3])
        assert r.nbands == 3
        assert np.array_equal(r.bands, [1, 2, 3])
        assert r.data.shape == (r.count, r.height, r.width)

        # Test 5 - multiple bands, load one band only
        r = gr.Raster(self.landsat_rgb_path, load_data=True, bands=1)
        assert r.count == 3
        assert np.array_equal(r.indexes, [1, 2, 3])
        assert r.nbands == 1
        # assert r.bands == (1)
        assert r.data.shape == (r.nbands, r.height, r.width)

        # Test 6 - multiple bands, load a list of bands
        r = gr.Raster(self.landsat_rgb_path, load_data=True, bands=[2, 3])
        assert r.count == 3
        assert np.array_equal(r.indexes, [1, 2, 3])
        assert r.nbands == 2
        assert np.array_equal(r.bands, (2, 3))
        assert r.data.shape == (r.nbands, r.height, r.width)

    @pytest.mark.parametrize("nodata_init", [None, "type_default"])  # type: ignore
    @pytest.mark.parametrize(
        "dtype", ["uint8", "int8", "uint16", "int16", "uint32", "int32", "float32", "float64", "longdouble"]
    )  # type: ignore
    def test_data_setter(self, dtype: str, nodata_init: str | None) -> None:
        """
        Test that the behaviour of data setter, which is triggered directly using from_array, is as expected.

        In details, we check that the data setter:

        1. Writes the data in a masked array, whether the input is a classic array or a masked_array,
        2. Reshapes the data in a 3D array if it is 2D,
        3. Sets a new nodata value only if the provided array has non-finite values that are unmasked (including if
            there is no mask defined at all, e.g. for classic array with NaNs),
        4. Masks non-finite values that are unmasked, whether the input is a classic array or a masked_array,
        5. Raises an error if the new data does not have the right shape,
        6. Raises an error if the new data does not have the dtype of the Raster.
        """

        # Initiate a random array for testing
        width = height = 5
        transform = rio.transform.from_bounds(0, 0, 1, 1, width, height)

        # Create random values between the lower and upper limit of the data type, max absolute 99999 for floats
        if "int" in dtype:
            val_min = np.iinfo(int_type=dtype).min
            val_max = np.iinfo(int_type=dtype).max
            randint_dtype = dtype
        else:
            val_min = -99999
            val_max = 99999
            randint_dtype = "int32"

        # Fix the random seed
        np.random.seed(42)
        arr = np.random.randint(low=val_min, high=val_max, size=(1, width, height), dtype=randint_dtype).astype(dtype)
        mask = np.random.randint(0, 2, size=(1, width, height), dtype=bool)

        # Check that we are actually masking stuff
        assert np.count_nonzero(mask) > 0

        # Add a random floating point value if the data type is float
        if "float" in dtype:
            arr += np.random.normal(size=(1, width, height))

        # Use either the default nodata or None
        if nodata_init == "type_default":
            nodata: int | None = _default_nodata(dtype)
        else:
            nodata = None

        # -- First test: consistency with input array --

        # 3 cases: classic array without mask, masked_array without mask and masked_array with mask
        r1 = gr.Raster.from_array(data=arr, transform=transform, crs=None, nodata=nodata)
        r2 = gr.Raster.from_array(data=np.ma.masked_array(arr), transform=transform, crs=None, nodata=nodata)
        r3 = gr.Raster.from_array(data=np.ma.masked_array(arr, mask=mask), transform=transform, crs=None, nodata=nodata)

        # Check nodata is correct
        assert r1.nodata == nodata
        assert r2.nodata == nodata
        assert r3.nodata == nodata

        # Compare the consistency of the data setter whether it is passed a masked_array or an unmasked one
        assert np.array_equal(r1.data.data, arr)
        assert not r1.data.mask
        assert np.array_equal(r2.data.data, arr)
        assert not r2.data.mask
        assert np.array_equal(r3.data.data, arr)
        assert np.array_equal(r3.data.mask, mask)

        # -- Second test: passing a 2D array --

        # 3 cases: classic array without mask, masked_array without mask and masked_array with mask
        r1 = gr.Raster.from_array(data=arr.squeeze(), transform=transform, crs=None, nodata=nodata)
        r2 = gr.Raster.from_array(data=np.ma.masked_array(arr).squeeze(), transform=transform, crs=None, nodata=nodata)
        r3 = gr.Raster.from_array(
            data=np.ma.masked_array(arr, mask=mask).squeeze(), transform=transform, crs=None, nodata=nodata
        )

        # Check nodata is correct
        assert r1.nodata == nodata
        assert r2.nodata == nodata
        assert r3.nodata == nodata

        # Check the shape has been adjusted back to 3D
        assert np.array_equal(r1.data.data, arr)
        assert not r1.data.mask
        assert np.array_equal(r2.data.data, arr)
        assert not r2.data.mask
        assert np.array_equal(r3.data.data, arr)
        assert np.array_equal(r3.data.mask, mask)

        # -- Third and fourth test: the function sets a new nodata/mask only with unmasked non-finite values --
        arr_with_unmasked_nodata = np.copy(arr)
        if "float" in dtype:
            # We set one random unmasked value to NaN
            indices = np.indices(np.shape(arr))
            ind_nm = indices[:, ~mask]
            rand_ind = np.random.randint(low=0, high=ind_nm.shape[1], size=1)[0]
            arr_with_unmasked_nodata[ind_nm[0, rand_ind], ind_nm[1, rand_ind], ind_nm[2, rand_ind]] = np.nan

            if nodata is None:
                with pytest.warns(
                    UserWarning,
                    match="Setting default nodata {:.0f} to mask non-finite values found in the array, as "
                    "no nodata value was defined.".format(_default_nodata(dtype)),
                ):
                    r1 = gr.Raster.from_array(
                        data=arr_with_unmasked_nodata, transform=transform, crs=None, nodata=nodata
                    )
                    r2 = gr.Raster.from_array(
                        data=np.ma.masked_array(arr_with_unmasked_nodata), transform=transform, crs=None, nodata=nodata
                    )
                    r3 = gr.Raster.from_array(
                        data=np.ma.masked_array(arr_with_unmasked_nodata, mask=mask),
                        transform=transform,
                        crs=None,
                        nodata=nodata,
                    )
            else:
                r1 = gr.Raster.from_array(data=arr_with_unmasked_nodata, transform=transform, crs=None, nodata=nodata)
                r2 = gr.Raster.from_array(
                    data=np.ma.masked_array(arr_with_unmasked_nodata), transform=transform, crs=None, nodata=nodata
                )
                r3 = gr.Raster.from_array(
                    data=np.ma.masked_array(arr_with_unmasked_nodata, mask=mask),
                    transform=transform,
                    crs=None,
                    nodata=nodata,
                )

            # Check nodata is correct
            if nodata is None:
                new_nodata = _default_nodata(dtype)
            else:
                new_nodata = nodata
            assert r1.nodata == new_nodata
            assert r2.nodata == new_nodata
            assert r3.nodata == new_nodata

            # Check that masks have changed to adapt to the non-finite value
            assert np.array_equal(r1.data.data, arr_with_unmasked_nodata, equal_nan=True)
            assert np.array_equal(r1.data.mask, ~np.isfinite(arr_with_unmasked_nodata))
            assert np.array_equal(r2.data.data, arr_with_unmasked_nodata, equal_nan=True)
            assert np.array_equal(r2.data.mask, ~np.isfinite(arr_with_unmasked_nodata))
            assert np.array_equal(r3.data.data, arr_with_unmasked_nodata, equal_nan=True)
            assert np.array_equal(r3.data.mask, np.logical_or(mask, ~np.isfinite(arr_with_unmasked_nodata)))

        # Check that setting data with a different data type results in an error
        rst = gr.Raster.from_array(data=arr, transform=transform, crs=None, nodata=nodata)
        if "int" in dtype:
            new_dtype = "float32"
        else:
            new_dtype = "uint8"

        with pytest.raises(
            ValueError,
            match=re.escape(
                "New data must be of the same type as existing data: {}. Use copy() to set a new array "
                "with different dtype, or astype() to change type.".format(str(np.dtype(dtype)))
            ),
        ):
            rst.data = rst.data.astype(new_dtype)

        # Check that setting data with a different shape results in an error
        new_shape = (1, 25)
        with pytest.raises(
            ValueError,
            match=re.escape(
                "New data must be of the same shape as existing data: ({}, {}). Given: "
                "{}.".format(str(width), str(height), str(new_shape))
            ),
        ):
            rst.data = rst.data.reshape(new_shape)

    @pytest.mark.parametrize("example", [aster_dem_path, landsat_b4_path, landsat_rgb_path])  # type: ignore
    def test_get_nanarray(self, example: str) -> None:
        """
        Check that self.get_nanarray behaves as expected for examples with invalid data or not, and with several bands
        or a single one.
        """

        # -- First, we test without returning a mask --

        # Get nanarray
        rst = gr.Raster(example)
        rst_copy = rst.copy()
        rst_arr = rst.get_nanarray()

        # If there is no mask in the masked array, the array should not have NaNs and be equal to that of data.data
        if not np.ma.is_masked(rst.data):
            assert np.count_nonzero(np.isnan(rst_arr)) == 0
            assert np.array_equal(rst.data.data.squeeze(), rst_arr)

        # Otherwise, the arrays should be equal with a fill_value of NaN
        else:
            assert np.count_nonzero(np.isnan(rst_arr)) > 0
            assert np.ma.allequal(rst.data.squeeze(), rst_arr, fill_value=np.nan)

        # Check that modifying the NaN array does not back-propagate to the original array (np.ma.filled returns a view
        # when there is no invalid data, but in this case get_nanarray should copy the data).
        rst_arr += 5
        assert rst == rst_copy

        # -- Then, we test with a mask returned --
        rst_arr, mask = rst.get_nanarray(return_mask=True)

        assert np.array_equal(mask, np.ma.getmaskarray(rst.data).squeeze())

        # Also check for back-propagation here with the mask and array
        rst_arr += 5
        mask = ~mask
        assert rst == rst_copy

    def test_downsampling(self) -> None:
        """
        Check that self.data is correct when using downsampling
        """
        # Test single band
        r = gr.Raster(self.landsat_b4_path, downsample=4)
        assert r.data.shape == (1, 164, 200)
        assert r.height == 164
        assert r.width == 200

        # Test multiple band
        r = gr.Raster(self.landsat_rgb_path, downsample=2)
        assert r.data.shape == (3, 328, 400)

        # Test that xy2ij are consistent with new image
        # Upper left
        assert r.xy2ij(r.bounds.left, r.bounds.top) == (0, 0)
        # Upper right
        assert r.xy2ij(r.bounds.right + r.res[0], r.bounds.top) == (0, r.width + 1)
        # Bottom right
        assert r.xy2ij(r.bounds.right + r.res[0], r.bounds.bottom) == (r.height, r.width + 1)
        # One pixel right and down
        assert r.xy2ij(r.bounds.left + r.res[0], r.bounds.top - r.res[1]) == (1, 1)

    def test_add_sub(self) -> None:
        """
        Test addition, subtraction and negation on a Raster object.
        """
        # Create fake rasters with random values in 0-255 and dtype uint8
        width = height = 5
        transform = rio.transform.from_bounds(0, 0, 1, 1, width, height)
        r1 = gr.Raster.from_array(
            np.random.randint(0, 255, (height, width), dtype="uint8"), transform=transform, crs=None
        )
        r2 = gr.Raster.from_array(
            np.random.randint(0, 255, (height, width), dtype="uint8"), transform=transform, crs=None
        )

        # Test negation
        r3 = -r1
        assert np.all(r3.data == -r1.data)
        assert np.array_equal(r3.dtypes, ["uint8"])

        # Test addition
        r3 = r1 + r2
        assert np.all(r3.data == r1.data + r2.data)
        assert np.array_equal(r3.dtypes, ["uint8"])

        # Test subtraction
        r3 = r1 - r2
        assert np.all(r3.data == r1.data - r2.data)
        assert np.array_equal(r3.dtypes, ["uint8"])

        # Test with dtype Float32
        r1 = gr.Raster.from_array(
            np.random.randint(0, 255, (height, width)).astype("float32"), transform=transform, crs=None
        )
        r3 = -r1
        assert np.all(r3.data == -r1.data)
        assert np.array_equal(r3.dtypes, ["float32"])

        r3 = r1 + r2
        assert np.all(r3.data == r1.data + r2.data)
        assert np.array_equal(r3.dtypes, ["float32"])

        r3 = r1 - r2
        assert np.all(r3.data == r1.data - r2.data)
        assert np.array_equal(r3.dtypes, ["float32"])

        # Check that errors are properly raised
        # different shapes
        r1 = gr.Raster.from_array(
            np.random.randint(0, 255, (height + 1, width)).astype("float32"), transform=transform, crs=None
        )
        expected_message = "Both rasters must have the same shape, transform and CRS."
        with pytest.raises(ValueError, match=expected_message):
            r1.__add__(r2)

        with pytest.raises(ValueError, match=expected_message):
            r1.__sub__(r2)

        # different CRS
        r1 = gr.Raster.from_array(
            np.random.randint(0, 255, (height, width)).astype("float32"),
            transform=transform,
            crs=rio.crs.CRS.from_epsg(4326),
        )

        with pytest.raises(ValueError, match=expected_message):
            r1.__add__(r2)

        with pytest.raises(ValueError, match=expected_message):
            r1.__sub__(r2)

        # different transform
        transform2 = rio.transform.from_bounds(0, 0, 2, 2, width, height)
        r1 = gr.Raster.from_array(
            np.random.randint(0, 255, (height, width)).astype("float32"), transform=transform2, crs=None
        )

        with pytest.raises(ValueError, match=expected_message):
            r1.__add__(r2)

        with pytest.raises(ValueError, match=expected_message):
            r1.__sub__(r2)

    @pytest.mark.parametrize("example", [landsat_b4_path, aster_dem_path])  # type: ignore
    def test_copy(self, example: str) -> None:
        """
        Test that the copy method works as expected for Raster.
        We check that:
        1. Copying creates a new memory file
        2. If r.data is modified and r copied, the updated data is copied
        3. If r is copied, r.data changed, r2.data should be unchanged
        Then, we check the new_array argument of copy():
        4. Check that output Rasters are equal whether the input array is a NaN np.ndarray or a masked_array
        5. Check that the new_array argument works when providing a different data type
        """

        # -- First and second test: copying create a new memory file that has all the same attributes --

        # Open data, modify, and copy
        r = gr.Raster(example)
        r.data += 5
        r2 = r.copy()

        # Objects should be different (not pointing to the same memory)
        assert r is not r2

        # Check the object is a Raster
        assert isinstance(r2, gr.Raster)

        # Copy should have no filename
        assert r2.filename is None

        # Check a temporary memory file different than original disk file was created
        assert r2.name != r.name

        # Check all attributes except name and driver
        default_attrs = _default_rio_attrs.copy()
        for attr in ["name", "driver"]:
            default_attrs.remove(attr)
        attrs = default_attrs
        for attr in attrs:
            assert r.__getattribute__(attr) == r2.__getattribute__(attr)

        # Check data array
        assert np.array_equal(r.data, r2.data, equal_nan=True)

        # Check dataset_mask array
        assert np.array_equal(r.data.mask, r2.data.mask)

        # -- Third test: if r.data is modified, it does not affect r2.data --
        r.data += 5
        assert not np.array_equal(r.data.data, r2.data.data, equal_nan=True)

        # -- Fourth test: check the new array parameter works with either ndarray filled with NaNs, or masked arrays --

        # First, we pass the new array as the masked array, mask and data of the new Raster object should be identical
        r2 = r.copy(new_array=r.data)
        assert r == r2

        # When passing the new array as a NaN ndarray, only the valid data is equal, because masked data is NaN in one
        # case, and -9999 in the other
        r_arr = gu.spatial_tools.get_array_and_mask(r)[0]
        r2 = r.copy(new_array=r_arr)
        assert np.ma.allequal(r.data, r2.data)
        # If a nodata value exists, and we update the NaN pixels to be that nodata value, then the two Rasters should
        # be perfectly equal
        if r2.nodata is not None:
            r2.data.data[np.isnan(r2.data.data)] = r2.nodata
        assert r == r2

        # -- Fifth test: check that the new_array argument works when providing a new dtype ##
        if "int" in r.dtypes[0]:
            new_dtype = "float32"
        else:
            new_dtype = "uint8"
        r2 = r.copy(new_array=r_arr.astype(dtype=new_dtype))

        assert r2.dtypes[0] == new_dtype

    @pytest.mark.parametrize("example", [landsat_b4_path, aster_dem_path])  # type: ignore
    def test_is_modified(self, example: str) -> None:
        """
        Test that changing the data updates is_modified as desired
        """
        # After loading, should not be modified
        r = gr.Raster(example)
        assert not r.is_modified

        # This should not trigger the hash
        r.data = r.data + 0
        assert not r.is_modified

        # This one neither
        r.data += 0
        assert not r.is_modified

        # This will
        r = gr.Raster(example)
        r.data = r.data + 5
        assert r.is_modified

    @pytest.mark.parametrize("example", [landsat_b4_path, landsat_rgb_path, aster_dem_path])  # type: ignore
    def test_masking(self, example: str) -> None:
        """
        Test self.set_mask
        """
        # Test boolean mask
        r = gr.Raster(example)
        mask = r.data.data == np.min(r.data.data)
        r.set_mask(mask)
        assert (np.count_nonzero(mask) > 0) & np.array_equal(mask > 0, r.data.mask)

        # Test non-boolean mask with values > 0
        r = gr.Raster(example)
        mask = np.where(r.data.data == np.min(r.data.data), 32, 0)
        r.set_mask(mask)
        assert (np.count_nonzero(mask) > 0) & np.array_equal(mask > 0, r.data.mask)

        # Test that previous mask is also preserved
        mask2 = r.data.data == np.max(r.data.data)
        assert np.count_nonzero(mask2) > 0
        r.set_mask(mask2)
        assert np.array_equal((mask > 0) | (mask2 > 0), r.data.mask)
        assert np.count_nonzero(~r.data.mask[mask > 0]) == 0

        # Test that shape of first dimension is ignored if equal to 1
        r = gr.Raster(example)
        if r.data.shape[0] == 1:
            mask = (r.data.data == np.min(r.data.data)).squeeze()
            r.set_mask(mask)
            assert (np.count_nonzero(mask) > 0) & np.array_equal(mask > 0, r.data.mask.squeeze())

        # Test that proper issue is raised if shape is incorrect
        r = gr.Raster(example)
        wrong_shape = np.array(r.data.shape) + 1
        mask = np.zeros(wrong_shape)
        with pytest.raises(ValueError, match="mask must be of the same shape as existing data*"):
            r.set_mask(mask)

        # Test that proper issue is raised if mask is not a numpy array
        with pytest.raises(ValueError, match="mask must be a numpy array"):
            r.set_mask(1)

    test_data = [[landsat_b4_path, everest_outlines_path], [aster_dem_path, aster_outlines_path]]

    @pytest.mark.parametrize("data", test_data)  # type: ignore
    def test_crop_and_getitem(self, data: list[str]) -> None:
        """Test for crop method, also called by square brackets through __getitem__"""

        raster_path, outlines_path = data
        r = gr.Raster(raster_path)

        # -- Test with cropGeom being a list/tuple -- ##
        cropGeom: list[float] = list(r.bounds)

        # Test with same bounds -> should be the same #
        cropGeom2 = [cropGeom[0], cropGeom[1], cropGeom[2], cropGeom[3]]
        r_cropped = r.crop(cropGeom2, inplace=False)
        assert r_cropped == r

        # Test with bracket call
        r_cropped_getitem = r[cropGeom2]
        assert r_cropped_getitem == r_cropped

        # - Test cropping each side by a random integer of pixels - #
        rand_int = np.random.randint(1, min(r.shape) - 1)

        # Left
        cropGeom2 = [cropGeom[0] + rand_int * r.res[0], cropGeom[1], cropGeom[2], cropGeom[3]]
        r_cropped = r.crop(cropGeom2, inplace=False)
        assert list(r_cropped.bounds) == cropGeom2
        assert np.array_equal(r.data[:, :, rand_int:].data, r_cropped.data.data, equal_nan=True)
        assert np.array_equal(r.data[:, :, rand_int:].mask, r_cropped.data.mask)

        # Right
        cropGeom2 = [cropGeom[0], cropGeom[1], cropGeom[2] - rand_int * r.res[0], cropGeom[3]]
        r_cropped = r.crop(cropGeom2, inplace=False)
        assert list(r_cropped.bounds) == cropGeom2
        assert np.array_equal(r.data[:, :, :-rand_int].data, r_cropped.data.data, equal_nan=True)
        assert np.array_equal(r.data[:, :, :-rand_int].mask, r_cropped.data.mask)

        # Bottom
        cropGeom2 = [cropGeom[0], cropGeom[1] + rand_int * abs(r.res[1]), cropGeom[2], cropGeom[3]]
        r_cropped = r.crop(cropGeom2, inplace=False)
        assert list(r_cropped.bounds) == cropGeom2
        assert np.array_equal(r.data[:, :-rand_int, :].data, r_cropped.data.data, equal_nan=True)
        assert np.array_equal(r.data[:, :-rand_int, :].mask, r_cropped.data.mask)

        # Top
        cropGeom2 = [cropGeom[0], cropGeom[1], cropGeom[2], cropGeom[3] - rand_int * abs(r.res[1])]
        r_cropped = r.crop(cropGeom2, inplace=False)
        assert list(r_cropped.bounds) == cropGeom2
        assert np.array_equal(r.data[:, rand_int:, :].data, r_cropped.data, equal_nan=True)
        assert np.array_equal(r.data[:, rand_int:, :].mask, r_cropped.data.mask)

        # Same but tuple
        cropGeom3: tuple[float, float, float, float] = (
            cropGeom[0],
            cropGeom[1],
            cropGeom[2],
            cropGeom[3] - rand_int * r.res[0],
        )
        r_cropped = r.crop(cropGeom3, inplace=False)
        assert list(r_cropped.bounds) == list(cropGeom3)
        assert np.array_equal(r.data[:, rand_int:, :].data, r_cropped.data.data, equal_nan=True)
        assert np.array_equal(r.data[:, rand_int:, :].mask, r_cropped.data.mask)

        # -- Test with CropGeom being a Raster -- #
        r_cropped2 = r.crop(r_cropped, inplace=False)
        assert r_cropped2 == r_cropped

        # Check that bound reprojection is done automatically if the CRS differ
        with warnings.catch_warnings():
            warnings.filterwarnings(
                "ignore", category=UserWarning, message="For reprojection, dst_nodata must be set.*"
            )
            r_cropped_reproj = r_cropped.reproject(dst_crs=3857)
        r_cropped3 = r.crop(r_cropped_reproj, inplace=False)

        # Original CRS bounds can be deformed during transformation, but result should be equivalent to this
        r_cropped4 = r.crop(cropGeom=r_cropped_reproj.get_bounds_projected(out_crs=r.crs), inplace=False)
        assert r_cropped3 == r_cropped4

        # Check with bracket call
        r_cropped5 = r[r_cropped_reproj]
        assert r_cropped4 == r_cropped5

        # -- Test with inplace=True (Default) -- #
        r_copy = r.copy()
        r_copy.crop(r_cropped)
        assert r_copy == r_cropped

        # - Test cropping each side with a non integer pixel, mode='match_pixel' - #
        rand_float = np.random.randint(1, min(r.shape) - 1) + 0.25

        # left
        cropGeom2 = [cropGeom[0] + rand_float * r.res[0], cropGeom[1], cropGeom[2], cropGeom[3]]
        r_cropped = r.crop(cropGeom2, inplace=False)
        assert r.shape[1] - (r_cropped.bounds.right - r_cropped.bounds.left) / r.res[0] == int(rand_float)
        assert np.array_equal(r.data[:, :, int(rand_float) :].data, r_cropped.data.data, equal_nan=True)
        assert np.array_equal(r.data[:, :, int(rand_float) :].mask, r_cropped.data.mask)

        # right
        cropGeom2 = [cropGeom[0], cropGeom[1], cropGeom[2] - rand_float * r.res[0], cropGeom[3]]
        r_cropped = r.crop(cropGeom2, inplace=False)
        assert r.shape[1] - (r_cropped.bounds.right - r_cropped.bounds.left) / r.res[0] == int(rand_float)
        assert np.array_equal(r.data[:, :, : -int(rand_float)].data, r_cropped.data.data, equal_nan=True)
        assert np.array_equal(r.data[:, :, : -int(rand_float)].mask, r_cropped.data.mask)

        # bottom
        cropGeom2 = [cropGeom[0], cropGeom[1] + rand_float * abs(r.res[1]), cropGeom[2], cropGeom[3]]
        r_cropped = r.crop(cropGeom2, inplace=False)
        assert r.shape[0] - (r_cropped.bounds.top - r_cropped.bounds.bottom) / r.res[1] == int(rand_float)
        assert np.array_equal(r.data[:, : -int(rand_float), :].data, r_cropped.data.data, equal_nan=True)
        assert np.array_equal(r.data[:, : -int(rand_float), :].mask, r_cropped.data.mask)

        # top
        cropGeom2 = [cropGeom[0], cropGeom[1], cropGeom[2], cropGeom[3] - rand_float * abs(r.res[1])]
        r_cropped = r.crop(cropGeom2, inplace=False)
        assert r.shape[0] - (r_cropped.bounds.top - r_cropped.bounds.bottom) / r.res[1] == int(rand_float)
        assert np.array_equal(r.data[:, int(rand_float) :, :].data, r_cropped.data.data, equal_nan=True)
        assert np.array_equal(r.data[:, int(rand_float) :, :].mask, r_cropped.data.mask)

        # -- Test with mode='match_extent' -- #
        # Test all sides at once, with rand_float less than half the smallest extent
        # The cropped extent should exactly match the requested extent, res will be changed accordingly
        rand_float = np.random.randint(1, min(r.shape) / 2 - 1) + 0.25
        cropGeom2 = [
            cropGeom[0] + rand_float * r.res[0],
            cropGeom[1] + rand_float * abs(r.res[1]),
            cropGeom[2] - rand_float * r.res[0],
            cropGeom[3] - rand_float * abs(r.res[1]),
        ]

        # Filter warning about dst_nodata not set in reprojection (because match_extent triggers reproject)
        with warnings.catch_warnings():
            warnings.filterwarnings(
                "ignore", category=UserWarning, message="For reprojection, dst_nodata must be set.*"
            )
            r_cropped = r.crop(cropGeom2, inplace=False, mode="match_extent")

        assert list(r_cropped.bounds) == cropGeom2
        # The change in resolution should be less than what would occur with +/- 1 pixel
        assert np.all(
            abs(np.array(r.res) - np.array(r_cropped.res)) < np.array(r.res) / np.array(r_cropped.shape)[::-1]
        )

        # Filter warning about dst_nodata not set in reprojection (because match_extent triggers reproject)
        with warnings.catch_warnings():
            warnings.filterwarnings(
                "ignore", category=UserWarning, message="For reprojection, dst_nodata must be set.*"
            )
            r_cropped2 = r.crop(r_cropped, inplace=False, mode="match_extent")
        assert r_cropped2 == r_cropped

        # -- Test with CropGeom being a Vector -- #
        outlines = gu.Vector(outlines_path)

        # First, we reproject manually the outline
        outlines_reproj = gu.Vector(outlines.ds.to_crs(r.crs))
        r_cropped = r.crop(outlines_reproj, inplace=False)

        # Calculate intersection of the two bounding boxes and make sure crop has same bounds
        win_outlines = rio.windows.from_bounds(*outlines_reproj.bounds, transform=r.transform)
        win_raster = rio.windows.from_bounds(*r.bounds, transform=r.transform)
        final_window = win_outlines.intersection(win_raster).round_lengths().round_offsets()
        new_bounds = rio.windows.bounds(final_window, transform=r.transform)
        assert list(r_cropped.bounds) == list(new_bounds)

        # Second, we check that bound reprojection is done automatically if the CRS differ
        r_cropped2 = r.crop(outlines, inplace=False)
        assert list(r_cropped2.bounds) == list(new_bounds)

        # Finally, we check with a bracket call
        r_cropped3 = r[outlines]
        assert list(r_cropped3.bounds) == list(new_bounds)

    @pytest.mark.parametrize("example", [landsat_b4_path, aster_dem_path])  # type: ignore
    def test_reproject(self, example: str) -> None:
        warnings.simplefilter("error")

        # Reference raster to be used
        r = gr.Raster(example)

        # -- Check proper errors are raised if nodata are not set -- #
        r_nodata = r.copy()
        r_nodata.set_nodata(None)

        # Make sure at least one pixel is masked for test 1
        rand_indices = gu.spatial_tools.subsample_raster(r_nodata.data, 10, return_indices=True)
        r_nodata.data[rand_indices] = np.ma.masked
        assert np.count_nonzero(r_nodata.data.mask) > 0

        # make sure at least one pixel is set at default nodata for test
        default_nodata = _default_nodata(r_nodata.dtypes[0])
        rand_indices = gu.spatial_tools.subsample_raster(r_nodata.data, 10, return_indices=True)
        r_nodata.data[rand_indices] = default_nodata
        assert np.count_nonzero(r_nodata.data == default_nodata) > 0

        # 1 - if no src_nodata is set and masked values exist, raises an error
        with pytest.raises(ValueError, match="No nodata set, use `src_nodata`"):
            _ = r_nodata.reproject(dst_res=r_nodata.res[0] / 2, dst_nodata=0)

        # 2 - if no dst_nodata is set and default value conflicts with existing value, a warning is raised
        with pytest.warns(
            UserWarning,
            match=re.escape(
                f"For reprojection, dst_nodata must be set. Default chosen value {_default_nodata(r_nodata.dtypes[0])} exists in \
self.data. This may have unexpected consequences. Consider setting a different nodata with \
self.set_nodata()."
            ),
        ):
            _ = r_nodata.reproject(dst_res=r_nodata.res[0] / 2, src_nodata=default_nodata)

        # 3 - if default nodata does not conflict, should not raise a warning
        r_nodata.data[r_nodata.data == default_nodata] = 3
        _ = r_nodata.reproject(dst_res=r_nodata.res[0] / 2, src_nodata=default_nodata)

        # -- Additional tests -- #

        # specific for the landsat test case, default nodata 255 cannot be used (see above), so use 0
        if r.nodata is None:
            r.set_nodata(0)

        # - Create 2 artificial rasters -
        # for r2b, bounds are cropped to the upper left by an integer number of pixels (i.e. crop)
        # for r2, resolution is also set to 2/3 the input res
        min_size = min(r.shape)
        rand_int = np.random.randint(min_size / 10, min(r.shape) - min_size / 10)
        new_transform = rio.transform.from_origin(
            r.bounds.left + rand_int * r.res[0], r.bounds.top - rand_int * abs(r.res[1]), r.res[0], r.res[1]
        )

        # data is cropped to the same extent
        new_data = r.data[:, rand_int::, rand_int::]
        r2b = gr.Raster.from_array(data=new_data, transform=new_transform, crs=r.crs, nodata=r.nodata)

        # Create a raster with different resolution
        dst_res = r.res[0] * 2 / 3
        r2 = r2b.reproject(dst_res=dst_res)
        assert r2.res == (dst_res, dst_res)

        # Assert the initial rasters are different
        assert r.bounds != r2b.bounds
        assert r.shape != r2b.shape
        assert r.bounds != r2.bounds
        assert r.shape != r2.shape
        assert r.res != r2.res

        # Test reprojecting with dst_ref=r2b (i.e. crop) -> output should have same shape, bounds and data, i.e. be the
        # same object
        r3 = r.reproject(r2b)
        assert r3.bounds == r2b.bounds
        assert r3.shape == r2b.shape
        assert r3.bounds == r2b.bounds
        assert r3.transform == r2b.transform
        assert np.array_equal(r3.data.data, r2b.data.data, equal_nan=True)
        assert np.array_equal(r3.data.mask, r2b.data.mask)

        if DO_PLOT:
            fig1, ax1 = plt.subplots()
            r.show(ax=ax1, title="Raster 1")

            fig2, ax2 = plt.subplots()
            r2b.show(ax=ax2, title="Raster 2")

            fig3, ax3 = plt.subplots()
            r3.show(ax=ax3, title="Raster 1 reprojected to Raster 2")

            plt.show()

        # Test reprojecting with dst_ref=r2 -> output should have same shape, bounds and transform
        # Data should be slightly different due to difference in input resolution
        r3 = r.reproject(r2)
        assert r3.bounds == r2.bounds
        assert r3.shape == r2.shape
        assert r3.bounds == r2.bounds
        assert r3.transform == r2.transform
        assert not np.array_equal(r3.data.data, r2.data.data, equal_nan=True)

        if DO_PLOT:
            fig1, ax1 = plt.subplots()
            r.show(ax=ax1, title="Raster 1")

            fig2, ax2 = plt.subplots()
            r2.show(ax=ax2, title="Raster 2")

            fig3, ax3 = plt.subplots()
            r3.show(ax=ax3, title="Raster 1 reprojected to Raster 2")

            plt.show()

        # - Check that if mask is modified afterwards, it is taken into account during reproject - #
        # Create a raster with (additional) random gaps
        r_gaps = r.copy()
        nsamples = 200
        rand_indices = gu.spatial_tools.subsample_raster(r_gaps.data, nsamples, return_indices=True)
        r_gaps.data[rand_indices] = np.ma.masked
        assert np.sum(r_gaps.data.mask) - np.sum(r.data.mask) == nsamples  # sanity check

        # reproject raster, and reproject mask. Check that both have same number of masked pixels
        # TODO: should test other resampling algo
        r_gaps_reproj = r_gaps.reproject(dst_res=dst_res, resampling="nearest")
        mask = gu.Raster.from_array(
            r_gaps.data.mask.astype("uint8"), crs=r_gaps.crs, transform=r_gaps.transform, nodata=None
        )
        mask_reproj = mask.reproject(dst_res=dst_res, dst_nodata=255, resampling="nearest")
        # Final masked pixels are those originally masked (=1) and the values masked during reproject, e.g. edges
        tot_masked_true = np.count_nonzero(mask_reproj.data.mask) + np.count_nonzero(mask_reproj.data == 1)
        assert np.count_nonzero(r_gaps_reproj.data.mask) == tot_masked_true

        # If a nodata is set, make sure it is preserved
        r_nodata = r.copy()

        r_nodata.set_nodata(0)

        r3 = r_nodata.reproject(r2)
        assert r_nodata.nodata == r3.nodata

        # Test dst_size - this should modify the shape, and hence resolution, but not the bounds
        out_size = (r.shape[1] // 2, r.shape[0] // 2)  # Outsize is (ncol, nrow)
        r3 = r.reproject(dst_size=out_size)
        assert r3.shape == (out_size[1], out_size[0])
        assert r3.res != r.res
        assert r3.bounds == r.bounds

        # Test dst_bounds
        # if bounds is a multiple of res, outptut res should be preserved
        bounds = np.copy(r.bounds)
        dst_bounds = rio.coords.BoundingBox(
            left=bounds[0], bottom=bounds[1] + r.res[0], right=bounds[2] - 2 * r.res[1], top=bounds[3]
        )
        r3 = r.reproject(dst_bounds=dst_bounds)
        assert r3.bounds == dst_bounds
        assert r3.res == r.res

        # Create bounds with 1/2 and 1/3 pixel extra on the right/bottom.
        bounds = np.copy(r.bounds)
        dst_bounds = rio.coords.BoundingBox(
            left=bounds[0], bottom=bounds[1] - r.res[0] / 3.0, right=bounds[2] + r.res[1] / 2.0, top=bounds[3]
        )

        # If bounds are not a multiple of res, the latter will be updated accordingly
        r3 = r.reproject(dst_bounds=dst_bounds)
        assert r3.bounds == dst_bounds
        assert r3.res != r.res

        # Assert that when reprojection creates nodata (voids), if no nodata is set, a default value is set
        r3 = r.reproject(dst_bounds=dst_bounds)
        if r.nodata is None:
            assert r3.nodata == _default_nodata(r.dtypes[0])

        # Particularly crucial if nodata falls outside the original image range
        # -> check range is preserved (with nearest interpolation)
        r_float = r.astype("float32")  # type: ignore
        if r_float.nodata is None:
            r3 = r_float.reproject(dst_bounds=dst_bounds, resampling="nearest")
            assert r3.nodata == -99999
            assert np.min(r3.data.data) == r3.nodata
            assert np.min(r3.data) == np.min(r_float.data)
            assert np.max(r3.data) == np.max(r_float.data)

        # Check that dst_nodata works as expected
        r3 = r_float.reproject(dst_bounds=dst_bounds, dst_nodata=9999)
        assert r3.nodata == 9999
        assert np.max(r3.data.data) == r3.nodata

        # If dst_res is set, the resolution will be enforced
        # Bounds will be enforced for upper-left pixel, but adjusted by up to one pixel for the lower right bound.
        r3 = r.reproject(dst_bounds=dst_bounds, dst_res=r.res)
        assert r3.res == r.res
        assert r3.bounds.left == dst_bounds.left
        assert r3.bounds.top == dst_bounds.top
        assert np.abs(r3.bounds.right - dst_bounds.right) < r3.res[1]
        assert np.abs(r3.bounds.bottom - dst_bounds.bottom) < r3.res[0]

        # Test dst_crs
        out_crs = rio.crs.CRS.from_epsg(4326)
        r3 = r.reproject(dst_crs=out_crs)
        assert r3.crs.to_epsg() == 4326

        # Test that reproject works from self.ds and yield same result as from in-memory array
        # TO DO: fix issue that default behavior sets nodata to 255 and masks valid values
        r3 = r.reproject(dst_crs=out_crs, dst_nodata=0)
        r = gr.Raster(example, load_data=False)
        r4 = r.reproject(dst_crs=out_crs, dst_nodata=0)
        assert r3 == r4

        # Test that reproject does not fail with resolution as np.integer or np.float types, single value or tuple
        astype_funcs = [int, np.int32, float, np.float64]
        for astype_func in astype_funcs:
            r.reproject(dst_res=astype_func(20.5), dst_nodata=0)
        for i in range(len(astype_funcs)):
            for j in range(len(astype_funcs)):
                r.reproject(dst_res=(astype_funcs[i](20.5), astype_funcs[j](10.5)), dst_nodata=0)

    @pytest.mark.parametrize("example", [landsat_b4_path, aster_dem_path])  # type: ignore
    def test_intersection(self, example: list[str]) -> None:
        """Check the behaviour of the intersection function"""
        # Load input raster
        r = gr.Raster(example)
        bounds_orig: list[float] = list(r.bounds)

        # For the Landsat dataset, to avoid warnings with crop
        if r.nodata is None:
            r.set_nodata(0)

        # -- Test with same bounds -> should be the same -- #
        r_cropped = r.copy()
        intersection = r.intersection(r_cropped)
        assert intersection == r.bounds

        # -- Test with a second raster cropped to a smaller extent -- #
        # First with integer pixel cropped -> intersection should match smaller raster
        rand_int = np.random.randint(1, min(r.shape) / 2 - 1)
        bounds_new = [
            bounds_orig[0] + rand_int * r.res[0],
            bounds_orig[1] + rand_int * abs(r.res[1]),
            bounds_orig[2] - rand_int * r.res[0],
            bounds_orig[3] - rand_int * abs(r.res[1]),
        ]
        r_cropped = r.crop(bounds_new, inplace=False, mode="match_pixel")
        intersection = r.intersection(r_cropped, match_ref=False)
        assert intersection == r_cropped.bounds

        # Second with non-matching resolution, two cases
        rand_float = np.random.randint(1, min(r.shape) / 2 - 1) + 0.25
        bounds_new = [
            bounds_orig[0] + rand_float * r.res[0],
            bounds_orig[1] + rand_float * abs(r.res[1]),
            bounds_orig[2] - rand_float * r.res[0],
            bounds_orig[3] - rand_float * abs(r.res[1]),
        ]
        r_cropped = r.crop(bounds_new, inplace=False, mode="match_extent")

        # Case 1 - with match_ref = False -> intersection should match smaller raster bounds
        intersection = r.intersection(r_cropped, match_ref=False)
        assert intersection == r_cropped.bounds

        # Case 2 - with match_ref = True, 3 checks are made
        intersection_match = r.intersection(r_cropped, match_ref=True)

        # A - intersection should be larger than without match_ref
        poly1 = gu.projtools.bounds2poly(intersection_match)
        poly2 = gu.projtools.bounds2poly(intersection)
        assert poly1.contains(poly2)

        # B - the difference between both should be less than self's resolution
        diff = np.array(intersection) - np.array(intersection_match)
        assert max(abs(diff[0]), abs(diff[2])) < r.res[0]  # along x direction
        assert max(abs(diff[1]), abs(diff[3])) < r.res[1]  # along y direction

        # C - intersection bounds are a multiple of the reference pixel positions
        assert (intersection_match[0] - r.bounds[0]) % r.res[0] == 0
        assert (intersection_match[2] - r.bounds[0]) % r.res[0] == 0
        assert (intersection_match[1] - r.bounds[3]) % r.res[0] == 0
        assert (intersection_match[3] - r.bounds[3]) % r.res[1] == 0

        # -- Test with a second raster shifted right and up, integer shift -- #
        transform_shifted = (
            r.transform.a,
            r.transform.b,
            r.transform.c + rand_int * r.res[0],
            r.transform.d,
            r.transform.e,
            r.transform.f + rand_int * abs(r.res[1]),
        )
        r_shifted = gu.Raster.from_array(r.data, crs=r.crs, transform=transform_shifted, nodata=r.nodata)
        intersection = r.intersection(r_shifted)

        # left and bottom bounds should correspond to shifted raster
        assert intersection[0] == r_shifted.bounds[0]
        assert intersection[1] == r_shifted.bounds[1]

        # right and top bounds should correspond to original raster
        assert intersection[2] == r.bounds[2]
        assert intersection[3] == r.bounds[3]

        # -- Test with a second raster shifted right and up, float shift -- #
        transform_shifted = (
            r.transform.a,
            r.transform.b,
            r.transform.c + rand_float * r.res[0],
            r.transform.d,
            r.transform.e,
            r.transform.f + rand_float * abs(r.res[1]),
        )
        r_shifted = gu.Raster.from_array(r.data, crs=r.crs, transform=transform_shifted, nodata=r.nodata)

        # With match_ref = False, same as with integer
        intersection = r.intersection(r_shifted, match_ref=False)
        assert intersection[0] == r_shifted.bounds[0]
        assert intersection[1] == r_shifted.bounds[1]
        assert intersection[2] == r.bounds[2]
        assert intersection[3] == r.bounds[3]

        # With match_ref = True, right and top should match ref, left and bottom should match shifted +/- res
        intersection = r.intersection(r_shifted, match_ref=True)
        assert abs(intersection[0] - r_shifted.bounds[0]) < r.res[0]
        assert abs(intersection[1] - r_shifted.bounds[1]) < r.res[1]
        assert intersection[2] == r.bounds[2]
        assert intersection[3] == r.bounds[3]

        # -- Test with a non overlapping raster -- #
        warnings.simplefilter("error")
        transform_shifted = (
            r.transform.a,
            r.transform.b,
            r.transform.c + (r.width + 1) * r.res[0],
            r.transform.d,
            r.transform.e,
            r.transform.f,
        )
        r_nonoverlap = gu.Raster.from_array(r.data, crs=r.crs, transform=transform_shifted, nodata=r.nodata)

        with pytest.warns(UserWarning, match="Intersection is void"):
            intersection = r.intersection(r_nonoverlap)
            assert intersection == (0.0, 0.0, 0.0, 0.0)

    def test_interp(self) -> None:

        # First, we try on a Raster with a Point interpretation in its "AREA_OR_POINT" metadata: values interpolated
        # at the center of pixel
        r = gr.Raster(self.landsat_b4_path)
        assert r.tags["AREA_OR_POINT"] == "Point"

        xmin, ymin, xmax, ymax = r.bounds

        # We generate random points within the boundaries of the image

        xrand = np.random.randint(low=0, high=r.width, size=(10,)) * list(r.transform)[0] + xmin
        yrand = ymax + np.random.randint(low=0, high=r.height, size=(10,)) * list(r.transform)[4]
        pts = list(zip(xrand, yrand))
        # Get decimal indexes based on Point GDAL METADATA
        # Those should all be .5 because values refer to the center
        i, j = r.xy2ij(xrand, yrand, area_or_point=None)
        assert np.all(i % 1 == 0.5)
        assert np.all(j % 1 == 0.5)

        # Force point
        i, j = r.xy2ij(xrand, yrand, area_or_point="Point")
        assert np.all(i % 1 == 0.5)
        assert np.all(j % 1 == 0.5)

        # Force area
        i, j = r.xy2ij(xrand, yrand, area_or_point="Area")
        assert np.all(i % 1 == 0)
        assert np.all(j % 1 == 0)

        # Now, we calculate the mean of values in each 2x2 slices of the data, and compare with interpolation at order 1
        list_z_ind = []
        img = r.data
        for k in range(len(xrand)):
            # 2x2 slices
            z_ind = np.mean(
                img[
                    0,
                    slice(int(np.floor(i[k])), int(np.ceil(i[k])) + 1),
                    slice(int(np.floor(j[k])), int(np.ceil(j[k])) + 1),
                ]
            )
            list_z_ind.append(z_ind)

        # First order interpolation
        rpts = r.interp_points(pts, order=1, area_or_point="Area")
        # The values interpolated should be equal
        assert np.array_equal(np.array(list_z_ind, dtype=np.float32), rpts, equal_nan=True)

        # Test there is no failure with random coordinates (edge effects, etc)
        xrand = np.random.uniform(low=xmin, high=xmax, size=(1000,))
        yrand = np.random.uniform(low=ymin, high=ymax, size=(1000,))
        pts = list(zip(xrand, yrand))
        rpts = r.interp_points(pts)

        # Second, test after a crop: the Raster now has an Area interpretation, those should fall right on the integer
        # pixel indexes
        r2 = gr.Raster(self.landsat_b4_crop_path)
        r.crop(r2)
        assert r.tags["AREA_OR_POINT"] == "Area"

        xmin, ymin, xmax, ymax = r.bounds

        # We can test with several method for the exact indexes: interp, value_at_coords, and simple read should
        # give back the same values that fall right on the coordinates
        xrand = np.random.randint(low=0, high=r.width, size=(10,)) * list(r.transform)[0] + xmin
        yrand = ymax + np.random.randint(low=0, high=r.height, size=(10,)) * list(r.transform)[4]
        pts = list(zip(xrand, yrand))
        # By default, i and j are returned as integers
        i, j = r.xy2ij(xrand, yrand, op=np.float32, area_or_point="Area")
        list_z_ind = []
        img = r.data
        for k in range(len(xrand)):
            # We directly sample the values
            z_ind = img[0, int(i[k]), int(j[k])]
            # We can also compare with the value_at_coords() functionality
            list_z_ind.append(z_ind)

        rpts = r.interp_points(pts, order=1)

        assert np.array_equal(np.array(list_z_ind, dtype=np.float32), rpts, equal_nan=True)

        # Test for an invidiual point (shape can be tricky at 1 dimension)
        x = 493120.0
        y = 3101000.0
        i, j = r.xy2ij(x, y, area_or_point="Area")
        assert img[0, int(i), int(j)] == r.interp_points([(x, y)], order=1)[0]

        # TODO: understand why there is this:
        # r.ds.index(x, y)
        # Out[33]: (75, 301)
        # r.ds.index(x, y, op=np.float32)
        # Out[34]: (75.0, 302.0)

    def test_value_at_coords(self) -> None:

        r = gr.Raster(self.landsat_b4_path)
        r2 = gr.Raster(self.landsat_b4_crop_path)
        r.crop(r2)

        # Random test point that raised an error
        itest = 118
        jtest = 450
        xtest = 496930
        ytest = 3099170

        # z = r.data[0, itest, jtest]
        x_out, y_out = r.ij2xy(itest, jtest, offset="ul")
        assert x_out == xtest
        assert y_out == ytest

        z_val = r.value_at_coords(xtest, ytest)
        z = r.data.data[0, itest, jtest]
        assert z == z_val

    @pytest.mark.parametrize("example", [landsat_b4_path, aster_dem_path])  # type: ignore
    def test_set_nodata(self, example: str) -> None:
        """
        We test set_nodata() with all possible input parameters, check expected behaviour for updating array and mask,
        and that errors and warnings are raised when they should be.
        """

        # Read raster and save a copy to compare later
        r = gr.Raster(example)
        r_copy = r.copy()
        old_nodata = r.nodata
        # We chose nodata that doesn't exist in the raster yet for both our examples (for uint8, the default value of
        # 255 exist, so we replace by 0)
        new_nodata = _default_nodata(r.dtypes[0]) if not r.dtypes[0] == "uint8" else 0

        # -- First, test set_nodata() with default parameters --

        # Check that the new_nodata does not exist in the raster yet, and set it
        assert np.count_nonzero(r_copy.data.data == new_nodata) == 0
        r.set_nodata(nodata=new_nodata)

        # The nodata value should have been set in the metadata
        assert r.nodata == new_nodata

        # By default, the array should have been updated
        if old_nodata is not None:
            index_old_nodata = r_copy.data.data == old_nodata
            assert all(r.data.data[index_old_nodata] == new_nodata)
        else:
            index_old_nodata = np.zeros(np.shape(r.data), dtype=bool)

        # The rest of the array and mask should be unchanged
        assert np.array_equal(r.data.data[~index_old_nodata], r_copy.data.data[~index_old_nodata])
        # We call np.ma.getmaskarray to always compare a full boolean array
        assert np.array_equal(np.ma.getmaskarray(r.data), np.ma.getmaskarray(r_copy.data))

        # Then, we repeat for a nodata that already existed, we artificially modify the value on an unmasked pixel
        r = r_copy.copy()
        mask_pixel_artificially_set = np.zeros(np.shape(r.data), dtype=bool)
        mask_pixel_artificially_set[0, 0, 0] = True
        r.data.data[mask_pixel_artificially_set] = new_nodata
        # We set the value as masked before unmasking to create the mask if it does not exist yet
        r.data[mask_pixel_artificially_set] = np.ma.masked
        r.data.mask[mask_pixel_artificially_set] = False

        # Check the value is valid in the masked array
        assert np.count_nonzero(r_copy.data == new_nodata) >= 0
        # A warning should be raised when setting the nodata
        with pytest.warns(
            UserWarning,
            match=re.escape(
                "New nodata value found in the data array. Those will be masked, and the old "
                "nodata cells will now take the same value. Use set_nodata() with update_array=False "
                "and/or update_mask=False to change this behaviour."
            ),
        ):
            r.set_nodata(nodata=new_nodata)

        # The nodata value should have been set in the metadata
        assert r.nodata == new_nodata

        # By default, the array should have been updated similarly for the old nodata
        if old_nodata is not None:
            index_old_nodata = r_copy.data.data == old_nodata
            assert all(r.data.data[index_old_nodata] == new_nodata)
        else:
            index_old_nodata = np.zeros(np.shape(r.data.data), dtype=bool)

        # The rest of the array is similarly unchanged
        index_unchanged = np.logical_and(~index_old_nodata, ~mask_pixel_artificially_set)
        assert np.array_equal(r.data.data[index_unchanged], r_copy.data.data[index_unchanged])
        # But, this time, the mask is only unchanged for the array excluding the pixel artificially modified
        assert np.array_equal(
            np.ma.getmaskarray(r.data)[~mask_pixel_artificially_set],
            np.ma.getmaskarray(r_copy.data)[~mask_pixel_artificially_set],
        )

        # More specifically, it has changed for that pixel
        assert (
            np.ma.getmaskarray(r.data)[mask_pixel_artificially_set]
            == ~np.ma.getmaskarray(r_copy.data)[mask_pixel_artificially_set]
        )

        # -- Second, test set_nodata() with update_array=False --
        r = r_copy.copy()

        r.data.data[mask_pixel_artificially_set] = new_nodata
        # We set the value as masked before unmasking to create the mask if it does not exist yet
        r.data[mask_pixel_artificially_set] = np.ma.masked
        r.data.mask[mask_pixel_artificially_set] = False

        with pytest.warns(
            UserWarning,
            match=re.escape(
                "New nodata value found in the data array. Those will be masked. Use set_nodata() "
                "with update_mask=False to change this behaviour."
            ),
        ):
            r.set_nodata(nodata=new_nodata, update_array=False)

        # The nodata value should have been set in the metadata
        assert r.nodata == new_nodata

        # Now, the array should not have been updated, so the entire array should be unchanged except for the pixel
        assert np.array_equal(r.data.data[~mask_pixel_artificially_set], r_copy.data.data[~mask_pixel_artificially_set])
        # But the mask should have been updated on the pixel
        assert (
            np.ma.getmaskarray(r.data)[mask_pixel_artificially_set]
            == ~np.ma.getmaskarray(r_copy.data)[mask_pixel_artificially_set]
        )

        # -- Third, test set_nodata() with update_mask=False --
        r = r_copy.copy()

        r.data.data[mask_pixel_artificially_set] = new_nodata
        # We set the value as masked before unmasking to create the mask if it does not exist yet
        r.data[mask_pixel_artificially_set] = np.ma.masked
        r.data.mask[mask_pixel_artificially_set] = False

        with pytest.warns(
            UserWarning,
            match=re.escape(
                "New nodata value found in the data array. The old nodata cells will now take the same "
                "value. Use set_nodata() with update_array=False to change this behaviour."
            ),
        ):
            r.set_nodata(nodata=new_nodata, update_mask=False)

        # The nodata value should have been set in the metadata
        assert r.nodata == new_nodata

        # The array should have been updated
        if old_nodata is not None:
            index_old_nodata = r_copy.data.data == old_nodata
            assert all(r.data.data[index_old_nodata] == new_nodata)
        else:
            index_old_nodata = np.zeros(np.shape(r.data.data), dtype=bool)

        index_unchanged = np.logical_and(~index_old_nodata, ~mask_pixel_artificially_set)
        # The rest of the array should be similarly unchanged
        assert np.array_equal(r.data.data[index_unchanged], r_copy.data.data[index_unchanged])

        # But the mask should still be the same
        assert np.array_equal(np.ma.getmaskarray(r.data), np.ma.getmaskarray(r_copy.data))

        # -- Fourth, test set_nodata() with both update_array=False and update_mask=False --
        r = r_copy.copy()

        r.set_nodata(nodata=new_nodata, update_array=False, update_mask=False)
        r.data.data[mask_pixel_artificially_set] = new_nodata
        # We set the value as masked before unmasking to create the mask if it does not exist yet
        r.data[mask_pixel_artificially_set] = np.ma.masked
        r.data.mask[mask_pixel_artificially_set] = False

        # The nodata value should have been set in the metadata
        assert r.nodata == new_nodata

        # The array should not have been updated except for the pixel
        assert np.array_equal(r.data.data[~mask_pixel_artificially_set], r_copy.data.data[~mask_pixel_artificially_set])
        # And the mask neither
        assert np.array_equal(np.ma.getmaskarray(r.data), np.ma.getmaskarray(r_copy.data))

        # -- Fifth, let's check that errors are raised when they should --

        # A ValueError if input nodata is neither a list, tuple, integer, floating
        with pytest.raises(ValueError, match="Type of nodata not understood, must be list or float or int"):
            r.set_nodata(nodata="this_should_not_work")  # type: ignore

        # A ValueError if nodata value is incompatible with dtype
        expected_message = r"nodata value .* incompatible with self.dtype .*"
        if "int" in r.dtypes[0]:
            with pytest.raises(ValueError, match=expected_message):
                # Feed a floating numeric to an integer type
                r.set_nodata(0.5)
        elif "float" in r.dtypes[0]:
            # Feed a floating value not supported by our example data
            with pytest.raises(ValueError, match=expected_message):
                r.set_nodata(np.finfo("longdouble").min)

        # -- Sixth, check the special behaviour with None
        r = r_copy.copy()
        r.set_nodata(None)

        # The metadata should be updated to None
        assert r.nodata is None

        # The array cannot be updated, so it is left as is
        assert np.array_equal(r.data.data, r_copy.data.data)
        # However, the old nodata values are unset by default, let's check this
        if old_nodata is not None:
            index_old_nodata = r_copy.data.data == old_nodata
            # The arrays on this index should be booleans opposites
            assert np.array_equal(
                np.ma.getmaskarray(r.data)[index_old_nodata], ~np.ma.getmaskarray(r_copy.data)[index_old_nodata]
            )
        else:
            index_old_nodata = np.zeros(np.shape(r.data.data), dtype=bool)
        # The rest should be equal
        assert np.array_equal(
            np.ma.getmaskarray(r.data)[~index_old_nodata], np.ma.getmaskarray(r_copy.data)[~index_old_nodata]
        )

    @pytest.mark.parametrize("example", [landsat_b4_path, aster_dem_path])  # type: ignore
    def test_nodata_setter(self, example: str) -> None:
        """Check that the nodata setter gives the same result as set_nodata with default parameters"""

        r = gu.Raster(example)
        r_copy = r.copy()

        with warnings.catch_warnings():
            # Ignore warning that nodata value is already used in the raster data
            warnings.filterwarnings(
                "ignore", category=UserWarning, message="For reprojection, dst_nodata must be set.*"
            )
            r.set_nodata(_default_nodata(r.dtypes[0]))
            r_copy.nodata = _default_nodata(r.dtypes[0])

        assert r == r_copy

    def test_default_nodata(self) -> None:
        """
        Test that the default nodata values are as expected.
        """
        assert _default_nodata("uint8") == np.iinfo("uint8").max
        assert _default_nodata("int8") == np.iinfo("int8").min
        assert _default_nodata("uint16") == np.iinfo("uint16").max
        assert _default_nodata("int16") == np.iinfo("int16").min
        assert _default_nodata("uint32") == 99999
        for dtype in ["int32", "float32", "float64", "longdouble"]:
            assert _default_nodata(dtype) == -99999

        # Check it works with most frequent np.dtypes too
        assert _default_nodata(np.dtype("uint8")) == np.iinfo("uint8").max
        for dtype in [np.dtype("int32"), np.dtype("float32"), np.dtype("float64")]:
            assert _default_nodata(dtype) == -99999

        # Check it works with most frequent types too
        assert _default_nodata(np.uint8) == np.iinfo("uint8").max
        for dtype in [np.int32, np.float32, np.float64]:
            assert _default_nodata(dtype) == -99999

        # Check that an error is raised for other types
        expected_message = "No default nodata value set for dtype"
        with pytest.raises(NotImplementedError, match=expected_message):
            _default_nodata("bla")

    def test_astype(self) -> None:
        warnings.simplefilter("error")

        r = gr.Raster(self.landsat_b4_path)

        # Test changing dtypes that does not modify the data
        for dtype in [np.uint8, np.uint16, np.float32, np.float64, "float32"]:
            rout = r.astype(dtype)  # type: ignore
            assert np.array_equal(r.data.data, rout.data.data)
            assert np.array_equal(r.data.mask, rout.data.mask)
            assert np.dtype(rout.dtypes[0]) == dtype
            assert rout.data.dtype == dtype

        # Test a dtype that will modify the data
        with pytest.warns(UserWarning, match="dtype conversion will result in a loss"):
            dtype = np.int8
            rout = r.astype(dtype)  # type: ignore
            assert not np.array_equal(r.data.data, rout.data.data)
            assert np.array_equal(r.data.mask, rout.data.mask)
            assert np.dtype(rout.dtypes[0]) == dtype
            assert rout.data.dtype == dtype

        # Test modify in place
        for dtype in [np.uint8, np.uint16, np.float32, np.float64, "float32"]:
            r2 = r.copy()
            out = r2.astype(dtype, inplace=True)
            assert out is None
            assert np.array_equal(r.data.data, r2.data.data)
            assert np.array_equal(r.data.mask, r2.data.mask)
            assert np.dtype(r2.dtypes[0]) == dtype
            assert r2.data.dtype == dtype

        # Test with masked values
        # First line is set to 0 and 0 set to nodata - check that 0 not used
        # Note that nodata must be set or astype will raise an error
        assert not np.any(r2.data == 0)
        r2 = r.copy()
        r2.data[0, 0] = 0

        with pytest.warns(UserWarning, match="New nodata value found in the data array.*"):
            r2.set_nodata(0)

        for dtype in [np.uint8, np.uint16, np.float32, np.float64, "float32"]:
            rout = r2.astype(dtype)  # type: ignore
            assert np.array_equal(r2.data.data, rout.data.data)
            assert np.array_equal(r2.data.mask, rout.data.mask)
            assert np.dtype(rout.dtypes[0]) == dtype
            assert rout.data.dtype == dtype

    def test_plot(self) -> None:

        # Read single band raster and RGB raster
        img = gr.Raster(self.landsat_b4_path)
        img_RGB = gr.Raster(self.landsat_rgb_path)

        # Test default plot
        ax = plt.subplot(111)
        img.show(ax=ax, title="Simple plotting test")
        if DO_PLOT:
            plt.show()
        else:
            plt.close()
        assert True

        # Test plot RGB
        ax = plt.subplot(111)
        img_RGB.show(ax=ax, title="Plotting RGB")
        if DO_PLOT:
            plt.show()
        else:
            plt.close()
        assert True

        # Test plotting single band B/W, add_cb
        ax = plt.subplot(111)
        img_RGB.show(band=0, cmap="gray", ax=ax, add_cb=False, title="Plotting one band B/W")
        if DO_PLOT:
            plt.show()
        else:
            plt.close()
        assert True

        # Test vmin, vmax and cb_title
        ax = plt.subplot(111)
        img.show(cmap="gray", vmin=40, vmax=220, cb_title="Custom cbar", ax=ax, title="Testing vmin, vmax and cb_title")
        if DO_PLOT:
            plt.show()
        else:
            plt.close()
        assert True

    @pytest.mark.parametrize("example", [landsat_b4_path, aster_dem_path])  # type: ignore
    def test_saving(self, example: str) -> None:

        # Read single band raster
        img = gr.Raster(example)

        # Temporary folder
        temp_dir = tempfile.TemporaryDirectory()

        # Save file to temporary file, with defaults opts
        temp_file = NamedTemporaryFile(mode="w", delete=False, dir=temp_dir.name)
        img.save(temp_file.name)
        saved = gr.Raster(temp_file.name)
        assert img == saved

        # Test additional options
        co_opts = {"TILED": "YES", "COMPRESS": "LZW"}
        metadata = {"Type": "test"}
        temp_file = NamedTemporaryFile(mode="w", delete=False, dir=temp_dir.name)
        img.save(temp_file.name, co_opts=co_opts, metadata=metadata)
        saved = gr.Raster(temp_file.name)
        assert img == saved
        assert saved.tags["Type"] == "test"

        # Test that nodata value is enforced when masking - since value 0 is not used, data should be unchanged
        temp_file = NamedTemporaryFile(mode="w", delete=False, dir=temp_dir.name)
        img.save(temp_file.name, nodata=0)
        saved = gr.Raster(temp_file.name)
        assert np.ma.allequal(img.data, saved.data)
        assert saved.nodata == 0

        # Test that mask is preserved if nodata value is valid
        mask = img.data == np.min(img.data)
        img.set_mask(mask)
        if img.nodata is not None:
            temp_file = NamedTemporaryFile(mode="w", delete=False, dir=temp_dir.name)
            img.save(temp_file.name)
            saved = gr.Raster(temp_file.name)
            assert np.array_equal(img.data.mask, saved.data.mask)

        # Test that a warning is raised if nodata is not set and a mask exists (defined above)
        if img.nodata is None:
            with pytest.warns(UserWarning):
                img.save(TemporaryFile())

        # Clean up temporary folder - fails on Windows
        try:
            temp_dir.cleanup()
        except (NotADirectoryError, PermissionError):
            pass

    def test_coords(self) -> None:

        img = gr.Raster(self.landsat_b4_path)
        xx, yy = img.coords(offset="corner")
        assert xx.min() == pytest.approx(img.bounds.left)
        assert xx.max() == pytest.approx(img.bounds.right - img.res[0])
        if img.res[1] > 0:
            assert yy.min() == pytest.approx(img.bounds.bottom)
            assert yy.max() == pytest.approx(img.bounds.top - img.res[1])
        else:
            # Currently not covered by test image
            assert yy.min() == pytest.approx(img.bounds.top)
            assert yy.max() == pytest.approx(img.bounds.bottom + img.res[1])

        xx, yy = img.coords(offset="center")
        hx = img.res[0] / 2
        hy = img.res[1] / 2
        assert xx.min() == pytest.approx(img.bounds.left + hx)
        assert xx.max() == pytest.approx(img.bounds.right - hx)
        if img.res[1] > 0:
            assert yy.min() == pytest.approx(img.bounds.bottom + hy)
            assert yy.max() == pytest.approx(img.bounds.top - hy)
        else:
            # Currently not covered by test image
            assert yy.min() == pytest.approx(img.bounds.top + hy)
            assert yy.max() == pytest.approx(img.bounds.bottom - hy)

    def test_value_at_coords2(self) -> None:
        """
        Check that values returned at selected pixels correspond to what is expected, both for original CRS and lat/lon.
        """
        img = gr.Raster(self.landsat_b4_path)

        # Lower right pixel
        x, y = [img.bounds.right - img.res[0], img.bounds.bottom + img.res[1]]
        lat, lon = pt.reproject_to_latlon([x, y], img.crs)
        assert img.value_at_coords(x, y) == img.value_at_coords(lon, lat, latlon=True) == img.data[0, -1, -1]

        # One pixel above
        x, y = [img.bounds.right - img.res[0], img.bounds.bottom + 2 * img.res[1]]
        lat, lon = pt.reproject_to_latlon([x, y], img.crs)
        assert img.value_at_coords(x, y) == img.value_at_coords(lon, lat, latlon=True) == img.data[0, -2, -1]

        # One pixel left
        x, y = [img.bounds.right - 2 * img.res[0], img.bounds.bottom + img.res[1]]
        lat, lon = pt.reproject_to_latlon([x, y], img.crs)
        assert img.value_at_coords(x, y) == img.value_at_coords(lon, lat, latlon=True) == img.data[0, -1, -2]

    def test_from_array(self) -> None:

        # Test that from_array works if nothing is changed
        # -> most tests already performed in test_copy, no need for more
        img = gr.Raster(self.landsat_b4_path)
        out_img = gr.Raster.from_array(img.data, img.transform, img.crs, nodata=img.nodata)
        assert out_img == img

        # Test that changes to data are taken into account
        bias = 5
        out_img = gr.Raster.from_array(img.data + bias, img.transform, img.crs, nodata=img.nodata)
        assert np.ma.allequal(out_img.data, img.data + bias)

        # Test that nodata is properly taken into account
        out_img = gr.Raster.from_array(img.data + 5, img.transform, img.crs, nodata=0)
        assert out_img.nodata == 0

        # Test that data mask is taken into account
        img.data.mask = np.zeros((img.shape), dtype="bool")
        img.data.mask[0, 0, 0] = True
        out_img = gr.Raster.from_array(img.data, img.transform, img.crs, nodata=0)
        assert out_img.data.mask[0, 0, 0]

    def test_type_hints(self) -> None:
        """Test that pylint doesn't raise errors on valid code."""
        # Create a temporary directory and a temporary filename
        temp_dir = tempfile.TemporaryDirectory()
        temp_path = os.path.join(temp_dir.name, "code.py")

        # r = gr.Raster(self.landsat_b4_path)

        # Load the attributes to check
        attributes = ["transform", "crs", "nodata", "name", "driver", "is_loaded", "filename", "nbands", "filename"]
        # Create some sample code that should be correct
        sample_code = "\n".join(
            [
                "'''Sample code that should conform to pylint's standards.'''",  # Add docstring
                "import geoutils as gu",  # Import geoutils
                "raster = gu.Raster(gu.datasets.get_path('landsat_B4'))",  # Load a raster
            ]
            + [  # The below statements should not raise a 'no-member' (E1101) error.
                f"{attribute.upper()} = raster.{attribute}" for attribute in attributes
            ]
            + [""]  # Add a newline to the end.
        )

        # Write the code to the temporary file
        with open(temp_path, "w") as outfile:
            outfile.write(sample_code)

        # Run pylint and parse the stdout as a string
        lint_string = epylint.py_run(temp_path, return_std=True)[0].getvalue()

        print(lint_string)  # Print the output for debug purposes

        # Bad linting errors are defined here. Currently just "no-member" errors
        bad_lints = [f"Instance of 'Raster' has no '{attribute}' member" for attribute in attributes]

        # Assert that none of the bad errors are in the pylint output
        for bad_lint in bad_lints:
            assert bad_lint not in lint_string, f"`{bad_lint}` contained in the lint_string"

    def test_split_bands(self) -> None:

        img = gr.Raster(self.landsat_rgb_path)

        red, green, blue = img.split_bands(copy=False)

        # Check that the shapes are correct.
        assert red.nbands == 1
        assert red.count == 1
        assert red.data.shape[0] == 1
        assert img.nbands == 3
        assert img.data.shape[0] == 3

        # Extract only one band (then it will not return a list)
        red2 = img.split_bands(copy=False, subset=0)[0]

        # Extract a subset with a list in a weird direction
        blue2, green2 = img.split_bands(copy=False, subset=[2, 1])

        # Check that the subset functionality works as expected.
        assert red == red2
        assert green == green2
        assert blue == blue2

        # Check that the red channel and the rgb data shares memory
        assert np.shares_memory(red.data, img.data)

        # Check that the red band data is not equal to the full RGB data.
        assert red != img

        # Test that the red band corresponds to the first band of the img
        assert np.array_equal(
            red.data.data.squeeze().astype("float32"), img.data.data[0, :, :].astype("float32"), equal_nan=True
        )

        # Modify the red band and make sure it propagates to the original img (it's not a copy)
        red.data += 1
        assert np.array_equal(
            red.data.data.squeeze().astype("float32"), img.data.data[0, :, :].astype("float32"), equal_nan=True
        )

        # Copy the bands instead of pointing to the same memory.
        red_c = img.split_bands(copy=True, subset=0)[0]

        # Check that the red band data does not share memory with the rgb image (it's a copy)
        assert not np.shares_memory(red_c.data, img.data)

        # Modify the copy, and make sure the original data is not modified.
        red_c.data += 1
        assert not np.array_equal(
            red_c.data.data.squeeze().astype("float32"), img.data.data[0, :, :].astype("float32"), equal_nan=True
        )

    def test_resampling_str(self) -> None:
        """Test that resampling methods can be given as strings instead of rio enums."""
        warnings.simplefilter("error")
        assert resampling_method_from_str("nearest") == rio.warp.Resampling.nearest  # noqa
        assert resampling_method_from_str("cubic_spline") == rio.warp.Resampling.cubic_spline  # noqa

        # Check that odd strings return the appropriate error.
        try:
            resampling_method_from_str("CUBIC_SPLINE")  # noqa
        except ValueError as exception:
            if "not a valid rasterio.warp.Resampling method" not in str(exception):
                raise exception

        img1 = gr.Raster(self.landsat_b4_path)
        img2 = gr.Raster(self.landsat_b4_crop_path)
        img1.set_nodata(0)
        img2.set_nodata(0)

        # Resample the rasters using a new resampling method and see that the string and enum gives the same result.
        img3a = img1.reproject(img2, resampling="q1")
        img3b = img1.reproject(img2, resampling=rio.warp.Resampling.q1)
        assert img3a == img3b

    @pytest.mark.parametrize("example", [landsat_b4_path, aster_dem_path])  # type: ignore
    def test_polygonize(self, example: str) -> None:
        """Test that polygonize doesn't raise errors."""

        img = gr.Raster(example)

        # -- Test 1: basic functioning of polygonize --

        # Get unique value for image and the corresponding area
        value = np.unique(img)[0]
        pixel_area = np.count_nonzero(img.data == value) * img.res[0] * img.res[1]

        # Polygonize the raster for this value, and compute the total area
        polygonized = img.polygonize(in_value=value)
        polygon_area = polygonized.ds.area.sum()

        # Check that these two areas are approximately equal
        assert polygon_area == pytest.approx(pixel_area)
        assert isinstance(polygonized, gv.Vector)
        assert polygonized.crs == img.crs

<<<<<<< HEAD
    # Test all options, with both an artificial Raster (that has all target values) and a real Raster
    @pytest.mark.parametrize("distunits", ["GEO", "PIXEL"])  # type: ignore
    # 0 and 1,2,3 are especially useful for the artificial Raster, and 112 for the real Raster
    @pytest.mark.parametrize("target_values", [[1, 2, 3], [0], [112], None])  # type: ignore
    @pytest.mark.parametrize(
        "raster",
        [
            gu.Raster(landsat_b4_path),
            gu.Raster.from_array(
                np.arange(25, dtype="int32").reshape(5, 5), transform=rio.transform.from_origin(0, 5, 1, 1), crs=4326
            ),
        ],
    )  # type: ignore
    def test_proximity_against_gdal(self, distunits: str, target_values: list[float] | None, raster: gu.Raster) -> None:
        """Test that proximity matches the results of GDAL for any parameter."""

        # We generate proximity with GDAL and GeoUtils
        gdal_proximity = run_gdal_proximity(raster, target_values=target_values, distunits=distunits)
        # We translate distunits GDAL option into its GeoUtils equivalent
        if distunits == "GEO":
            distance_unit = "georeferenced"
        else:
            distance_unit = "pixel"
        geoutils_proximity = (
            raster.proximity(distance_unit=distance_unit, target_values=target_values)
            .data.data.squeeze()
            .astype("float32")
        )

        # The results should be the same in all cases
        try:
            # In some cases, the proximity differs slightly (generally <1%) for complex settings
            # (Landsat Raster with target of 112)
            # It looks like GDAL might not have the right value,
            # so this particular case is treated differently in tests
            if target_values is not None and target_values[0] == 112 and raster.filename is not None:

                # Get index and number of not almost equal point (tolerance of 10-4)
                ind_not_almost_equal = np.abs(gdal_proximity - geoutils_proximity) > 1e-04
                nb_not_almost_equal = np.count_nonzero(ind_not_almost_equal)
                # Check that this is a minority of points (less than 0.5%)
                assert nb_not_almost_equal < 0.005 * raster.width * raster.height

                # Replace these exceptions by zero in both
                gdal_proximity[ind_not_almost_equal] = 0.0
                geoutils_proximity[ind_not_almost_equal] = 0.0
                # Check that all the rest is almost equal
                assert np.allclose(gdal_proximity, geoutils_proximity, atol=1e-04, equal_nan=True)

            # Otherwise, results are exactly equal
            else:
                assert np.array_equal(gdal_proximity, geoutils_proximity, equal_nan=True)

        # For debugging
        except Exception as exception:

            import matplotlib.pyplot as plt

            # Plotting the xdem and GDAL attributes for comparison (plotting "diff" can also help debug)
            plt.subplot(121)
            plt.imshow(gdal_proximity)
            # plt.imshow(np.abs(gdal_proximity - geoutils_proximity)>0.1)
            plt.colorbar()
            plt.subplot(122)
            plt.imshow(geoutils_proximity)
            # plt.imshow(raster.data.data == 112)
            plt.colorbar()
            plt.show()

            # ind_not_equal = np.abs(gdal_proximity - geoutils_proximity)>0.1
            # print(gdal_proximity[ind_not_equal])
            # print(geoutils_proximity[ind_not_equal])

            raise exception

    def test_proximity_parameters(self) -> None:
        """
        Test that new (different to GDAL's) proximity parameters run.
        No need to test the results specifically, as those rely entirely on the previous test with GDAL,
        and tests in rasterize and shapely.
        #TODO: Maybe add one test with an artificial vector to check it works as intended
        """

        # -- Test 1: with self's Raster alone --
        raster1 = gu.Raster(self.landsat_b4_path)
        prox1 = raster1.proximity()

        # The raster should have the same extent, resolution and CRS
        assert raster1.equal_georeferenced_grid(prox1)

        # It should change with target values specified
        prox2 = raster1.proximity(target_values=[255])
        assert not np.array_equal(prox1.data, prox2.data)

        # -- Test 2: with a vector provided --
        vector = gu.Vector(self.everest_outlines_path)

        # With default options (boundary geometry)
        raster1.proximity(vector=vector)

        # With the base geometry
        raster1.proximity(vector=vector, geometry_type="geometry")

        # With another geometry option
        raster1.proximity(vector=vector, geometry_type="centroid")

        # With only inside proximity
        raster1.proximity(vector=vector, in_or_out="in")
=======
        # -- Test 2: data types --

        # Check that polygonize works as expected for any input dtype (e.g. float64 being not supported by GeoPandas)
        for dtype in ["uint8", "int8", "uint16", "int16", "uint32", "int32", "float32", "float64"]:
            img_dtype = img.copy()
            with warnings.catch_warnings():
                warnings.filterwarnings(
                    "ignore", category=UserWarning, message="dtype conversion will result in a " "loss of information.*"
                )
                img_dtype = img_dtype.astype(dtype)
            value = np.unique(img_dtype)[0]
            img_dtype.polygonize(in_value=value)

        # And for a boolean object, such as a mask
        mask = img > value
        mask.polygonize(in_value=1)
>>>>>>> 7e7ad866

    def test_to_points(self) -> None:
        """Test the outputs of the to_points method and that it doesn't load if not needed."""
        # Create a small raster to test point sampling on
        img1 = gu.Raster.from_array(
            np.arange(25, dtype="int32").reshape(5, 5), transform=rio.transform.from_origin(0, 5, 1, 1), crs=4326
        )

        # Sample the whole raster (fraction==1)
        points = img1.to_points(1)

        # Validate that 25 points were sampled (equating to img1.height * img1.width) with x, y, and band0 values.
        assert isinstance(points, np.ndarray)
        assert points.shape == (25, 3)
        assert np.array_equal(np.asarray(points[:, 0]), np.tile(np.linspace(0.5, 4.5, 5), 5))

        assert img1.to_points(0.2).shape == (5, 3)

        img2 = gu.Raster(self.landsat_rgb_path, load_data=False)

        points = img2.to_points(10)

        assert points.shape == (10, 5)
        assert not img2.is_loaded

        points_frame = img2.to_points(10, as_frame=True)

        assert np.array_equal(points_frame.columns, ["b1", "b2", "b3", "geometry"])
        assert points_frame.crs == img2.crs


@pytest.mark.parametrize("dtype", ["float32", "uint8", "int32"])  # type: ignore
def test_numpy_functions(dtype: str) -> None:
    """Test how rasters can be used as/with numpy arrays."""
    warnings.simplefilter("error")

    # Create an array of unique values starting at 0 and ending at 24
    array = np.arange(25, dtype=dtype).reshape((1, 5, 5))
    # Create an associated dummy transform
    transform = rio.transform.from_origin(0, 5, 1, 1)

    # Create a raster from the array
    raster = gu.Raster.from_array(array, transform=transform, crs=4326)

    # Test some ufuncs
    assert np.median(raster) == 12.0
    assert np.mean(raster) == 12.0

    # Check that rasters don't become arrays when using simple arithmetic.
    assert isinstance(raster + 1, gr.Raster)

    # Test the data setter method by creating a new array
    raster.data = array + 2

    # Check that the median updated accordingly.
    assert np.median(raster) == 14.0

    # Test
    raster += array

    assert isinstance(raster, gr.Raster)
    assert np.median(raster) == 26.0


class TestArithmetic:
    """
    Test that all arithmetic overloading functions work as expected.
    """

    # Create fake rasters with random values in 0-255 and dtype uint8
    # TODO: Add the case where a mask exists in the array, as in test_data_setter
    width = height = 5
    transform = rio.transform.from_bounds(0, 0, 1, 1, width, height)
    r1 = gr.Raster.from_array(np.random.randint(1, 255, (height, width), dtype="uint8"), transform=transform, crs=None)
    r2 = gr.Raster.from_array(np.random.randint(1, 255, (height, width), dtype="uint8"), transform=transform, crs=None)

    # Tests with different dtype
    r1_f32 = gr.Raster.from_array(
        np.random.randint(1, 255, (height, width)).astype("float32"), transform=transform, crs=None
    )

    # Test with nodata value set
    r1_nodata = gr.Raster.from_array(
        np.random.randint(1, 255, (height, width)).astype("float32"),
        transform=transform,
        crs=None,
        nodata=_default_nodata("float32"),
    )

    # Test with 0 values
    r2_zero = gr.Raster.from_array(
        np.random.randint(1, 255, (height, width)).astype("float32"),
        transform=transform,
        crs=None,
        nodata=_default_nodata("float32"),
    )
    r2_zero.data[0, 0, 0] = 0

    # Create rasters with different shape, crs or transforms for testing errors
    r1_wrong_shape = gr.Raster.from_array(
        np.random.randint(0, 255, (height + 1, width)).astype("float32"),
        transform=transform,
        crs=None,
    )

    r1_wrong_crs = gr.Raster.from_array(
        np.random.randint(0, 255, (height, width)).astype("float32"),
        transform=transform,
        crs=rio.crs.CRS.from_epsg(4326),
    )

    transform2 = rio.transform.from_bounds(0, 0, 2, 2, width, height)
    r1_wrong_transform = gr.Raster.from_array(
        np.random.randint(0, 255, (height, width)).astype("float32"), transform=transform2, crs=None
    )

    # Tests with child class
    satimg = gu.SatelliteImage.from_array(
        np.random.randint(1, 255, (height, width)).astype("float32"), transform=transform, crs=None
    )

    def test_equal(self) -> None:
        """
        Test that __eq__ and __ne__ work as expected
        """
        r1 = self.r1
        r2 = r1.copy()
        assert r1 == r2

        # Change data
        r2.data += 1
        assert r1 != r2

        # Change mask (False by default)
        r2 = r1.copy()
        r2.data[0, 0] = np.ma.masked
        assert r1 != r2

        # Change fill_value (999999 by default)
        r2 = r1.copy()
        r2.data.fill_value = 0
        assert r1 != r2

        # Change dtype
        r2 = r1.copy()
        r2 = r2.astype("float32")
        assert r1 != r2

        # Change transform
        r2 = r1.copy()
        r2.transform = rio.transform.from_bounds(0, 0, 1, 1, self.width + 1, self.height)
        assert r1 != r2

        # Change CRS
        r2 = r1.copy()
        r2.crs = rio.crs.CRS.from_epsg(4326)
        assert r1 != r2

        # Change nodata
        r2 = r1.copy()
        r2.set_nodata(34)
        assert r1 != r2

    def test_equal_georeferenced_grid(self) -> None:
        """
        Test that equal for shape, crs and transform work as expected
        """

        # -- Test 1: based on a copy --
        r1 = self.r1
        r2 = r1.copy()
        assert r1.equal_georeferenced_grid(r2)

        # Change data
        r2.data += 1
        assert r1.equal_georeferenced_grid(r2)

        # Change mask (False by default)
        r2 = r1.copy()
        r2.data[0, 0] = np.ma.masked
        assert r1.equal_georeferenced_grid(r2)

        # Change fill_value (999999 by default)
        r2 = r1.copy()
        r2.data.fill_value = 0
        assert r1.equal_georeferenced_grid(r2)

        # Change dtype
        r2 = r1.copy()
        r2 = r2.astype("float32")
        assert r1.equal_georeferenced_grid(r2)

        # Change transform
        r2 = r1.copy()
        r2.transform = rio.transform.from_bounds(0, 0, 1, 1, self.width + 1, self.height)
        assert not r1.equal_georeferenced_grid(r2)

        # Change CRS
        r2 = r1.copy()
        r2.crs = rio.crs.CRS.from_epsg(4326)
        assert not r1.equal_georeferenced_grid(r2)

        # Change nodata
        r2 = r1.copy()
        r2.set_nodata(34)
        assert r1.equal_georeferenced_grid(r2)

        # -- Test 2: based on another Raster with one different georeferenced grid attribute --

        assert not r1.equal_georeferenced_grid(self.r1_wrong_crs)

        assert not r1.equal_georeferenced_grid(self.r1_wrong_shape)

        assert not r1.equal_georeferenced_grid(self.r1_wrong_transform)

    # List of operations with two operands
    ops_2args = [
        "__add__",
        "__radd__",
        "__sub__",
        "__rsub__",
        "__mul__",
        "__rmul__",
        "__truediv__",
        "__rtruediv__",
        "__floordiv__",
        "__rfloordiv__",
        "__mod__",
    ]

    @pytest.mark.parametrize("op", ops_2args)  # type: ignore
    def test_ops_2args_expl(self, op: str) -> None:
        """
        Check that arithmetic overloading functions, with two operands, work as expected when called explicitly.
        """
        warnings.filterwarnings("ignore", message="invalid value encountered")

        # Test various inputs: Raster with different dtypes, np.ndarray, single number
        r1 = self.r1
        r1_f32 = self.r1_f32
        r1_nodata = self.r1_nodata
        r2 = self.r2
        r2_zero = self.r2_zero
        satimg = self.satimg
        array = np.random.randint(1, 255, (1, self.height, self.width)).astype("float64")
        floatval = 3.14
        intval = 1

        # Test with 2 uint8 rasters
        r1 = self.r1
        r2 = self.r2
        r3 = getattr(r1, op)(r2)
        ctype = np.find_common_type([r1.data.dtype, r2.data.dtype], [])
        numpy_output = getattr(r1.data.astype(ctype), op)(r2.data.astype(ctype))
        assert isinstance(r3, gr.Raster)
        assert np.all(r3.data == numpy_output)
        assert r3.data.dtype == numpy_output.dtype
        if np.sum(r3.data.mask) == 0:
            assert r3.nodata is None
        else:
            assert r3.nodata == _default_nodata(ctype)
        assert r3.crs == r1.crs
        assert r3.transform == r1.transform

        # Test original data are not modified
        r1_copy = r1.copy()
        r2_copy = r2.copy()
        r3 = getattr(r1, op)(r2)
        assert isinstance(r3, gr.Raster)
        assert r1 == r1_copy
        assert r2 == r2_copy

        # Test with different dtypes
        r1 = self.r1_f32
        r2 = self.r2
        r3 = getattr(r1_f32, op)(r2)
        assert r3.data.dtype == np.dtype("float32")
        assert np.all(r3.data == getattr(r1.data, op)(r2.data))
        if np.sum(r3.data.mask) == 0:
            assert r3.nodata is None
        else:
            assert r3.nodata == _default_nodata("float32")

        # Test with nodata set
        r1 = self.r1
        r3 = getattr(r1_nodata, op)(r2)
        assert np.all(r3.data == getattr(r1_nodata.data, op)(r2.data))
        if np.sum(r3.data.mask) == 0:
            assert r3.nodata == r1_nodata.nodata
        else:
            assert r3.nodata == _default_nodata(r1_nodata.data.dtype)

        # Test with zeros values (e.g. division)
        r1 = self.r1
        r3 = getattr(r1, op)(r2_zero)
        assert np.all(r3.data == getattr(r1.data, op)(r2_zero.data))
        if np.sum(r3.data.mask) == 0:
            assert r3.nodata == r2_zero.nodata
        else:
            assert r3.nodata == _default_nodata(r1_nodata.data.dtype)

        # Test with a numpy array
        r1 = self.r1_f32
        r3 = getattr(r1, op)(array)
        assert isinstance(r3, gr.Raster)
        assert np.all(r3.data == getattr(r1.data, op)(array))
        if np.sum(r3.data.mask) == 0:
            assert r3.nodata is None
        else:
            assert r3.nodata == _default_nodata("float32")

        # Test with an integer
        r3 = getattr(r1, op)(intval)
        assert isinstance(r3, gr.Raster)
        assert np.all(r3.data == getattr(r1.data, op)(intval))
        if np.sum(r3.data.mask) == 0:
            assert r3.nodata is None
        else:
            assert r3.nodata == _default_nodata("uint8")

        # Test with a float value
        r3 = getattr(r1, op)(floatval)
        dtype = np.dtype(rio.dtypes.get_minimum_dtype(floatval))
        assert isinstance(r3, gr.Raster)
        assert r3.data.dtype == dtype
        assert np.all(r3.data == getattr(r1.data, op)(np.array(floatval).astype(dtype)))
        if np.sum(r3.data.mask) == 0:
            assert r3.nodata is None
        else:
            assert r3.nodata == _default_nodata(dtype)

        # Test with child class
        r3 = getattr(satimg, op)(intval)
        assert isinstance(r3, gu.satimg.SatelliteImage)

    reflective_ops = [["__add__", "__radd__"], ["__mul__", "__rmul__"]]

    @pytest.mark.parametrize("ops", reflective_ops)  # type: ignore
    def test_reflectivity(self, ops: list[str]) -> None:
        """
        Check reflective operations
        """
        warnings.filterwarnings("ignore", message="invalid value encountered")

        # Test various inputs: Raster with different dtypes, np.ndarray, single number
        array = np.random.randint(1, 255, (1, self.height, self.width)).astype("float64")
        floatval = 3.14
        intval = 1

        # Get reflective operations
        op1, op2 = ops

        # Test with uint8 rasters
        r3 = getattr(self.r1, op1)(self.r2)
        r4 = getattr(self.r1, op2)(self.r2)
        assert r3 == r4

        # Test with different dtypes
        r3 = getattr(self.r1_f32, op1)(self.r2)
        r4 = getattr(self.r1_f32, op2)(self.r2)
        assert r3 == r4

        # Test with nodata set
        r3 = getattr(self.r1_nodata, op1)(self.r2)
        r4 = getattr(self.r1_nodata, op2)(self.r2)
        assert r3 == r4

        # Test with zeros values (e.g. division)
        r3 = getattr(self.r1, op1)(self.r2_zero)
        r4 = getattr(self.r1, op2)(self.r2_zero)
        assert r3 == r4

        # Test with a numpy array
        r3 = getattr(self.r1, op1)(array)
        r4 = getattr(self.r1, op2)(array)
        assert r3 == r4

        # Test with an integer
        r3 = getattr(self.r1, op1)(intval)
        r4 = getattr(self.r1, op2)(intval)
        assert r3 == r4

        # Test with a float value
        r3 = getattr(self.r1, op1)(floatval)
        r4 = getattr(self.r1, op2)(floatval)
        assert r3 == r4

    @classmethod
    def from_array(
        cls: type[TestArithmetic],
        data: np.ndarray | np.ma.masked_array,
        rst_ref: gr.RasterType,
        nodata: int | float | list[int] | list[float] | None = None,
    ) -> gr.Raster:
        """
        Generate a Raster from numpy array, with set georeferencing. Used for testing only.
        """
        if nodata is None:
            nodata = rst_ref.nodata

        return gr.Raster.from_array(data, crs=rst_ref.crs, transform=rst_ref.transform, nodata=nodata)

    def test_ops_2args_implicit(self) -> None:
        """
        Test certain arithmetic overloading when called with symbols (+, -, *, /, //, %)
        """
        warnings.filterwarnings("ignore", message="invalid value encountered")

        # Test various inputs: Raster with different dtypes, np.ndarray with 2D or 3D shape, single number
        r1 = self.r1
        r1_f32 = self.r1_f32
        r2 = self.r2
        array_3d = np.random.randint(1, 255, (1, self.height, self.width)).astype("uint8")
        array_2d = np.random.randint(1, 255, (self.height, self.width)).astype("uint8")
        floatval = 3.14

        # Addition
        assert r1 + r2 == self.from_array(r1.data + r2.data, rst_ref=r1)
        assert r1_f32 + r2 == self.from_array(r1_f32.data + r2.data, rst_ref=r1)
        assert array_3d + r2 == self.from_array(array_3d + r2.data, rst_ref=r2)
        assert r2 + array_3d == self.from_array(r2.data + array_3d, rst_ref=r2)
        assert array_2d + r2 == self.from_array(array_2d[np.newaxis, :, :] + r2.data, rst_ref=r2)
        assert r2 + array_2d == self.from_array(r2.data + array_2d[np.newaxis, :, :], rst_ref=r2)
        assert r1 + floatval == self.from_array(r1.data + floatval, rst_ref=r1)
        assert floatval + r1 == self.from_array(floatval + r1.data, rst_ref=r1)
        assert r1 + r2 == r2 + r1

        # Multiplication
        assert r1 * r2 == self.from_array(r1.data * r2.data, rst_ref=r1)
        assert r1_f32 * r2 == self.from_array(r1_f32.data * r2.data, rst_ref=r1)
        assert array_3d * r2 == self.from_array(array_3d * r2.data, rst_ref=r2)
        assert r2 * array_3d == self.from_array(r2.data * array_3d, rst_ref=r2)
        assert array_2d * r2 == self.from_array(array_2d[np.newaxis, :, :] * r2.data, rst_ref=r2)
        assert r2 * array_2d == self.from_array(r2.data * array_2d[np.newaxis, :, :], rst_ref=r2)
        assert r1 * floatval == self.from_array(r1.data * floatval, rst_ref=r1)
        assert floatval * r1 == self.from_array(floatval * r1.data, rst_ref=r1)
        assert r1 * r2 == r2 * r1

        # Subtraction
        assert r1 - r2 == self.from_array(r1.data - r2.data, rst_ref=r1)
        assert r1_f32 - r2 == self.from_array(r1_f32.data - r2.data, rst_ref=r1)
        assert array_3d - r2 == self.from_array(array_3d - r2.data, rst_ref=r2)
        assert r2 - array_3d == self.from_array(r2.data - array_3d, rst_ref=r2)
        assert array_2d - r2 == self.from_array(array_2d[np.newaxis, :, :] - r2.data, rst_ref=r2)
        assert r2 - array_2d == self.from_array(r2.data - array_2d[np.newaxis, :, :], rst_ref=r2)
        assert r1 - floatval == self.from_array(r1.data - floatval, rst_ref=r1)
        assert floatval - r1 == self.from_array(floatval - r1.data, rst_ref=r1)

        # True division
        assert r1 / r2 == self.from_array(r1.data / r2.data, rst_ref=r1)
        assert r1_f32 / r2 == self.from_array(r1_f32.data / r2.data, rst_ref=r1)
        assert array_3d / r2 == self.from_array(array_3d / r2.data, rst_ref=r2)
        assert r2 / array_3d == self.from_array(r2.data / array_3d, rst_ref=r2)
        assert array_2d / r2 == self.from_array(array_2d[np.newaxis, :, :] / r2.data, rst_ref=r1)
        assert r2 / array_2d == self.from_array(r2.data / array_2d[np.newaxis, :, :], rst_ref=r2)
        assert r1 / floatval == self.from_array(r1.data / floatval, rst_ref=r1)
        assert floatval / r1 == self.from_array(floatval / r1.data, rst_ref=r1)

        # Floor division
        assert r1 // r2 == self.from_array(r1.data // r2.data, rst_ref=r1)
        assert r1_f32 // r2 == self.from_array(r1_f32.data // r2.data, rst_ref=r1)
        assert array_3d // r2 == self.from_array(array_3d // r2.data, rst_ref=r1)
        assert r2 // array_3d == self.from_array(r2.data // array_3d, rst_ref=r1)
        assert array_2d // r2 == self.from_array(array_2d[np.newaxis, :, :] // r2.data, rst_ref=r1)
        assert r2 // array_2d == self.from_array(r2.data // array_2d[np.newaxis, :, :], rst_ref=r1)
        assert r1 // floatval == self.from_array(r1.data // floatval, rst_ref=r1)
        assert floatval // r1 == self.from_array(floatval // r1.data, rst_ref=r1)

        # Modulo
        assert r1 % r2 == self.from_array(r1.data % r2.data, rst_ref=r1)
        assert r1_f32 % r2 == self.from_array(r1_f32.data % r2.data, rst_ref=r1)
        assert array_3d % r2 == self.from_array(array_3d % r2.data, rst_ref=r1)
        assert r2 % array_3d == self.from_array(r2.data % array_3d, rst_ref=r1)
        assert array_2d % r2 == self.from_array(array_2d[np.newaxis, :, :] % r2.data, rst_ref=r1)
        assert r2 % array_2d == self.from_array(r2.data % array_2d[np.newaxis, :, :], rst_ref=r1)
        assert r1 % floatval == self.from_array(r1.data % floatval, rst_ref=r1)

    @pytest.mark.parametrize("op", ops_2args)  # type: ignore
    def test_raise_errors(self, op: str) -> None:
        """
        Test that errors are properly raised in certain situations.
        """
        # different shapes
        expected_message = "Both rasters must have the same shape, transform and CRS."
        with pytest.raises(ValueError, match=expected_message):
            getattr(self.r1_wrong_shape, op)(self.r2)

        # different CRS
        with pytest.raises(ValueError, match=expected_message):
            getattr(self.r1_wrong_crs, op)(self.r2)

        # different transform
        with pytest.raises(ValueError, match=expected_message):
            getattr(self.r1_wrong_transform, op)(self.r2)

        # Wrong type of "other"
        expected_message = "Operation between an object of type .* and a Raster impossible."
        with pytest.raises(NotImplementedError, match=expected_message):
            getattr(self.r1, op)("some_string")

    @pytest.mark.parametrize("power", [2, 3.14, -1])  # type: ignore
    def test_power(self, power: float | int) -> None:

        if power > 0:  # Integers to negative integer powers are not allowed.
            assert self.r1**power == self.from_array(self.r1.data**power, rst_ref=self.r1)
        assert self.r1_f32**power == self.from_array(self.r1_f32.data**power, rst_ref=self.r1_f32)


class TestArrayInterface:
    """Test that the array interface of Raster works as expected for ufuncs and array functions"""

    # -- First, we list all universal NumPy functions, or "ufuncs" --

    # All universal functions of NumPy, about 90 in 2022. See list: https://numpy.org/doc/stable/reference/ufuncs.html
    ufuncs_str = [
        ufunc
        for ufunc in np.core.umath.__all__
        if (
            ufunc[0] != "_"
            and ufunc.islower()
            and "err" not in ufunc
            and ufunc not in ["e", "pi", "frompyfunc", "euler_gamma"]
        )
    ]

    # Universal functions with one input argument and one output, corresponding to (in NumPy 1.22.4):
    # ['absolute', 'arccos', 'arccosh', 'arcsin', 'arcsinh', 'arctan', 'arctanh', 'cbrt', 'ceil', 'conj', 'conjugate',
    # 'cos', 'cosh', 'deg2rad', 'degrees', 'exp', 'exp2', 'expm1', 'fabs', 'floor', 'invert', 'isfinite', 'isinf',
    # 'isnan', 'isnat', 'log', 'log10', 'log1p', 'log2', 'logical_not', 'negative', 'positive', 'rad2deg', 'radians',
    # 'reciprocal', 'rint', 'sign', 'signbit', 'sin', 'sinh', 'spacing', 'sqrt', 'square', 'tan', 'tanh', 'trunc']
    ufuncs_str_1nin_1nout = [
        ufunc for ufunc in ufuncs_str if (getattr(np, ufunc).nin == 1 and getattr(np, ufunc).nout == 1)
    ]

    # Universal functions with one input argument and two output (Note: none exist for three outputs or above)
    # Those correspond to: ['frexp', 'modf']
    ufuncs_str_1nin_2nout = [
        ufunc for ufunc in ufuncs_str if (getattr(np, ufunc).nin == 1 and getattr(np, ufunc).nout == 2)
    ]

    # Universal functions with two input arguments and one output, corresponding to:
    # ['add', 'arctan2', 'bitwise_and', 'bitwise_or', 'bitwise_xor', 'copysign', 'divide', 'equal', 'floor_divide',
    #  'float_power', 'fmax', 'fmin', 'fmod', 'gcd', 'greater', 'greater_equal', 'heaviside', 'hypot', 'lcm', 'ldexp',
    #  'left_shift', 'less', 'less_equal', 'logaddexp', 'logaddexp2', 'logical_and', 'logical_or', 'logical_xor',
    #  'maximum', 'minimum', 'mod', 'multiply', 'nextafter', 'not_equal', 'power', 'remainder', 'right_shift',
    #  'subtract', 'true_divide']
    ufuncs_str_2nin_1nout = [
        ufunc for ufunc in ufuncs_str if (getattr(np, ufunc).nin == 2 and getattr(np, ufunc).nout == 1)
    ]

    # Universal functions with two input arguments and two outputs (Note: none exist for three outputs or above)
    # These correspond to: ['divmod']
    ufuncs_str_2nin_2nout = [
        ufunc for ufunc in ufuncs_str if (getattr(np, ufunc).nin == 2 and getattr(np, ufunc).nout == 2)
    ]

    # -- Second, we list array functions we intend to support in the array interface --

    # To my knowledge, there is no list that includes all numpy functions (and we probably don't want to test them all)
    # Let's include manually the important ones:
    # - statistics: normal and for NaNs;
    # - sorting and counting;
    # Most other math functions are already universal functions

    # The full list exists in Raster
    handled_functions = gu.georaster.raster._HANDLED_FUNCTIONS

    # Details below:
    # NaN functions: [f for f in np.lib.nanfunctions.__all__]
    # nanstatfuncs = ['nansum', 'nanmax', 'nanmin', 'nanargmax', 'nanargmin', 'nanmean', 'nanmedian', 'nanpercentile',
    #             'nanvar', 'nanstd', 'nanprod', 'nancumsum', 'nancumprod', 'nanquantile']

    # Statistics and sorting matching NaN functions: https://numpy.org/doc/stable/reference/routines.statistics.html
    # and https://numpy.org/doc/stable/reference/routines.sort.html
    # statfuncs = ['sum', 'max', 'min', 'argmax', 'argmin', 'mean', 'median', 'percentile', 'var', 'std', 'prod',
    #              'cumsum', 'cumprod', 'quantile']

    # Sorting and counting ounting with single array input:
    # sortfuncs = ['sort', 'count_nonzero', 'unique]

    # --  Third, we define the test data --

    # We create two random array of varying dtype
    width = height = 5
    min_val = np.iinfo("int32").min
    max_val = np.iinfo("int32").max
    transform = rio.transform.from_bounds(0, 0, 1, 1, width, height)
    np.random.seed(42)
    arr1 = np.random.randint(min_val, max_val, (height, width), dtype="int32") + np.random.normal(size=(height, width))
    arr2 = np.random.randint(min_val, max_val, (height, width), dtype="int32") + np.random.normal(size=(height, width))

    # Create two random masks
    mask1 = np.random.randint(0, 2, size=(width, height), dtype=bool)
    mask2 = np.random.randint(0, 2, size=(width, height), dtype=bool)

    # Assert that there is at least one unmasked value
    assert np.count_nonzero(~mask1) > 0
    assert np.count_nonzero(~mask2) > 0

    @pytest.mark.parametrize("ufunc_str", ufuncs_str_1nin_1nout + ufuncs_str_1nin_2nout)  # type: ignore
    @pytest.mark.parametrize(
        "dtype", ["uint8", "int8", "uint16", "int16", "uint32", "int32", "float32", "float64", "longdouble"]
    )  # type: ignore
    @pytest.mark.parametrize("nodata_init", [None, "type_default"])  # type: ignore
    def test_array_ufunc_1nin_1nout(self, ufunc_str: str, nodata_init: None | str, dtype: str) -> None:
        """Test that ufuncs with one input and one output consistently return the same result as for masked arrays."""

        # We set the default nodata
        if nodata_init == "type_default":
            nodata: int | None = _default_nodata(dtype)
        else:
            nodata = None

        # Create Raster
        ma1 = np.ma.masked_array(data=self.arr1.astype(dtype), mask=self.mask1)
        rst = gr.Raster.from_array(ma1, transform=self.transform, crs=None, nodata=nodata)

        # Get ufunc
        ufunc = getattr(np, ufunc_str)

        # Find the common dtype between the Raster and the most constrained input type (first character is the input)
        com_dtype = np.find_common_type([dtype] + [ufunc.types[0][0]], [])

        # Catch warnings
        with warnings.catch_warnings():

            warnings.filterwarnings("ignore", category=RuntimeWarning)

            # Check if our input dtype is possible on this ufunc, if yes check that outputs are identical
            if com_dtype in (str(np.dtype(t[0])) for t in ufunc.types):

                # For a single output
                if ufunc.nout == 1:
                    assert np.ma.allequal(ufunc(rst.data), ufunc(rst).data)

                # For two outputs
                elif ufunc.nout == 2:
                    outputs_rst = ufunc(rst)
                    outputs_ma = ufunc(rst.data)
                    assert np.ma.allequal(outputs_ma[0], outputs_rst[0].data) and np.ma.allequal(
                        outputs_ma[1], outputs_rst[1].data
                    )

            # If the input dtype is not possible, check that NumPy raises a TypeError
            else:
                with pytest.raises(TypeError):
                    ufunc(rst.data)
                with pytest.raises(TypeError):
                    ufunc(rst)

    @pytest.mark.parametrize("ufunc_str", ufuncs_str_2nin_1nout + ufuncs_str_2nin_2nout)  # type: ignore
    @pytest.mark.parametrize(
        "dtype1", ["uint8", "int8", "uint16", "int16", "uint32", "int32", "float32", "float64", "longdouble"]
    )  # type: ignore
    @pytest.mark.parametrize(
        "dtype2", ["uint8", "int8", "uint16", "int16", "uint32", "int32", "float32", "float64", "longdouble"]
    )  # type: ignore
    @pytest.mark.parametrize("nodata1_init", [None, "type_default"])  # type: ignore
    @pytest.mark.parametrize("nodata2_init", [None, "type_default"])  # type: ignore
    def test_array_ufunc_2nin_1nout(
        self, ufunc_str: str, nodata1_init: None | str, nodata2_init: str, dtype1: str, dtype2: str
    ) -> None:
        """Test that ufuncs with two input arguments consistently return the same result as for masked arrays."""

        # We set the default nodatas
        if nodata1_init == "type_default":
            nodata1: int | None = _default_nodata(dtype1)
        else:
            nodata1 = None
        if nodata2_init == "type_default":
            nodata2: int | None = _default_nodata(dtype2)
        else:
            nodata2 = None

        ma1 = np.ma.masked_array(data=self.arr1.astype(dtype1), mask=self.mask1)
        ma2 = np.ma.masked_array(data=self.arr2.astype(dtype2), mask=self.mask2)
        rst1 = gr.Raster.from_array(ma1, transform=self.transform, crs=None, nodata=nodata1)
        rst2 = gr.Raster.from_array(ma2, transform=self.transform, crs=None, nodata=nodata2)

        ufunc = getattr(np, ufunc_str)

        # Find the common dtype between the Raster and the most constrained input type (first character is the input)
        com_dtype1 = np.find_common_type([dtype1] + [ufunc.types[0][0]], [])
        com_dtype2 = np.find_common_type([dtype2] + [ufunc.types[0][1]], [])

        # If the two input types can be the same type, pass a tuple with the common type of both
        # Below we ignore datetime and timedelta types "m" and "M"
        if all(t[0] == t[1] for t in ufunc.types if not ("m" or "M") in t[0:2]):
            com_dtype_both = np.find_common_type([com_dtype1, com_dtype2], [])
            com_dtype_tuple = (com_dtype_both, com_dtype_both)

        # Otherwise, pass the tuple with each common type
        else:
            com_dtype_tuple = (com_dtype1, com_dtype2)

        # Catch warnings
        with warnings.catch_warnings():

            warnings.filterwarnings("ignore", category=RuntimeWarning)
            warnings.filterwarnings("ignore", category=UserWarning)

            # Check if both our input dtypes are possible on this ufunc, if yes check that outputs are identical
            if com_dtype_tuple in ((str(np.dtype(t[0])), str(np.dtype(t[1]))) for t in ufunc.types):

                # For a single output
                if ufunc.nout == 1:

                    # There exists a single exception due to negative integers as exponent of integers in "power"
                    if ufunc_str == "power" and "int" in dtype1 and "int" in dtype2 and np.min(rst2.data) < 0:
                        with pytest.raises(ValueError, match="Integers to negative integer powers are not allowed."):
                            ufunc(rst1, rst2)
                        with pytest.raises(ValueError, match="Integers to negative integer powers are not allowed."):
                            ufunc(rst1.data, rst2.data)

                    # Otherwise, run the normal assertion for a single output
                    else:
                        assert np.ma.allequal(ufunc(rst1.data, rst2.data), ufunc(rst1, rst2).data)

                # For two outputs
                elif ufunc.nout == 2:
                    outputs_rst = ufunc(rst1, rst2)
                    outputs_ma = ufunc(rst1.data, rst2.data)
                    assert np.ma.allequal(outputs_ma[0], outputs_rst[0].data) and np.ma.allequal(
                        outputs_ma[1], outputs_rst[1].data
                    )

            # If the input dtype is not possible, check that NumPy raises a TypeError
            else:
                with pytest.raises(TypeError):
                    ufunc(rst1.data, rst2.data)
                with pytest.raises(TypeError):
                    ufunc(rst1, rst2)

    @pytest.mark.parametrize("arrfunc_str", handled_functions)  # type: ignore
    @pytest.mark.parametrize(
        "dtype", ["uint8", "int8", "uint16", "int16", "uint32", "int32", "float32", "float64", "longdouble"]
    )  # type: ignore
    @pytest.mark.parametrize("nodata_init", [None, "type_default"])  # type: ignore
    def test_array_functions(self, arrfunc_str: str, dtype: str, nodata_init: None | str) -> None:
        """Test that array functions that we support give the same output as they would on the masked array"""

        # We set the default nodata
        if nodata_init == "type_default":
            nodata: int | None = _default_nodata(dtype)
        else:
            nodata = None

        # Create Raster
        ma1 = np.ma.masked_array(data=self.arr1.astype(dtype), mask=self.mask1)
        rst = gr.Raster.from_array(ma1, transform=self.transform, crs=None, nodata=nodata)

        # Get array func
        arrfunc = getattr(np, arrfunc_str)

        # Find the common dtype between the Raster and the most constrained input type (first character is the input)
        # com_dtype = np.find_common_type([dtype] + [arrfunc.types[0][0]], [])

        # Catch warnings
        with warnings.catch_warnings():

            warnings.filterwarnings("ignore", category=RuntimeWarning)

            # Pass an argument for functions that require it (nanpercentile, percentile, quantile and nanquantile) and
            # define specific behaviour
            if "percentile" in arrfunc_str:
                arg = 80.0
                # For percentiles and quantiles, the statistic is computed after removing the masked values
                output_rst = arrfunc(rst, arg)
                output_ma = arrfunc(rst.data.compressed(), arg)
            elif "quantile" in arrfunc_str:
                arg = 0.8
                output_rst = arrfunc(rst, arg)
                output_ma = arrfunc(rst.data.compressed(), arg)
            elif "median" in arrfunc_str:
                # For the median, the statistic is computed by masking the values through np.ma.median
                output_rst = arrfunc(rst)
                output_ma = np.ma.median(rst.data)
            else:
                output_rst = arrfunc(rst)
                output_ma = arrfunc(rst.data)

            if isinstance(output_rst, np.ndarray):
                assert np.ma.allequal(output_rst, output_ma)
            else:
                assert output_rst == output_ma<|MERGE_RESOLUTION|>--- conflicted
+++ resolved
@@ -1906,7 +1906,24 @@
         assert isinstance(polygonized, gv.Vector)
         assert polygonized.crs == img.crs
 
-<<<<<<< HEAD
+        # -- Test 2: data types --
+
+        # Check that polygonize works as expected for any input dtype (e.g. float64 being not supported by GeoPandas)
+        for dtype in ["uint8", "int8", "uint16", "int16", "uint32", "int32", "float32", "float64"]:
+            img_dtype = img.copy()
+            with warnings.catch_warnings():
+                warnings.filterwarnings(
+                    "ignore", category=UserWarning, message="dtype conversion will result in a " "loss of information.*"
+                )
+                img_dtype = img_dtype.astype(dtype)
+            value = np.unique(img_dtype)[0]
+            img_dtype.polygonize(in_value=value)
+
+        # And for a boolean object, such as a mask
+        mask = img > value
+        mask.polygonize(in_value=1)
+
+
     # Test all options, with both an artificial Raster (that has all target values) and a real Raster
     @pytest.mark.parametrize("distunits", ["GEO", "PIXEL"])  # type: ignore
     # 0 and 1,2,3 are especially useful for the artificial Raster, and 112 for the real Raster
@@ -2015,24 +2032,6 @@
 
         # With only inside proximity
         raster1.proximity(vector=vector, in_or_out="in")
-=======
-        # -- Test 2: data types --
-
-        # Check that polygonize works as expected for any input dtype (e.g. float64 being not supported by GeoPandas)
-        for dtype in ["uint8", "int8", "uint16", "int16", "uint32", "int32", "float32", "float64"]:
-            img_dtype = img.copy()
-            with warnings.catch_warnings():
-                warnings.filterwarnings(
-                    "ignore", category=UserWarning, message="dtype conversion will result in a " "loss of information.*"
-                )
-                img_dtype = img_dtype.astype(dtype)
-            value = np.unique(img_dtype)[0]
-            img_dtype.polygonize(in_value=value)
-
-        # And for a boolean object, such as a mask
-        mask = img > value
-        mask.polygonize(in_value=1)
->>>>>>> 7e7ad866
 
     def test_to_points(self) -> None:
         """Test the outputs of the to_points method and that it doesn't load if not needed."""
