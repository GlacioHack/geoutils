--- conflicted
+++ resolved
@@ -1979,450 +1979,7 @@
             intersection = r.intersection(r_nonoverlap)
             assert intersection == (0.0, 0.0, 0.0, 0.0)
 
-<<<<<<< HEAD
-=======
-    @pytest.mark.parametrize("example", [landsat_b4_path, aster_dem_path, landsat_rgb_path])  # type: ignore
-    def test_ij2xy(self, example: str) -> None:
-        """Test the outputs of ij2xy and that the function is reversible with xy2ij."""
-
-        # Open raster
-        rst = gu.Raster(example)
-        xmin, ymin, xmax, ymax = rst.bounds
-
-        # Check ij2xy manually for the four corners and center
-        # With "force_offset", no considerations of pixel interpolation
-
-        # With offset="center", should be pixel center
-        xmin_center = xmin + rst.res[0] / 2
-        ymin_center = ymin + rst.res[1] / 2
-        xmax_center = xmax - rst.res[0] / 2
-        ymax_center = ymax - rst.res[1] / 2
-        assert rst.ij2xy([0], [0], force_offset="center") == ([xmin_center], [ymax_center])
-        assert rst.ij2xy([rst.shape[0] - 1], [0], force_offset="center") == ([xmin_center], [ymin_center])
-        assert rst.ij2xy([0], [rst.shape[1] - 1], force_offset="center") == ([xmax_center], [ymax_center])
-        assert rst.ij2xy([rst.shape[0] - 1], [rst.shape[1] - 1], force_offset="center") == (
-            [xmax_center],
-            [ymin_center],
-        )
-
-        # Same checks for offset="ll", "ul", "ur", "lr
-        lims_ll = [xmin, ymin, xmax - rst.res[0], ymax - rst.res[1]]
-        lims_ul = [xmin, ymin + rst.res[1], xmax - rst.res[0], ymax]
-        lims_lr = [xmin + rst.res[0], ymin, xmax, ymax - rst.res[1]]
-        lims_ur = [xmin + rst.res[0], ymin + rst.res[1], xmax, ymax]
-        offsets = ["ll", "ul", "lr", "ur"]
-        list_lims = [lims_ll, lims_ul, lims_lr, lims_ur]
-        for i in range(len(list_lims)):
-            offset = offsets[i]
-            lim = list_lims[i]
-            assert rst.ij2xy([0], [0], force_offset=offset) == ([lim[0]], [lim[3]])
-            assert rst.ij2xy([rst.shape[0] - 1], [0], force_offset=offset) == ([lim[0]], [lim[1]])
-            assert rst.ij2xy([0], [rst.shape[1] - 1], force_offset=offset) == ([lim[2]], [lim[3]])
-            assert rst.ij2xy([rst.shape[0] - 1], [rst.shape[1] - 1], force_offset=offset) == ([lim[2]], [lim[1]])
-
-        # Check that default coordinate is upper-left
-
-        # With shift from pixel interpretation, coordinates will be half a pixel back for "Point"
-        if rst.area_or_point is not None and rst.area_or_point == "Point" and gu.config["shift_area_or_point"]:
-            # Shift is backward in X, forward in Y
-            lims_ul[0] = lims_ul[0] - 0.5 * rst.res[0]
-            lims_ul[1] = lims_ul[1] + 0.5 * rst.res[1]
-            lims_ul[2] = lims_ul[2] - 0.5 * rst.res[0]
-            lims_ul[3] = lims_ul[3] + 0.5 * rst.res[1]
-
-        assert rst.ij2xy([0], [0]) == ([lims_ul[0]], [lims_ul[3]])
-        assert rst.ij2xy([rst.shape[0] - 1], [0]) == ([lims_ul[0]], [lims_ul[1]])
-        assert rst.ij2xy([0], [rst.shape[1] - 1]) == ([lims_ul[2]], [lims_ul[3]])
-        assert rst.ij2xy([rst.shape[0] - 1], [rst.shape[1] - 1]) == ([lims_ul[2]], [lims_ul[1]])
-
-    @pytest.mark.parametrize("example", [landsat_b4_path, aster_dem_path, landsat_rgb_path])  # type: ignore
-    def test_xy2ij_ij2xy_reversible(self, example: str):
-
-        # Open raster
-        rst = gu.Raster(example)
-        xmin, ymin, xmax, ymax = rst.bounds
-
-        # We generate random points within the boundaries of the image
-        rng = np.random.default_rng(42)
-        xrand = rng.integers(low=0, high=rst.width, size=(10,)) * list(rst.transform)[0] + xmin
-        yrand = ymax + rng.integers(low=0, high=rst.height, size=(10,)) * list(rst.transform)[4]
-
-        # Test reversibility for any point or area interpretation
-        i, j = rst.xy2ij(xrand, yrand)
-        xnew, ynew = rst.ij2xy(i, j)
-        assert all(xnew == xrand)
-        assert all(ynew == yrand)
-
-        # TODO: clarify this weird behaviour of rasterio.index with floats?
-        # r.ds.index(x, y)
-        # Out[33]: (75, 301)
-        # r.ds.index(x, y, op=np.float32)
-        # Out[34]: (75.0, 302.0)
-
-    def test_xy2ij(self) -> None:
-        """Test xy2ij with shift_area_or_point argument, and compare to interp_points function for consistency."""
-
-        # First, we try on a Raster with a Point interpretation in its "AREA_OR_POINT" metadata: values interpolated
-        # at the center of pixel
-        r = gu.Raster(self.landsat_b4_path)
-        assert r.area_or_point == "Point"
-        xmin, ymin, xmax, ymax = r.bounds
-
-        # We generate random points within the boundaries of the image
-        rng = np.random.default_rng(42)
-        xrand = rng.integers(low=0, high=r.width, size=(10,)) * list(r.transform)[0] + xmin
-        yrand = ymax + rng.integers(low=0, high=r.height, size=(10,)) * list(r.transform)[4]
-
-        # Get decimal indexes based on "Point", should refer to the corner still (shift False by default)
-        i, j = r.xy2ij(xrand, yrand, shift_area_or_point=False)
-        assert np.all(i % 1 == 0)
-        assert np.all(j % 1 == 0)
-
-        # Those should all be .5 because values refer to the center and are shifted
-        i, j = r.xy2ij(xrand, yrand, shift_area_or_point=True)
-        assert np.all(i % 1 == 0.5)
-        assert np.all(j % 1 == 0.5)
-
-        # Force "Area", should refer to corner
-        r.set_area_or_point("Area", shift_area_or_point=False)
-        i, j = r.xy2ij(xrand, yrand, shift_area_or_point=True)
-        assert np.all(i % 1 == 0)
-        assert np.all(j % 1 == 0)
-
-        # Now, we calculate the mean of values in each 2x2 slices of the data, and compare with interpolation at order 1
-        list_z_ind = []
-        img = r.data
-        for k in range(len(xrand)):
-            # 2x2 slices
-            z_ind = np.mean(
-                img[
-                    slice(int(np.floor(i[k])), int(np.ceil(i[k])) + 1),
-                    slice(int(np.floor(j[k])), int(np.ceil(j[k])) + 1),
-                ]
-            )
-            list_z_ind.append(z_ind)
-
-        # First order interpolation
-        rpts = r.interp_points((xrand, yrand), method="linear")
-        # The values interpolated should be equal
-        assert np.array_equal(np.array(list_z_ind, dtype=np.float32), rpts, equal_nan=True)
-
-        # Test there is no failure with random coordinates (edge effects, etc)
-        xrand = rng.uniform(low=xmin, high=xmax, size=(1000,))
-        yrand = rng.uniform(low=ymin, high=ymax, size=(1000,))
-        r.interp_points((xrand, yrand))
-
-        # Second, test after a crop: the Raster now has an Area interpretation, those should fall right on the integer
-        # pixel indexes
-        r2 = gu.Raster(self.landsat_b4_crop_path)
-        r.crop(r2)
-        assert r.area_or_point == "Area"
-
-        xmin, ymin, xmax, ymax = r.bounds
-
-        # We can test with several method for the exact indexes: interp, and simple read should
-        # give back the same values that fall right on the coordinates
-        xrand = rng.integers(low=0, high=r.width, size=(10,)) * list(r.transform)[0] + xmin
-        yrand = ymax + rng.integers(low=0, high=r.height, size=(10,)) * list(r.transform)[4]
-        # By default, i and j are returned as integers
-        i, j = r.xy2ij(xrand, yrand, op=np.float32)
-        list_z_ind = []
-        img = r.data
-        for k in range(len(xrand)):
-            # We directly sample the values
-            z_ind = img[int(i[k]), int(j[k])]
-            list_z_ind.append(z_ind)
-
-        rpts = r.interp_points((xrand, yrand), method="linear")
-
-        assert np.array_equal(np.array(list_z_ind, dtype=np.float32), rpts, equal_nan=True)
-
-    @pytest.mark.parametrize("tag_aop", [None, "Area", "Point"])  # type: ignore
-    @pytest.mark.parametrize("shift_aop", [True, False])  # type: ignore
-    def test_interp_points__synthetic(self, tag_aop: str | None, shift_aop: bool) -> None:
-        """Test interp_points function with synthetic data."""
-
-        # We flip the array up/down to facilitate index comparison of Y axis
-        arr = np.flipud(np.array([1, 2, 3, 4, 5, 6, 7, 8, 9]).reshape((3, 3)))
-        transform = rio.transform.from_bounds(0, 0, 3, 3, 3, 3)
-        raster = gu.Raster.from_array(data=arr, transform=transform, crs=None, nodata=-9999)
-
-        # Define the AREA_OR_POINT attribute without re-transforming
-        raster.set_area_or_point(tag_aop, shift_area_or_point=False)
-
-        # Check interpolation falls right on values for points (1, 1), (1, 2) etc...
-        index_x = [0, 1, 2, 0, 1, 2, 0, 1, 2]
-        index_y = [0, 0, 0, 1, 1, 1, 2, 2, 2]
-
-        # The actual X/Y coords will be offset by one because Y axis is inverted and pixel coords is upper-left corner
-        points_x, points_y = raster.ij2xy(i=index_x, j=index_y, shift_area_or_point=shift_aop)
-
-        # The following 4 methods should yield the same result because:
-        # Nearest = Linear interpolation at the location of a data point
-        # Regular grid = Equal grid interpolation at the location of a data point
-
-        raster_points = raster.interp_points((points_x, points_y), method="nearest", shift_area_or_point=shift_aop)
-        raster_points_lin = raster.interp_points((points_x, points_y), method="linear", shift_area_or_point=shift_aop)
-        raster_points_interpn = raster.interp_points(
-            (points_x, points_y), method="nearest", force_scipy_function="interpn", shift_area_or_point=shift_aop
-        )
-        raster_points_interpn_lin = raster.interp_points(
-            (points_x, points_y), method="linear", force_scipy_function="interpn", shift_area_or_point=shift_aop
-        )
-
-        assert np.array_equal(raster_points, raster_points_lin)
-        assert np.array_equal(raster_points, raster_points_interpn)
-        assert np.array_equal(raster_points, raster_points_interpn_lin)
-
-        for i in range(3):
-            for j in range(3):
-                ind = 3 * i + j
-                assert raster_points[ind] == arr[index_x[ind], index_y[ind]]
-
-        # Check bilinear interpolation values inside the grid (same here, offset by 1 between X and Y)
-        index_x_in = [0.5, 0.5, 1.5, 1.5]
-        index_y_in = [0.5, 1.5, 0.5, 1.5]
-
-        points_x_in, points_y_in = raster.ij2xy(i=index_x_in, j=index_y_in, shift_area_or_point=shift_aop)
-
-        # Here again compare methods
-        raster_points_in = raster.interp_points(
-            (points_x_in, points_y_in), method="linear", shift_area_or_point=shift_aop
-        )
-        raster_points_in_interpn = raster.interp_points(
-            (points_x_in, points_y_in), method="linear", force_scipy_function="interpn", shift_area_or_point=shift_aop
-        )
-
-        assert np.array_equal(raster_points_in, raster_points_in_interpn)
-
-        for i in range(len(points_x_in)):
-
-            xlow = int(index_x_in[i] - 0.5)
-            xupp = int(index_x_in[i] + 0.5)
-            ylow = int(index_y_in[i] - 0.5)
-            yupp = int(index_y_in[i] + 0.5)
-
-            # Check the bilinear interpolation matches the mean value of those 4 points (equivalent as its the middle)
-            assert raster_points_in[i] == np.mean([arr[xlow, ylow], arr[xupp, ylow], arr[xupp, yupp], arr[xlow, yupp]])
-
-        # Check bilinear extrapolation for points at 1 spacing outside from the input grid
-        points_out = (
-            [(-1, i) for i in np.arange(1, 4)]
-            + [(i, -1) for i in np.arange(1, 4)]
-            + [(4, i) for i in np.arange(1, 4)]
-            + [(i, 4) for i in np.arange(4, 1)]
-        )
-        points_out_xy = list(zip(*points_out))
-        raster_points_out = raster.interp_points(points_out_xy)
-        assert all(~np.isfinite(raster_points_out))
-
-        # To use cubic or quintic, we need a larger grid (minimum 6x6, but let's aim bigger with 50x50)
-        arr = np.flipud(np.arange(1, 2501).reshape((50, 50)))
-        transform = rio.transform.from_bounds(0, 0, 50, 50, 50, 50)
-        raster = gu.Raster.from_array(data=arr, transform=transform, crs=None, nodata=-9999)
-        raster.set_area_or_point(tag_aop, shift_area_or_point=False)
-
-        # For this, get random points
-        rng = np.random.default_rng(42)
-        index_x_in_rand = rng.integers(low=8, high=42, size=(10,)) + rng.normal(scale=0.3)
-        index_y_in_rand = rng.integers(low=8, high=42, size=(10,)) + rng.normal(scale=0.3)
-        points_x_rand, points_y_rand = raster.ij2xy(i=index_x_in_rand, j=index_y_in_rand, shift_area_or_point=shift_aop)
-
-        for method in ["nearest", "linear", "cubic", "quintic"]:
-            raster_points_mapcoords = raster.interp_points(
-                (points_x_rand, points_y_rand),
-                method=method,
-                force_scipy_function="map_coordinates",
-                shift_area_or_point=shift_aop,
-            )
-            raster_points_interpn = raster.interp_points(
-                (points_x_rand, points_y_rand),
-                method=method,
-                force_scipy_function="interpn",
-                shift_area_or_point=shift_aop,
-            )
-
-            # Not exactly equal in floating point precision since changes in Scipy 1.13.0,
-            # see https://github.com/GlacioHack/geoutils/issues/533
-            assert np.allclose(raster_points_mapcoords, raster_points_interpn, atol=0.01)
-
-        # Check that, outside the edge, the interpolation fails and returns a NaN
-        index_x_edge_rand = [-0.5, -0.5, -0.5, 25, 25, 49.5, 49.5, 49.5]
-        index_y_edge_rand = [-0.5, 25, 49.5, -0.5, 49.5, -0.5, 25, 49.5]
-
-        points_x_rand, points_y_rand = raster.ij2xy(
-            i=index_x_edge_rand, j=index_y_edge_rand, shift_area_or_point=shift_aop
-        )
-
-        # Nearest doesn't apply, just linear and above
-        for method in ["cubic", "quintic"]:
-            raster_points_mapcoords_edge = raster.interp_points(
-                (points_x_rand, points_y_rand),
-                method=method,
-                force_scipy_function="map_coordinates",
-                shift_area_or_point=shift_aop,
-            )
-            raster_points_interpn_edge = raster.interp_points(
-                (points_x_rand, points_y_rand),
-                method=method,
-                force_scipy_function="interpn",
-                shift_area_or_point=shift_aop,
-            )
-
-            assert all(~np.isfinite(raster_points_mapcoords_edge))
-            assert all(~np.isfinite(raster_points_interpn_edge))
-
-    def test_interp_points__real(self) -> None:
-        """Test interp_points for real data."""
-
-        r = gu.Raster(self.landsat_b4_path)
-        r.set_area_or_point("Area", shift_area_or_point=False)
-
-        # Test for an invidiual point (shape can be tricky at 1 dimension)
-        x = 493120.0
-        y = 3101000.0
-        i, j = r.xy2ij(x, y)
-        val = r.interp_points((x, y), method="linear")[0]
-        val_img = r.data[int(i[0]), int(j[0])]
-        assert val_img == val
-
-        # Check the result is exactly the same for both methods
-        val2 = r.interp_points((x, y), method="linear", force_scipy_function="interpn")[0]
-        assert val2 == pytest.approx(val)
-
-        # Finally, check that interp convert to latlon
-        lat, lon = gu.projtools.reproject_to_latlon([x, y], in_crs=r.crs)
-        val_latlon = r.interp_points((lat, lon), method="linear", input_latlon=True)[0]
-        assert val == pytest.approx(val_latlon, abs=0.0001)
-
-    def test_reduce_points(self) -> None:
-        """
-        Test reduce points.
-        """
-
-        # -- Tests 1: Check based on indexed values --
-
-        # Open raster
-        r = gu.Raster(self.landsat_b4_crop_path)
-
-        # A pixel center where all neighbouring coordinates are different:
-        # array([[[237, 194, 239],
-        #          [250, 173, 164],
-        #          [255, 192, 128]]]
-        itest0 = 120
-        jtest0 = 451
-        # This is the center of the pixel
-        xtest0 = 496975.0
-        ytest0 = 3099095.0
-
-        # Verify coordinates match indexes
-        x_out, y_out = r.ij2xy(itest0, jtest0, force_offset="center")
-        assert x_out == xtest0
-        assert y_out == ytest0
-
-        # Check that the value at this coordinate is the same as when indexing
-        z_val = r.reduce_points((xtest0, ytest0))
-        z = r.data.data[itest0, jtest0]
-        assert z == z_val
-
-        # Check that the value is the same the other 4 corners of the pixel
-        assert z == r.reduce_points((xtest0 + 0.49 * r.res[0], ytest0 - 0.49 * r.res[1]))
-        assert z == r.reduce_points((xtest0 - 0.49 * r.res[0], ytest0 + 0.49 * r.res[1]))
-        assert z == r.reduce_points((xtest0 - 0.49 * r.res[0], ytest0 - 0.49 * r.res[1]))
-        assert z == r.reduce_points((xtest0 + 0.49 * r.res[0], ytest0 + 0.49 * r.res[1]))
-
-        # -- Tests 2: check arguments work as intended --
-
-        # 1/ Lat-lon argument check by getting the coordinates of our last test point
-        lat, lon = reproject_to_latlon(points=[xtest0, ytest0], in_crs=r.crs)
-        z_val_2 = r.reduce_points((lon, lat), input_latlon=True)
-        assert z_val == z_val_2
-
-        # 2/ Band argument
-        # Get the band indexes for the multi-band Raster
-        r_multi = gu.Raster(self.landsat_rgb_path)
-        itest, jtest = r_multi.xy2ij(xtest0, ytest0)
-        itest = int(itest[0])
-        jtest = int(jtest[0])
-        # Extract the values
-        z_band1 = r_multi.reduce_points((xtest0, ytest0), band=1)
-        z_band2 = r_multi.reduce_points((xtest0, ytest0), band=2)
-        z_band3 = r_multi.reduce_points((xtest0, ytest0), band=3)
-        # Compare to the Raster array slice
-        assert list(r_multi.data[:, itest, jtest]) == [z_band1, z_band2, z_band3]
-
-        # 3/ Masked argument
-        r_multi.data[:, itest, jtest] = np.ma.masked
-        z_not_ma = r_multi.reduce_points((xtest0, ytest0), band=1)
-        assert not np.ma.is_masked(z_not_ma)
-        z_ma = r_multi.reduce_points((xtest0, ytest0), band=1, masked=True)
-        assert np.ma.is_masked(z_ma)
-
-        # 4/ Window argument
-        val_window, z_window = r_multi.reduce_points(
-            (xtest0, ytest0), band=1, window=3, masked=True, return_window=True
-        )
-        assert (
-            val_window
-            == np.ma.mean(r_multi.data[0, itest - 1 : itest + 2, jtest - 1 : jtest + 2])
-            == np.ma.mean(z_window)
-        )
-        assert np.array_equal(z_window, r_multi.data[0, itest - 1 : itest + 2, jtest - 1 : jtest + 2])
-
-        # 5/ Reducer function argument
-        val_window2 = r_multi.reduce_points(
-            (xtest0, ytest0), band=1, window=3, masked=True, reducer_function=np.ma.median
-        )
-        assert val_window2 == np.ma.median(r_multi.data[0, itest - 1 : itest + 2, jtest - 1 : jtest + 2])
-
-        # -- Tests 3: check that errors are raised when supposed for non-boolean arguments --
-
-        # Verify that passing a window that is not a whole number fails
-        with pytest.raises(ValueError, match=re.escape("Window must be a whole number.")):
-            r.reduce_points((xtest0, ytest0), window=3.5)  # type: ignore
-        # Same for an odd number
-        with pytest.raises(ValueError, match=re.escape("Window must be an odd number.")):
-            r.reduce_points((xtest0, ytest0), window=4)
-        # But a window that is a whole number as a float works
-        r.reduce_points((xtest0, ytest0), window=3.0)  # type: ignore
-
-        # -- Tests 4: check that passing an array-like object works
-
-        # For simple coordinates
-        x_coords = [xtest0, xtest0 + 100]
-        y_coords = [ytest0, ytest0 - 100]
-        vals = r_multi.reduce_points((x_coords, y_coords))
-        val0, win0 = r_multi.reduce_points((x_coords[0], y_coords[0]), return_window=True)
-        val1, win1 = r_multi.reduce_points((x_coords[1], y_coords[1]), return_window=True)
-
-        assert len(vals) == len(x_coords)
-        assert np.array_equal(vals[0], val0, equal_nan=True)
-        assert np.array_equal(vals[1], val1, equal_nan=True)
-
-        # With a return window argument
-        vals, windows = r_multi.reduce_points((x_coords, y_coords), return_window=True)
-        assert len(windows) == len(x_coords)
-        assert np.array_equal(windows[0], win0, equal_nan=True)
-        assert np.array_equal(windows[1], win1, equal_nan=True)
-
-        # -- Tests 5 -- Check image corners and latlon argument
-
-        # Lower right pixel
-        x, y = [r.bounds.right - r.res[0] / 2, r.bounds.bottom + r.res[1] / 2]
-        lat, lon = pt.reproject_to_latlon([x, y], r.crs)
-        assert r.reduce_points((x, y)) == r.reduce_points((lon, lat), input_latlon=True) == r.data[-1, -1]
-
-        # One pixel above
-        x, y = [r.bounds.right - r.res[0] / 2, r.bounds.bottom + 3 * r.res[1] / 2]
-        lat, lon = pt.reproject_to_latlon([x, y], r.crs)
-        assert r.reduce_points((x, y)) == r.reduce_points((lon, lat), input_latlon=True) == r.data[-2, -1]
-
-        # One pixel left
-        x, y = [r.bounds.right - 3 * r.res[0] / 2, r.bounds.bottom + r.res[1] / 2]
-        lat, lon = pt.reproject_to_latlon([x, y], r.crs)
-        assert r.reduce_points((x, y)) == r.reduce_points((lon, lat), input_latlon=True) == r.data[-1, -2]
-
->>>>>>> d1ec847e
+
     @pytest.mark.parametrize("example", [landsat_b4_path, aster_dem_path])  # type: ignore
     def test_set_nodata(self, example: str) -> None:
         """
