"""
Test functions for metadata parsing from sensor, often satellite imagery.
"""

from __future__ import annotations

import datetime
import datetime as dt
import os
import sys
import tempfile
from io import StringIO

import pytest

import geoutils as gu
from geoutils import examples
from geoutils.raster.satimg import satimg_tags

DO_PLOT = False


class TestSatImg:

    landsat_b4 = examples.get_path("everest_landsat_b4")
    aster_dem = examples.get_path("exploradores_aster_dem")

    @pytest.mark.parametrize("example", [landsat_b4, aster_dem])  # type: ignore
    def test_init(self, example: str) -> None:
        """Test that the sensor reading through Raster initialisation works."""

        # Load with parse sensor metadata, it should write metadata in the tags
        rast = gu.Raster(example, parse_sensor_metadata=True)
        for tag in satimg_tags:
            assert tag in rast.tags.keys()

        # And that otherwise it does not
        rast = gu.Raster(example, parse_sensor_metadata=False)
        for tag in satimg_tags:
            assert tag not in rast.tags.keys()

    @pytest.mark.parametrize("example", [landsat_b4, aster_dem])  # type: ignore
    def test_silent(self, example: str) -> None:
        """
        Test that the silent method does not return any output in console
        """

        # Let's capture stdout
        # See https://stackoverflow.com/questions/16571150/how-to-capture-stdout-output-from-a-python-function-call
        class Capturing(list):  # type: ignore
            def __enter__(self):  # type: ignore
                self._stdout = sys.stdout
                sys.stdout = self._stringio = StringIO()
                return self

            def __exit__(self, *args) -> None:  # type: ignore
                self.extend(self._stringio.getvalue().splitlines())
                del self._stringio  # free up some memory
                sys.stdout = self._stdout

        with Capturing() as output1:
            gu.Raster(example, parse_sensor_metadata=True, silent=False)

        # Check the metadata reading outputs to console
        assert len(output1) > 0

        with Capturing() as output2:
            gu.Raster(example, parse_sensor_metadata=True, silent=True)

        # Check nothing outputs to console
        assert len(output2) == 0

    @pytest.mark.parametrize("example", [landsat_b4, aster_dem])  # type: ignore
<<<<<<< HEAD
    def test_copy(self, example: str) -> None:
        """
        Test that the copy method works as expected for SatelliteImage. In particular
        when copying r to r2:
        - if r.data is modified and r copied, the updated data is copied
        - if r is copied, r.data changed, r2.data should be unchanged
        """
        # Open dataset, update data and make a copy
        r = gu.SatelliteImage(example)
        r += 5
        r2 = r.copy()
=======
    def test_save_tags(self, example: str) -> None:
        """Check that the metadata read is saved in tags of raster metadata."""
>>>>>>> 46b48e49

        rast = gu.Raster(example, parse_sensor_metadata=True)

        # Temporary folder
        temp_dir = tempfile.TemporaryDirectory()

        # Save file to temporary file, with defaults opts
        temp_file = os.path.join(temp_dir.name, "test.tif")
        rast.save(temp_file)
        saved = gu.Raster(temp_file)

        assert saved.tags == rast.tags

    def test_filename_parsing(self) -> None:
        """Test metadata parsing from filenames"""

        copied_names = [
            "TDM1_DEM__30_N00E104_DEM.tif",
            "SETSM_WV02_20141026_ex1030010037D17F00_10300100380B4000_mosaic5_2m_v3.0_dem.tif",
            "SETSM_s2s041_WV02_20150615_10300100443C2D00_1030010043373000_seg1_2m_dem.tif",
            "AST_L1A_00303132015224418_final.tif",
            "ILAKS1B_20190928_271_Gilkey-DEM.tif",
            "srtm_06_01.tif",
            "ASTGTM2_N00E108_dem.tif",
            "N00E015.hgt",
            "NASADEM_HGT_n00e041.hgt",
        ]
        # Corresponding data, filled manually
        platform = ["TanDEM-X", "WorldView", "WorldView", "Terra", "IceBridge", "SRTM", "Terra", "SRTM", "SRTM"]
        sensors = ["TanDEM-X", "WV02", "WV02", "ASTER", "UAF-LS", "SRTM", "ASTER", "SRTM", "SRTM"]
        products = [
            "TDM1",
            "ArcticDEM/REMA/EarthDEM",
            "ArcticDEM/REMA/EarthDEM",
            "L1A",
            "ILAKS1B",
            "SRTMv4.1",
            "ASTGTM2",
            "SRTMGL1",
            "NASADEM-HGT",
        ]
        # We can skip the version, bit subjective...
        tiles = ["N00E104", None, None, None, None, "06_01", "N00E108", "N00E015", "n00e041"]
        datetimes = [
            None,
            dt.datetime(year=2014, month=10, day=26),
            dt.datetime(year=2015, month=6, day=15),
            dt.datetime(year=2015, month=3, day=13, hour=22, minute=44, second=18),
            dt.datetime(year=2019, month=9, day=28),
            dt.datetime(year=2000, month=2, day=15),
            None,
            dt.datetime(year=2000, month=2, day=15),
            dt.datetime(year=2000, month=2, day=15),
        ]

        for names in copied_names:
            attrs = gu.raster.satimg.parse_metadata_from_fn(names)
            i = copied_names.index(names)
            assert platform[i] == attrs["platform"]
            assert sensors[i] == attrs["sensor"]
            assert products[i] == attrs["product"]
            assert tiles[i] == attrs["tile_name"]
            assert datetimes[i] == attrs["datetime"]

    def test_sw_tile_naming_parsing(self) -> None:
        # normal examples
        test_tiles = ["N14W065", "S14E065", "N014W065", "W065N014", "W065N14", "N00E000"]
        test_latlon = [(14, -65), (-14, 65), (14, -65), (14, -65), (14, -65), (0, 0)]

        for tile in test_tiles:
            assert gu.raster.satimg.sw_naming_to_latlon(tile)[0] == test_latlon[test_tiles.index(tile)][0]
            assert gu.raster.satimg.sw_naming_to_latlon(tile)[1] == test_latlon[test_tiles.index(tile)][1]

        for latlon in test_latlon:
            assert gu.raster.satimg.latlon_to_sw_naming(latlon) == test_tiles[test_latlon.index(latlon)]

        # Check possible exceptions, rounded lat/lon belong to their southwest border
        assert gu.raster.satimg.latlon_to_sw_naming((0, 0)) == "N00E000"
        # Those are the same point, should give same naming
        assert gu.raster.satimg.latlon_to_sw_naming((-90, 0)) == "S90E000"
        assert gu.raster.satimg.latlon_to_sw_naming((90, 0)) == "S90E000"
        # Same here
        assert gu.raster.satimg.latlon_to_sw_naming((0, -180)) == "N00W180"
        assert gu.raster.satimg.latlon_to_sw_naming((0, 180)) == "N00W180"

    def test_parse_tile_attr_from_name(self) -> None:
        """Test the parsing of tile attribute from tile name."""

        # For ASTER, SRTM, NASADEM: 1x1 tiling globally
        y, x, size, epsg = gu.raster.satimg.parse_tile_attr_from_name(tile_name="N01W179", product="SRTMGL1")

        assert y == 1
        assert x == -179
        assert size == (1, 1)
        assert epsg == 4326

        # For TanDEM-X: depends on latitude
        # Mid-latitude is 2 x 1
        y, x, size, epsg = gu.raster.satimg.parse_tile_attr_from_name(tile_name="N62E04", product="TDM1")
        assert y == 62
        assert x == 4
        assert size == (1, 2)
        assert epsg == 4326

        # Low-latitude is 1 x 1
        y, x, size, epsg = gu.raster.satimg.parse_tile_attr_from_name(tile_name="N52E04", product="TDM1")
        assert y == 52
        assert x == 4
        assert size == (1, 1)
        assert epsg == 4326

        # High-latitude is 5 x 1
        y, x, size, epsg = gu.raster.satimg.parse_tile_attr_from_name(tile_name="N82E04", product="TDM1")
        assert y == 82
        assert x == 4
        assert size == (1, 4)
        assert epsg == 4326

    def test_parse_landsat(self) -> None:
        """Test the parsing of landsat metadata from name."""

        # Landsat 1 example
        landsat1 = "LM10170391976031AAA01.tif"
        attrs1 = gu.raster.satimg.parse_landsat(landsat1)

        assert attrs1[0] == "Landsat 1"
        assert attrs1[1] == "MSS"
        assert attrs1[-1] == datetime.datetime(1976, 1, 31)

        # Landsat 7 example
        landsat7 = "LE71400412000304SGS00_B4.tif"
        attrs7 = gu.raster.satimg.parse_landsat(landsat7)

        assert attrs7[0] == "Landsat 7"
        assert attrs7[1] == "ETM+"
        assert attrs7[-1] == datetime.datetime(2000, 10, 30)<|MERGE_RESOLUTION|>--- conflicted
+++ resolved
@@ -70,23 +70,8 @@
         # Check nothing outputs to console
         assert len(output2) == 0
 
-    @pytest.mark.parametrize("example", [landsat_b4, aster_dem])  # type: ignore
-<<<<<<< HEAD
-    def test_copy(self, example: str) -> None:
-        """
-        Test that the copy method works as expected for SatelliteImage. In particular
-        when copying r to r2:
-        - if r.data is modified and r copied, the updated data is copied
-        - if r is copied, r.data changed, r2.data should be unchanged
-        """
-        # Open dataset, update data and make a copy
-        r = gu.SatelliteImage(example)
-        r += 5
-        r2 = r.copy()
-=======
     def test_save_tags(self, example: str) -> None:
         """Check that the metadata read is saved in tags of raster metadata."""
->>>>>>> 46b48e49
 
         rast = gu.Raster(example, parse_sensor_metadata=True)
 
