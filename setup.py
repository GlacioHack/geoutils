--- conflicted
+++ resolved
@@ -4,11 +4,7 @@
 
 from setuptools import setup
 
-<<<<<<< HEAD
-FULLVERSION = "0.0.7"
-=======
 FULLVERSION = "0.0.8"
->>>>>>> 16e5ca8d
 VERSION = FULLVERSION
 
 write_version = True
