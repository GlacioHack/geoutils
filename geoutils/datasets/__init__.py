import os

__all__ = ["available", "get_path"]

_module_path = os.path.dirname(__file__)

available = {
    "landsat_B4": "LE71400412000304SGS00_B4_crop.TIF",
    "landsat_B4_crop": "LE71400412000304SGS00_B4_crop2.TIF",
    "landsat_RGB": "LE71400412000304SGS00_RGB.TIF",
    "glacier_outlines": "glacier_outlines.gpkg",
}


def get_path(dset: str) -> str:
    """
    Get the path to the data file.
<<<<<<< HEAD
    Parameters
    ----------
    dset : str
        The name of the dataset. See ``geoutils.datasets.available`` for
        all options.
    Examples
    --------
    >>> geoutils.datasets.get_path("landsat_B4")  # doctest: +SKIP
=======
    :param dset: The name of the dataset. See ``geoutils.datasets.available`` for all options.

    :examples:
        >>> geoutils.datasets.get_path("landsat_B4")

>>>>>>> e3fe906a
    """
    if dset in list(available.keys()):
        return os.path.abspath(os.path.join(_module_path, available[dset]))

    msg = f"The dataset '{dset}' is not available. "
    msg += "Available datasets are {}".format(", ".join(list(available.keys())))
    raise ValueError(msg)<|MERGE_RESOLUTION|>--- conflicted
+++ resolved
@@ -1,4 +1,5 @@
 import os
+import geoutils
 
 __all__ = ["available", "get_path"]
 
@@ -15,22 +16,10 @@
 def get_path(dset: str) -> str:
     """
     Get the path to the data file.
-<<<<<<< HEAD
-    Parameters
-    ----------
-    dset : str
-        The name of the dataset. See ``geoutils.datasets.available`` for
-        all options.
-    Examples
-    --------
-    >>> geoutils.datasets.get_path("landsat_B4")  # doctest: +SKIP
-=======
     :param dset: The name of the dataset. See ``geoutils.datasets.available`` for all options.
 
     :examples:
-        >>> geoutils.datasets.get_path("landsat_B4")
-
->>>>>>> e3fe906a
+        >>> geoutils.datasets.get_path("landsat_B4")  # doctest: +SKIP
     """
     if dset in list(available.keys()):
         return os.path.abspath(os.path.join(_module_path, available[dset]))
