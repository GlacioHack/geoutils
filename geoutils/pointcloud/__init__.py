--- conflicted
+++ resolved
@@ -1,6 +1,3 @@
-<<<<<<< HEAD
-from geoutils.pointcloud.pointcloud import PointCloud  # noqa
-=======
 # Copyright (c) 2025 GeoUtils developers
 #
 # This file is part of the GeoUtils project:
@@ -19,5 +16,4 @@
 # See the License for the specific language governing permissions and
 # limitations under the License.
 
-from geoutils.pointcloud.pointcloud import *  # noqa
->>>>>>> 4d38e652
+from geoutils.pointcloud.pointcloud import PointCloud  # noqa