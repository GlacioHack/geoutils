--- conflicted
+++ resolved
@@ -40,7 +40,6 @@
 from geoutils import profiler
 from geoutils._typing import ArrayLike, DTypeLike, NDArrayBool, NDArrayNum, Number
 from geoutils.interface.gridding import _grid_pointcloud
-from geoutils.profiler import profile_tool
 from geoutils.raster.georeferencing import _coords
 from geoutils.stats.sampling import subsample_array
 from geoutils.stats.stats import _statistics
@@ -283,11 +282,7 @@
     See the API for more details.
     """
 
-<<<<<<< HEAD
-    @profile_tool("pointcloud.pointcloud.__init__", memprof=True)  # type: ignore
-=======
     @profiler.profile("geoutils.pointcloud.pointcloud.__init__", memprof=True)  # type: ignore
->>>>>>> f4cb1cb1
     def __init__(
         self,
         filename_or_dataset: str | pathlib.Path | gpd.GeoDataFrame | gpd.GeoSeries | BaseGeometry,
@@ -1269,11 +1264,7 @@
         stats_name: list[str | Callable[[NDArrayNum], np.floating[Any]]] | None = None,
     ) -> dict[str, np.floating[Any]]: ...
 
-<<<<<<< HEAD
-    @profile_tool("pointcloud.pointcloud.get_stats", memprof=True)  # type: ignore
-=======
     @profiler.profile("geoutils.pointcloud.pointcloud.get_stats", memprof=True)  # type: ignore
->>>>>>> f4cb1cb1
     def get_stats(
         self,
         stats_name: (
@@ -1379,11 +1370,7 @@
         random_state: int | np.random.Generator | None = None,
     ) -> NDArrayNum | tuple[NDArrayNum, ...]: ...
 
-<<<<<<< HEAD
-    @profile_tool("pointcloud.pointcloud.subsample", memprof=True)  # type: ignore
-=======
     @profiler.profile("geoutils.pointcloud.pointcloud.subsample", memprof=True)  # type: ignore
->>>>>>> f4cb1cb1
     def subsample(
         self,
         subsample: float | int,
@@ -1405,11 +1392,7 @@
             array=self.data, subsample=subsample, return_indices=return_indices, random_state=random_state
         )
 
-<<<<<<< HEAD
-    @profile_tool("pointcloud.pointcloud.grid", memprof=True)  # type: ignore
-=======
     @profiler.profile("geoutils.pointcloud.pointcloud.grid", memprof=True)  # type: ignore
->>>>>>> f4cb1cb1
     def grid(
         self,
         ref: gu.Raster | None = None,
