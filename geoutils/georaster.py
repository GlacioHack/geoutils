--- conflicted
+++ resolved
@@ -21,12 +21,9 @@
 import rasterio.windows
 from affine import Affine
 from matplotlib import cm, colors
-<<<<<<< HEAD
+import pyproj
+from rasterio.crs import CRS
 from rasterio.features import shapes
-=======
-import pyproj
->>>>>>> 5f2e317e
-from rasterio.crs import CRS
 from rasterio.io import MemoryFile
 from rasterio.plot import show as rshow
 from rasterio.warp import Resampling
