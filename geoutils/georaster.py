"""
GeoUtils.raster_tools provides a toolset for working with raster data.
"""
import os
import warnings
import numpy as np

import rasterio as rio
import rasterio.mask
import rasterio.warp
import rasterio.windows
import rasterio.transform
from rasterio.io import MemoryFile
from rasterio.crs import CRS
from rasterio.warp import Resampling
from rasterio.plot import show as rshow

from affine import Affine
from shapely.geometry.polygon import Polygon

try:
    import rioxarray
except ImportError:
    _has_rioxarray = False
else:
    _has_rioxarray = True

# Attributes from rasterio's DatasetReader object to be kept by default
default_attrs = ['bounds', 'count', 'crs', 'dataset_mask', 'driver', 'dtypes', 'height', 'indexes', 'name', 'nodata',
                 'res', 'shape', 'transform', 'width']


class Raster(object):
    """
    Create a Raster object from a rasterio-supported raster dataset.
    """

    # This only gets set if a disk-based file is read in.
    # If the Raster is created with from_array, from_mem etc, this stays as None.
    filename = None
    matches_disk = None

    def __init__(self, filename, attrs=None, load_data=True, bands=None, 
        as_memfile=False):

        """
        Load a rasterio-supported dataset, given a filename.

        :param filename: The filename of the dataset.
        :type filename: str
        :param attrs: Additional attributes from rasterio's DataReader class to add to the Raster object.
            Default list is ['bounds', 'count', 'crs', 'dataset_mask', 'driver', 'dtypes', 'height', 'indexes',
            'name', 'nodata', 'res', 'shape', 'transform', 'width'] - if no attrs are specified, these will be added.
        :type attrs: list of strings
        :param load_data: Load the raster data into the object. Default is True.
        :type load_data: bool
        :param bands: The band(s) to load into the object. Default is to load all bands.
        :type bands: int, or list of ints
        :param as_memfile: open the dataset via a rio.MemoryFile.
        :type as_memfile: bool

        :return: A Raster object
        """

        # Image is a file on disk.
        if isinstance(filename, str):
            # Save the absolute on-disk filename
            self.filename = os.path.abspath(filename)
            if as_memfile:
                # open the file in memory
                self.memfile = MemoryFile(open(filename, 'rb'))
                # Read the file as a rasterio dataset
                self.ds = self.memfile.open()
            else:
                self.memfile = None
                self.ds = rio.open(filename, 'r')

        # Or, image is already a Memory File.
        elif isinstance(filename, rio.io.MemoryFile):
            self.filename = None
            self.memfile = filename
            self.ds = self.memfile.open()

        # Provide a catch in case trying to load from data array
        elif isinstance(filename, np.array):
            raise ValueError(
                'np.array provided as filename. Did you mean to call Raster.from_array(...) instead? ')

        # Don't recognise the input, so stop here.
        else:
            raise ValueError('filename argument not recognised.')



        self._read_attrs(attrs)

        if load_data:
            self.load(bands)
            self.isLoaded = True
            if isinstance(filename, str):
                self.matches_disk = True
        else:
            self.data = None
            self.nbands = None
            self.isLoaded = False

    @classmethod
    def from_array(cls, data, transform, crs, nodata=None):
        """ Create a Raster from a numpy array and some geo-referencing information.

        :param data:
        :dtype data:
        :param transform: the 2-D affine transform for the image mapping. 
            Either a tuple(x_res, 0.0, top_left_x, 0.0, y_res, top_left_y) or 
            an affine.Affine object.
        :dtype transform: tuple, affine.Affine.
        :param crs: Coordinate Reference System for image. Either a rasterio CRS, 
            or the EPSG integer.
        :dtype crs: rasterio.crs.CRS or int
        :param nodata:
        :dtype nodata:

        :returns: A Raster object containing the provided data.
        :rtype: Raster.

        Example:
        You have a data array in EPSG:32645. It has a spatial resolution of
        30 m in x and y, and its top left corner is X=478000, Y=3108140.
        >>> transform = (30.0, 0.0, 478000.0, 0.0, -30.0, 3108140.0)
        >>> myim = Raster.from_array(data, transform, 32645)

        """

        if not isinstance(transform, Affine):
            if isinstance(transform, tuple):
                transform = Affine(*transform)
            else:
                raise ValueError(
                    'transform argument needs to be Affine or tuple.')

        # Enable shortcut to create CRS from an EPSG ID.
        if isinstance(crs, int):
            crs = CRS.from_epsg(crs)

        # If a 2-D ('single-band') array is passed in, give it a band dimension.
        if len(data.shape) < 3:
            data = np.expand_dims(data, 0)

        # Open handle to new memory file
        mfh = MemoryFile()

        # Create the memory file
        with rio.open(mfh, 'w',
                      height=data.shape[1],
                      width=data.shape[2],
                      count=data.shape[0],
                      dtype=data.dtype,
                      crs=crs,
                      transform=transform,
                      nodata=nodata,
                      driver='GTiff') as ds:

            ds.write(data)

        # Initialise a Raster object created with MemoryFile.
        # (i.e., __init__ will now be run.)
        return cls(mfh)

    def __repr__(self):
        """ Convert object to formal string representation. """
        L = [getattr(self, item) for item in self._saved_attrs]
        s = "%s.%s(%s)" % (self.__class__.__module__,
                           self.__class__.__qualname__,
                           ", ".join(map(str, L)))

        return s

    def __str__(self):
        """ Provide string of information about Raster. """
        return self.info()

    def _read_attrs(self, attrs=None):
        # Copy most used attributes/methods
        if attrs is None:
            self._saved_attrs = default_attrs
            attrs = default_attrs
        else:
            if isinstance(attrs, str):
                attrs = [attrs]
            for attr in default_attrs:
                if attr not in attrs:
                    attrs.append(attr)
            self._saved_attrs = attrs

        for attr in attrs:
            setattr(self, attr, getattr(self.ds, attr))

    def _update(self, imgdata=None, metadata=None, vrt_to_driver='GTiff'):
        """
        Update the object with a new image or metadata.

        :param imgdata: image data to update with.
        :type imgdata: None or np.array
        :param metadata: metadata to update with.
        :type metadata: dict
        :param vrt_to_driver: name of driver to coerce a VRT to. This is required
        because rasterio does not support writing to to a VRTSourcedRasterBand.
        :type vrt_to_driver: str
        """
        memfile = MemoryFile()
        if imgdata is None:
            imgdata = self.data
        if metadata is None:
            metadata = self.metadata

        if metadata['driver'] == 'VRT':
            metadata['driver'] = vrt_to_driver

        with memfile.open(**metadata) as ds:
            ds.write(imgdata)

        self.memfile = memfile
        self.ds = memfile.open()
        self._read_attrs()
        self.matches_disk = False
        if self.isLoaded:
            self.load()

    def info(self, stats=False):
        """ 
        Returns string of information about the raster (filename, coordinate system, number of columns/rows, etc.).

        :param stats: Add statistics for each band of the dataset (max, min, median, mean, std. dev.). Default is to
            not calculate statistics.
        :type stats: bool

        :returns: text information about Raster attributes.
        :rtype: str
        """
        as_str = ['Driver:               {} \n'.format(self.driver),
                  'File on disk:         {} \n'.format(self.filename),
                  'RIO MemoryFile:       {} \n'.format(self.name),
                  'Matches file on disk? {} \n'.format(self.matches_disk),
                  'Size:                 {}, {}\n'.format(
                      self.width, self.height),
                  'Coordinate System:    EPSG:{}\n'.format(self.crs.to_epsg()),
                  'NoData Value:         {}\n'.format(self.nodata),
                  'Pixel Size:           {}, {}\n'.format(*self.res),
                  'Upper Left Corner:    {}, {}\n'.format(*self.bounds[:2]),
                  'Lower Right Corner:   {}, {}\n'.format(*self.bounds[2:])]

        if stats:
            if self.data is not None:
                if self.nbands == 1:
                    as_str.append('[MAXIMUM]:          {:.2f}\n'.format(
                        np.nanmax(self.data)))
                    as_str.append('[MINIMUM]:          {:.2f}\n'.format(
                        np.nanmin(self.data)))
                    as_str.append('[MEDIAN]:           {:.2f}\n'.format(
                        np.nanmedian(self.data)))
                    as_str.append('[MEAN]:             {:.2f}\n'.format(
                        np.nanmean(self.data)))
                    as_str.append('[STD DEV]:          {:.2f}\n'.format(
                        np.nanstd(self.data)))
                else:
                    for b in range(self.nbands):
                        # try to keep with rasterio convention.
                        as_str.append('Band {}:'.format(b + 1))
                        as_str.append('[MAXIMUM]:          {:.2f}\n'.format(
                            np.nanmax(self.data[b, :, :])))
                        as_str.append('[MINIMUM]:          {:.2f}\n'.format(
                            np.nanmin(self.data[b, :, :])))
                        as_str.append('[MEDIAN]:           {:.2f}\n'.format(
                            np.nanmedian(self.data[b, :, :])))
                        as_str.append('[MEAN]:             {:.2f}\n'.format(
                            np.nanmean(self.data[b, :, :])))
                        as_str.append('[STD DEV]:          {:.2f}\n'.format(
                            np.nanstd(self.data[b, :, :])))

        return "".join(as_str)

    def load(self, bands=None):
        """
        Load specific bands of the dataset, using rasterio.read()

        :param bands: The band(s) to load. Note that rasterio begins counting at 1, not 0.
        :type bands: int, or list of ints
        """
        if bands is None:
            self.data = self.ds.read()
        else:
            self.data = self.ds.read(bands)

        if self.data.ndim == 3:
            self.nbands = self.data.shape[0]
        else:
            self.nbands = 1

    def crop(self, cropGeom, mode='match_pixel'):
        """
        Crop the Raster to a given extent.

        :param cropGeom: Geometry to crop raster to, as either a Raster object, a Vector object, or a list of
            coordinates. If cropGeom is a Raster, crop() will crop to the boundary of the raster as returned by
            Raster.ds.bounds. If cropGeom is a Vector, crop() will crop to the bounding geometry. If cropGeom is a
            list of coordinates, the order is assumed to be [xmin, ymin, xmax, ymax].
        :param mode: one of 'match_pixel' (default) or 'match_extent'. 'match_pixel' will preserve the original pixel
            resolution, cropping to the extent that most closely aligns with the current coordinates. 'match_extent'
            will match the extent exactly, adjusting the pixel resolution to fit the extent.
        :type mode: str

        """
        import geoutils.geovector as vt

        assert mode in ['match_extent', 'match_pixel'], "mode must be one of 'match_pixel', 'match_extent'"
        if isinstance(cropGeom, Raster):
            xmin, ymin, xmax, ymax = cropGeom.bounds
        elif isinstance(cropGeom, vt.Vector):
            raise NotImplementedError
        elif isinstance(cropGeom, (list, tuple)):
            xmin, ymin, xmax, ymax = cropGeom
        else:
            raise ValueError("cropGeom must be a Raster, Vector, or list of coordinates.")

        meta = self.ds.meta

        if mode == 'match_pixel':
            crop_bbox = Polygon([(xmin, ymin), (xmax, ymin), (xmax, ymax), (xmin, ymax)])

            crop_img, tfm = rio.mask.mask(self.ds, [crop_bbox], crop=True, all_touched=True)
            meta.update({'height': crop_img.shape[1],
                         'width': crop_img.shape[2],
                         'transform': tfm})

        else:
            window = rio.windows.from_bounds(xmin, ymin, xmax, ymax, transform=self.transform)
            new_height = int(window.height)
            new_width = int(window.width)
            new_tfm = rio.transform.from_bounds(xmin, ymin, xmax, ymax, width=new_width, height=new_height)

            if self.isLoaded:
                new_img = np.zeros((self.nbands, new_height, new_width), dtype=self.data.dtype)
            else:
                new_img = np.zeros((self.count, new_height, new_width), dtype=self.data.dtype)

            crop_img, tfm = rio.warp.reproject(self.data, new_img,
                                               src_transform=self.transform,
                                               dst_transform=new_tfm,
                                               src_crs=self.crs,
                                               dst_crs=self.crs)
            meta.update({'height': new_height,
                         'width': new_width,
                         'transform': tfm})

        self._update(crop_img, meta)

    def clip(self):
        pass

    def reproject(self, dst_ref=None, dst_crs=None, dst_size=None, dst_bounds=None, dst_res=None,
                  nodata=None, dtype=None, resampling=Resampling.nearest,
                  **kwargs):
        """ 
        Reproject raster to a specified grid.

        The output grid can either be given by a reference Raster (using `dst_ref`),
        or by manually providing the output CRS (`dst_crs`), dimensions (`dst_size`),
        resolution (with `dst_size`) and/or bounds (`dst_bounds`).
        Any resampling algorithm implemented in rasterio can be used.

        Currently: requires image data to have been loaded into memory.
        NOT SUITABLE for large datasets yet! This requires work...

        To reproject a Raster with different source bounds, first run Raster.crop.

        :param dst_ref: a reference raster. If set will use the attributes of this raster for the output grid.
        Can be provided as Raster/rasterio data set or as path to the file.
        :type dst_ref: Raster object, rasterio data set or a str.
        :param crs: Specify the Coordinate Reference System to reproject to.
        :dtype crs: int, dict, str, CRS      
        :param dst_size: Raster size to write to (x, y). Do not use with dst_res.
        :dtype dst_size: tuple(int, int)
        :param dst_bounds: a BoundingBox object or a dictionary containing left, bottom, right, top bounds in the source CRS.
        :dtype dst_bounds: dict or rio.coords.BoundingBox
        :param dst_res: Pixel size in units of target CRS. Either 1 value or (xres, yres). Do not use with dst_size.
        :dtype dst_res: float or tuple(float, float)
        :param nodata: nodata value in reprojected data.
        :dtype nodata: int, float, None
        :param resampling: A rasterio Resampling method
        :dtype resample: rio.warp.Resampling object
        :param **kwargs: additional keywords are passed to rasterio.warp.reproject. Use with caution.

        :returns: Raster
        :rtype: Raster
        """

        # Check that either dst_ref or dst_crs is provided
        if dst_ref is not None:
            if dst_crs is not None:
                raise ValueError("Either of `dst_ref` or `dst_crs` must be set. Not both.")
        else:
            if dst_crs is None:
                raise ValueError("One of `dst_ref` or `dst_crs` must be set.")
            
        # Case a raster is provided as reference
        if dst_ref is not None:

            # Check that dst_ref type is either str, Raster or rasterio data set
            # Preferably use Raster instance to avoid rasterio data set to remain open. See PR #45
            if isinstance(dst_ref, Raster):
                ds_ref = dst_ref
            elif isinstance(dst_ref, rio.io.MemoryFile) or isinstance(dst_ref, rasterio.io.DatasetReader):
                ds_ref = dst_ref
            elif isinstance(dst_ref, str):
                assert os.path.exists(
                    dst_ref), "Reference raster does not exist"
                ds_ref = Raster(dst_ref, load_data=False)
            else:
                raise ValueError(
                    "Type of dst_ref not understood, must be path to file (str), Raster or rasterio data set")

            # Read reprojecting params from ref raster
            dst_crs = ds_ref.crs
            dst_size = (ds_ref.width, ds_ref.height)
            dst_res = None
            dst_bounds = ds_ref.bounds
        else:
            # Determine target CRS
            dst_crs = CRS.from_user_input(dst_crs)

        # If dst_ref is None, check other input arguments
        if dst_size is not None and dst_res is not None:
            raise ValueError(
                'dst_size and dst_res both specified. Specify only one.')

        if dtype is None:
            # CHECK CORRECT IMPLEMENTATION! (rasterio dtypes seems to be on a per-band basis)
            dtype = self.dtypes[0]

        # Basic reprojection options, needed in all cases.
        reproj_kwargs = {
            'src_transform': self.transform,
            'src_crs': self.crs,
            'dst_crs': dst_crs,
            'resampling': resampling,
            'dst_nodata': self.nodata
        }

        # Create a BoundingBox if required
        if dst_bounds is not None:
            if not isinstance(dst_bounds, rio.coords.BoundingBox):
                dst_bounds = rio.coords.BoundingBox(dst_bounds['left'], dst_bounds['bottom'],
                                                    dst_bounds['right'], dst_bounds['top'])

        # Determine target raster size/resolution
        dst_transform = None
        if dst_res is not None:
            if dst_bounds is None:
                # Let rasterio determine the maximum bounds of the new raster.
                reproj_kwargs.update({'dst_resolution': dst_res})
            else:
                
                # Bounds specified. First check if xres and yres are different.
                if isinstance(dst_res, tuple):
                    xres = dst_res[0]
                    yres = dst_res[1]
                else:
                    xres = dst_res
                    yres = dst_res

                # Calculate new raster size which ensures that pixels have 
                # precisely the resolution specified.
                dst_width = np.ceil((dst_bounds.right - dst_bounds.left) / xres)
                dst_height = np.ceil(np.abs(dst_bounds.bottom - dst_bounds.top) / yres)
                dst_size = (int(dst_width), int(dst_height))
                
                # As a result of precise pixel size, the destination bounds may
                # have to be adjusted.
                x1 = dst_bounds.left + (xres*dst_width)
                y1 = dst_bounds.top - (yres*dst_height)
                dst_bounds = rio.coords.BoundingBox(top=dst_bounds.top, 
                    left=dst_bounds.left, bottom=y1, right=x1)
                

        if dst_size is not None:
            # Fix raster size at nx, ny.
            dst_shape = (self.count, dst_size[1], dst_size[0])

            # Fix nx,ny with destination bounds requested.
            if dst_bounds is not None:
                dst_transform = rio.transform.from_bounds(*dst_bounds,
                                                          width=dst_shape[2], height=dst_shape[1])
                reproj_kwargs.update({'dst_transform': dst_transform})

            dst_data = np.ones(dst_shape)
            reproj_kwargs.update({'destination': dst_data})

        # Currently reprojects all in-memory bands at once.
        # This may need to be improved to allow reprojecting from-disk.
        # See rio.warp.reproject docstring for more info.
        dst_data, dst_transformed = rio.warp.reproject(self.data, **reproj_kwargs)

        # Check for funny business.
        if dst_transform is not None:
            assert dst_transform == dst_transformed

        # Write results to a new Raster.
        dst_r = Raster.from_array(dst_data, dst_transformed, dst_crs, nodata)

        return dst_r

    def shift(self, xoff, yoff):
        """
        Translate the Raster by a given x,y offset.

        :param xoff: Translation x offset.
        :type xoff: float
        :param yoff: Translation y offset.
        :type yoff: float

        """
        meta = self.ds.meta
        dx, b, xmin, d, dy, ymax = list(self.transform)[:6]

        meta.update({'transform': rio.transform.Affine(dx, b, xmin + xoff,
                                                       d, dy, ymax + yoff)})
        self._update(metadata=meta)

    def save(self, filename, driver='GTiff', dtype=None, blank_value=None):
        """ Write the Raster to a geo-referenced file. 

        Given a filename to save the Raster to, create a geo-referenced file
        on disk which contains the contents of self.data.

        If blank_value is set to an integer or float, then instead of writing 
        the contents of self.data to disk, write this provided value to every
        pixel instead.

        :param filename: Filename to write the file to.
        :type filename: str
        :param driver: the 'GDAL' driver to use to write the file as.
        :type driver: str
        :param dtype: Data Type to write the image as (defaults to dtype of image data)
        :type dtype: np.dtype
        :param blank_value: Use to write an image out with every pixel's value
        corresponding to this value, instead of writing the image data to disk.
        :type blank_value: None, int, float.

        :returns: None.

        """

        dtype = self.data.dtype if dtype is None else dtype

        if (self.data is None) & (blank_value is None):
            return AttributeError('No data loaded, and alterative blank_value not set.')
        elif blank_value is not None:
            if isinstance(blank_value, int) | isinstance(blank_value, float):
                save_data = np.zeros((self.ds.count, self.ds.height, self.ds.width))
                save_data[:, :, :] = blank_value
            else:
                raise ValueError(
                    'blank_values must be one of int, float (or None).')
        else:
            save_data = self.data

        with rio.open(filename, 'w',
                      driver=driver,
                      height=self.ds.height,
                      width=self.ds.width,
                      count=self.ds.count,
                      dtype=save_data.dtype,
                      crs=self.ds.crs,
                      transform=self.ds.transform,
                      nodata=self.ds.nodata) as dst:

            dst.write(save_data)

        return

    def to_xarray(self, name=None):
        """ Convert this Raster into an xarray DataArray using rioxarray.

        This method uses rioxarray to generate a DataArray with associated
        geo-referencing information.

        See the documentation of rioxarray and xarray for more information on 
        the methods and attributes of the resulting DataArray.

        :param name: Set the name of the DataArray.
        :type name: str
        :returns: xarray DataArray
        :rtype: xr.DataArray

        """

        if not _has_rioxarray:
            raise ImportError('rioxarray is required for this functionality.')

        xr = rioxarray.open_rasterio(self.ds)
        if name is not None:
            xr.name = name

        return xr

    def get_bounds_projected(self, out_crs, densify_pts_max:int=5000):
        """
        Return self's bounds in the given CRS.

        :param out_crs: Output CRS
        :type out_crs: rasterio.crs.CRS
        :param densify_pts_max: Maximum points to be added between image corners to account for non linear edges (Default 5000)
        Reduce if time computation is really critical (ms) or increase if extent is not accurate enough.
        :type densify_pts_max: int
        """
        # Max points to be added between image corners to account for non linear edges
        # rasterio's default is a bit low for very large images
        # instead, use image dimensions, with a maximum of 50000
        densify_pts = min( max(self.width, self.height), densify_pts_max)

        # Calculate new bounds
        left, bottom, right, top = self.bounds
        new_bounds = rio.warp.transform_bounds(self.crs, out_crs, left, bottom, right, top, densify_pts)

        return new_bounds
    
    
    def intersection(self, rst):
        """ 
        Returns the bounding box of intersection between this image and another.

        If the rasters have different projections, the intersection extent is given in self's projection system.
        :param rst : path to the second image (or another Raster instance)
        :type rst: str, Raster

        :returns: extent of the intersection between the 2 images \
        (xmin, ymin, xmax, ymax) in self's coordinate system.
        :rtype: tuple
        """
        from geoutils import projtools
        # If input rst is string, open as Raster
        if isinstance(rst, str):
            rst = Raster(rst, load_data=False)

        # Check if both files have the same projection
        # To be implemented
        same_proj = True

        # Find envelope of rasters' intersections
        poly1 = projtools.bounds2poly(self.bounds)
        # poly1.AssignSpatialReference(self.crs)

        # Create a polygon of the envelope of the second image
        poly2 = projtools.bounds2poly(rst.bounds)
        # poly2.AssignSpatialReference(rst.srs)

        # If coordinate system is different, reproject poly2 into poly1
        if not same_proj:
            raise NotImplementedError()

        # Compute intersection envelope
        intersect = poly1.intersection(poly2)
        extent = intersect.envelope.bounds

        # check that intersection is not void
        if intersect.area == 0:
            warnings.warn('Warning: Intersection is void')
            return 0
        else:
            return extent

<<<<<<< HEAD
    def show(self, **kwargs):
        """ Show/display the image, with axes in projection of image.

        This method is a wrapper to rasterio.plot.show. Any **kwargs which you give
        this method will be passed to rasterio.plot.show.

        You can also pass in **kwargs to be used by the underlying imshow or 
        contour methods of matplotlib. The example below shows provision of
        a kwarg for rasterio.plot.show, and a kwarg for matplotlib as well::

            import matplotlib.pyplot as plt
            ax1 = plt.subplot(111)
            mpl_kws = {'cmap':'seismic'}
            myimage.show(ax=ax1, mpl_kws)

        :returns: None
        :rtype: None

        """
        rshow(self.ds, **kwargs)

=======
    def value_at_coords(self, x, y, latlon=False, band=None, masked=False,
                        window=None, return_window=False, boundless=True,
                        reducer_function=np.ma.mean):
        """ Extract the pixel value(s) at the specified coordinates.

        Extract pixel value of each band in dataset at the specified
        coordinates. Alternatively, if band is specified, return only that
        band's pixel value.

        Optionally, return mean of pixels within a square window.

        :param x: x (or longitude) coordinate.
        :type x: float
        :param y: y (or latitude) coordinate.
        :type y: float
        :param latlon: Set to True if coordinates provided as longitude/latitude.
        :type latlon: boolean
        :param band: the band number to extract from.
        :type band: int
        :param masked: If `masked` is `True` the return value will be a masked
        array. Otherwise (the default) the return value will be a
        regular array.
        :type masked: bool, optional (default False)
        :param window: expand area around coordinate to dimensions \
                  window * window. window must be odd.
        :type window: None, int
        :param return_window: If True when window=int, returns (mean,array) \
        where array is the dataset extracted via the specified window size.
        :type return_window: boolean
        :param boundless: If `True`, windows that extend beyond the dataset's extent
        are permitted and partially or completely filled arrays (with self.nodata) will
        be returned as appropriate.
        :type boundless: bool, optional (default False)
        :param reducer_function: a function to apply to the values in window.
        :type reducer_function: function, optional (Default is np.ma.mean)

        :returns: When called on a Raster or with a specific band \
        set, return value of pixel.
        :rtype: float
        :returns: If mutiple band Raster and the band is not specified, a \
        dictionary containing the value of the pixel in each band.
        :rtype: dict
        :returns: In addition, if return_window=True, return tuple of \
        (values, arrays)
        :rtype: tuple

        :examples:

        >>> self.value_at_coords(-48.125,67.8901,window=3)
        Returns mean of a 3*3 window:
            v v v \
            v c v  | = float(mean)
            v v v /
        (c = provided coordinate, v= value of surrounding coordinate)

        """

        if window is not None:
            if window % 2 != 1:
                raise ValueError('Window must be an odd number.')

        def format_value(value):
            """ Check if valid value has been extracted """
            if type(value) in [np.ndarray, np.ma.core.MaskedArray]:
                if window != None:
                    value = reducer_function(value.flatten())
                else:
                    value = value[0, 0]
            else:
                value = None
            return value

        # Need to implement latlon option later
        if latlon:
            raise NotImplementedError()

        # Convert coordinates to pixel space
        row, col = self.ds.index(x, y)

        # Decide what pixel coordinates to read:
        if window != None:
            half_win = (window - 1) / 2
            # Subtract start coordinates back to top left of window
            col = col - half_win
            row = row - half_win
            # Offset to read to == window
            width = window
            height = window
        else:
            # Start reading at col,row and read 1px each way
            width = 1
            height = 1

        # Make sure coordinates are int
        col = int(col)
        row = int(row)

        # Create rasterio's window for reading
        window = rio.windows.Window(col, row, width, height)

        # Get values for all bands
        if band is None:

            # Deal with single band case
            if self.nbands == 1:
                data = self.ds.read(
                    window=window, fill_value=self.nodata, boundless=boundless, masked=masked)
                value = format_value(data)
                win = data

            # Deal with multiband case
            else:
                value = {}
                win = {}

                for b in self.indexes:
                    data = self.ds.read(
                        window=window, fill_value=self.nodata, boundless=boundless, indexes=b, masked=masked)
                    val = format_value(data)
                    # Store according to GDAL band numbers
                    value[b] = val
                    win[b] = data

        # Or just for specified band in multiband case
        elif isinstance(band, int):
            data = self.ds.read(
                window=window, fill_value=self.nodata, boundless=boundless, indexes=band, masked=masked)
            value = format_value(data)
        else:
            raise ValueError(
                'Value provided for band was not int or None.')

        if return_window == True:
            return (value, win)
        else:
            return value
>>>>>>> df3668fe

    
class SatelliteImage(Raster):
    pass<|MERGE_RESOLUTION|>--- conflicted
+++ resolved
@@ -669,7 +669,6 @@
         else:
             return extent
 
-<<<<<<< HEAD
     def show(self, **kwargs):
         """ Show/display the image, with axes in projection of image.
 
@@ -691,7 +690,6 @@
         """
         rshow(self.ds, **kwargs)
 
-=======
     def value_at_coords(self, x, y, latlon=False, band=None, masked=False,
                         window=None, return_window=False, boundless=True,
                         reducer_function=np.ma.mean):
@@ -828,8 +826,6 @@
             return (value, win)
         else:
             return value
->>>>>>> df3668fe
-
     
 class SatelliteImage(Raster):
     pass