# Copyright (c) 2025 GeoUtils developers
#
# This file is part of the GeoUtils project:
# https://github.com/glaciohack/geoutils
#
# Licensed under the Apache License, Version 2.0 (the "License");
# you may not use this file except in compliance with the License.
#
# You may obtain a copy of the License at
#
# http://www.apache.org/licenses/LICENSE-2.0
#
# Unless required by applicable law or agreed to in writing, software
# distributed under the License is distributed on an "AS IS" BASIS,
# WITHOUT WARRANTIES OR CONDITIONS OF ANY KIND, either express or implied.
# See the License for the specific language governing permissions and
# limitations under the License.

"""
Module for Vector class.
"""

from __future__ import annotations

import pathlib
from collections import abc
from os import PathLike
from typing import (
    Any,
    Generator,
    Hashable,
    Iterable,
    Literal,
    Sequence,
    TypeVar,
    overload,
)

import geopandas as gpd
import matplotlib
import matplotlib.pyplot as plt
import numpy as np
import pandas as pd
import rasterio as rio
from geopandas.testing import assert_geodataframe_equal
from mpl_toolkits.axes_grid1 import make_axes_locatable
from packaging.version import Version
from pandas._typing import WriteBuffer
from pyproj import CRS
from shapely.geometry.base import BaseGeometry

import geoutils as gu
from geoutils._typing import NDArrayBool, NDArrayNum
from geoutils.interface.distance import _proximity_from_vector_or_raster
from geoutils.interface.raster_vector import _create_mask, _rasterize
<<<<<<< HEAD
from geoutils.misc import copy_doc
from geoutils.profiler import profile_tool
=======
from geoutils.misc import copy_doc, deprecate
>>>>>>> 48315cc1
from geoutils.projtools import (
    _get_bounds_projected,
    _get_footprint_projected,
    _get_utm_ups_crs,
)
from geoutils.vector.geometric import _buffer_metric, _buffer_without_overlap
from geoutils.vector.geotransformations import _reproject

# This is a generic Vector-type (if subclasses are made, this will change appropriately)
VectorType = TypeVar("VectorType", bound="Vector")


class Vector:
    """
    The georeferenced vector.

     Main attributes:
        ds: :class:`geopandas.GeoDataFrame`
            Geodataframe of the vector.
        crs: :class:`pyproj.crs.CRS`
            Coordinate reference system of the vector.
        bounds: :class:`rio.coords.BoundingBox`
            Coordinate bounds of the vector.

    All other attributes are derivatives of those attributes, or read from the file on disk.
    See the API for more details.
    """

    @profile_tool("vector.vector.__init__", memprof=True)  # type: ignore
    def __init__(
        self, filename_or_dataset: str | pathlib.Path | gpd.GeoDataFrame | gpd.GeoSeries | BaseGeometry | dict[str, Any]
    ):
        """
        Instantiate a vector from either a filename, a GeoPandas dataframe or series, or a Shapely geometry.

        :param filename_or_dataset: Path to file, or GeoPandas dataframe or series, or Shapely geometry.
        """

        self._name: str | None = None
        self._ds: gpd.GeoDataFrame | None = None

        # If Vector is passed, simply point back to Vector
        if isinstance(filename_or_dataset, Vector):
            for key in filename_or_dataset.__dict__:
                setattr(self, key, filename_or_dataset.__dict__[key])
            return
        # If filename is passed
        elif isinstance(filename_or_dataset, (str, pathlib.Path)):
            ds = gpd.read_file(filename_or_dataset)
        # If GeoPandas or Shapely object is passed
        elif isinstance(filename_or_dataset, (gpd.GeoDataFrame, gpd.GeoSeries, BaseGeometry)):
            if isinstance(filename_or_dataset, gpd.GeoDataFrame):
                ds = filename_or_dataset
            elif isinstance(filename_or_dataset, gpd.GeoSeries):
                ds = gpd.GeoDataFrame(geometry=filename_or_dataset)
            else:
                ds = gpd.GeoDataFrame({"geometry": [filename_or_dataset]}, crs=None)
        else:
            raise TypeError("Filename argument should be a string, path or geodataframe.")

        # Set geodataframe
        self.ds = ds

        # Write name attribute
        if isinstance(filename_or_dataset, str):
            self._name = filename_or_dataset
        if isinstance(filename_or_dataset, pathlib.Path):
            self._name = filename_or_dataset.name

    @property
    def crs(self) -> CRS:
        """Coordinate reference system of the vector."""
        return self.ds.crs

    @property
    def ds(self) -> gpd.GeoDataFrame:
        """Geodataframe of the vector."""
        return self._ds

    @ds.setter
    def ds(self, new_ds: gpd.GeoDataFrame | gpd.GeoSeries) -> None:
        """Set a new geodataframe."""

        if isinstance(new_ds, gpd.GeoDataFrame):
            self._ds = new_ds
        elif isinstance(new_ds, gpd.GeoSeries):
            self._ds = gpd.GeoDataFrame(geometry=new_ds)
        else:
            raise ValueError("The dataset of a vector must be set with a GeoSeries or a GeoDataFrame.")

    def vector_equal(self, other: gu.Vector, **kwargs: Any) -> bool:
        """
        Check if two vectors are equal.

        Keyword arguments are passed to geopandas.assert_geodataframe_equal.
        """

        try:
            assert_geodataframe_equal(self.ds, other.ds, **kwargs)
            vector_eq = True
        except AssertionError:
            vector_eq = False

        return vector_eq

    @property
    def name(self) -> str | None:
        """Name on disk, if it exists."""
        return self._name

    @property
    def geometry(self) -> gpd.GeoSeries:
        return self.ds.geometry

    @property
    def columns(self) -> pd.Index:
        return self.ds.columns

    @property
    def index(self) -> pd.Index:
        return self.ds.index

    def copy(self: VectorType) -> VectorType:
        """Return a copy of the vector."""
        # Utilise the copy method of GeoPandas
        new_vector = self.__new__(type(self))
        new_vector.__init__(self.ds.copy())  # type: ignore
        return new_vector  # type: ignore

    def __repr__(self) -> str:
        """Convert vector to string representation."""

        # Get the representation of ds
        str_ds = "\n       ".join(self.__str__().split("\n"))

        s = str(
            self.__class__.__name__
            + "(\n"
            + "  ds="
            + str_ds
            + "\n  crs="
            + self.crs.__str__()
            + "\n  bounds="
            + self.bounds.__str__()
            + ")"
        )

        return s

    def _repr_html_(self) -> str:
        """Convert vector to HTML string representation for documentation."""

        str_ds = "\n       ".join(self.ds.__str__().split("\n"))

        # Over-ride Raster's method to remove nodata value (always None)
        # Use <pre> to keep white spaces, <span> to keep line breaks
        s = str(
            '<pre><span style="white-space: pre-wrap"><b><em>'
            + self.__class__.__name__
            + "</em></b>(\n"
            + "  <b>ds=</b>"
            + str_ds
            + "\n  <b>crs=</b>"
            + self.crs.__str__()
            + "\n  <b>bounds=</b>"
            + self.bounds.__repr__()
            + ")</span></pre>"
        )

        return s

    def __str__(self) -> str:
        """Provide simplified vector string representation for print()."""

        return str(self.ds.__str__())

    @overload
    def info(self, verbose: Literal[True] = ...) -> None: ...

    @overload
    def info(self, verbose: Literal[False]) -> str: ...

    def info(self, verbose: bool = True) -> str | None:
        """
        Summarize information about the vector.

        :param verbose: If set to True (default) will directly print to screen and return None

        :returns: Information about vector attributes.
        """
        as_str = [  # 'Driver:             {} \n'.format(self.driver),
            f"Filename:           {self.name} \n",
            f"Coordinate system:  EPSG:{self.ds.crs.to_epsg()}\n",
            f"Extent:             {self.ds.total_bounds.tolist()} \n",
            f"Number of features: {len(self.ds)} \n",
            f"Attributes:         {self.ds.columns.tolist()}",
        ]

        if verbose:
            print("".join(as_str))
            return None
        else:
            return "".join(as_str)

    def plot(
        self,
        ref_crs: gu.Raster | rio.io.DatasetReader | VectorType | gpd.GeoDataFrame | str | CRS | int | None = None,
        cmap: matplotlib.colors.Colormap | str | None = None,
        vmin: float | int | None = None,
        vmax: float | int | None = None,
        alpha: float | int | None = None,
        cbar_title: str | None = None,
        add_cbar: bool = True,
        ax: matplotlib.axes.Axes | Literal["new"] | None = None,
        return_axes: bool = False,
        **kwargs: Any,
    ) -> None | tuple[matplotlib.axes.Axes, matplotlib.colors.Colormap]:
        r"""
        Plot the vector.

        This method is a wrapper to geopandas.GeoDataFrame.plot. Any \*\*kwargs which
        you give this method will be passed to it.

        :param ref_crs: Coordinate reference system to match when plotting.
        :param cmap: Colormap to use. Default is plt.rcParams['image.cmap'].
        :param vmin: Colorbar minimum value. Default is data min.
        :param vmax: Colorbar maximum value. Default is data max.
        :param alpha: Transparency of raster and colorbar.
        :param cbar_title: Colorbar label. Default is None.
        :param add_cbar: Set to True to display a colorbar. Default is True if a "column" argument is passed.
        :param ax: A figure ax to be used for plotting. If None, will plot on current axes. If "new",
            will create a new axis.
        :param return_axes: Whether to return axes.

        :returns: None, or (ax, caxes) if return_axes is True
        """

        # Ensure that the vector is in the same crs as a reference
        if isinstance(ref_crs, (gu.Raster, rio.io.DatasetReader, Vector, gpd.GeoDataFrame, str)):
            vect_reproj = self.reproject(ref=ref_crs)
        elif isinstance(ref_crs, (CRS, int)):
            vect_reproj = self.reproject(crs=ref_crs)
        else:
            vect_reproj = self

        # Create axes, or get current ones by default (like in matplotlib)
        if ax is None:
            ax0 = plt.gca()
        elif isinstance(ax, str) and ax.lower() == "new":
            _, ax0 = plt.subplots()
        elif isinstance(ax, matplotlib.axes.Axes):
            ax0 = ax
        else:
            raise ValueError("ax must be a matplotlib.axes.Axes instance, 'new' or None.")

        # Set add_cbar depending on column argument
        if "column" in kwargs.keys() and add_cbar:
            add_cbar = True
        else:
            add_cbar = False

        # Update with this function's arguments
        if add_cbar:
            legend = True
        else:
            legend = False

        if "legend" in list(kwargs.keys()):
            legend = kwargs.pop("legend")

        # Get colormap arguments that might have been passed in the keyword args
        if "legend_kwds" in list(kwargs.keys()) and legend:
            legend_kwds = kwargs.pop("legend_kwds")
            if cbar_title is not None:
                legend_kwds.update({"label": cbar_title})  # Pad updates depending on figsize during plot,
        else:
            if cbar_title is not None:
                legend_kwds = {"label": cbar_title}
            else:
                legend_kwds = None

        # Add colorbar
        if add_cbar or cbar_title:
            divider = make_axes_locatable(ax0)
            cax = divider.append_axes("right", size="5%", pad="2%")
            norm = matplotlib.colors.Normalize(vmin=vmin, vmax=vmax)
            cbar = matplotlib.colorbar.ColorbarBase(
                cax, cmap=cmap, norm=norm
            )  # , orientation="horizontal", ticklocation="top")
            cbar.solids.set_alpha(alpha)
        else:
            cax = None
            cbar = None

        # Plot
        vect_reproj.ds.plot(
            ax=ax0,
            cax=cax,
            cmap=cmap,
            vmin=vmin,
            vmax=vmax,
            alpha=alpha,
            legend=legend,
            legend_kwds=legend_kwds,
            **kwargs,
        )
        plt.sca(ax0)

        # If returning axes
        if return_axes:
            return ax0, cax
        else:
            return None

    @copy_doc(gpd.GeoDataFrame, "Vector")
    def to_file(
        self,
        filename: str | pathlib.Path,
        driver: str | None = None,
        schema: dict[str, Any] | None = None,
        index: bool | None = None,
        **kwargs: Any,
    ) -> None:
        self.ds.to_file(filename=filename, driver=driver, schema=schema, index=index, **kwargs)

    @deprecate(
        removal_version=Version("0.3.0"),
        details="The function .save() will be soon deprecated, use .to_file() instead.",
    )  # type: ignore
    def save(
        self,
        filename: str | pathlib.Path,
        driver: str | None = None,
        schema: dict[str, Any] | None = None,
        index: bool | None = None,
        **kwargs: Any,
    ) -> None:
        self.to_file(filename, driver, schema, index, **kwargs)

    ############################################################################
    # Overridden and wrapped methods from GeoPandas API to logically cast outputs
    ############################################################################

    def _override_gdf_output(
        self, other: gpd.GeoDataFrame | gpd.GeoSeries | BaseGeometry | pd.Series | Any
    ) -> Vector | pd.Series:
        """Parse outputs of GeoPandas functions to facilitate object manipulation."""

        # Raise error if output is not treated separately, should appear in tests
        if not isinstance(other, (gpd.GeoDataFrame, pd.Series, BaseGeometry)):
            raise ValueError("Not implemented. This error should only be raised in tests.")

        # If a GeoDataFrame is the output, return it
        if isinstance(other, gpd.GeoDataFrame):
            return Vector(other)
        # If a GeoSeries is the output, re-encapsulate in a GeoDataFrame and return it
        elif isinstance(other, gpd.GeoSeries):
            return Vector(gpd.GeoDataFrame(geometry=other))
        # If a Shapely Geometry is the output, re-encapsulate in a GeoDataFrame and return it
        elif isinstance(other, BaseGeometry):
            return Vector(gpd.GeoDataFrame({"geometry": [other]}, crs=self.crs))
        # If a Pandas Series is the output, append it to that of the GeoDataFrame
        else:
            return other

    # -----------------------------------------------
    # GeoPandasBase - Attributes that return a Series
    # -----------------------------------------------

    @copy_doc(gpd.GeoSeries, "Vector", replace_return_series_statement=True)  # type: ignore
    @property
    def area(self) -> pd.Series:
        return self._override_gdf_output(self.ds.area)

    @copy_doc(gpd.GeoSeries, "Vector", replace_return_series_statement=True)  # type: ignore
    @property
    def length(self) -> pd.Series:
        return self._override_gdf_output(self.ds.length)

    @copy_doc(gpd.GeoSeries, "Vector", replace_return_series_statement=True)  # type: ignore
    @property
    def interiors(self) -> pd.Series:
        return self._override_gdf_output(self.ds.interiors)

    @copy_doc(gpd.GeoSeries, "Vector", replace_return_series_statement=True)  # type: ignore
    @property
    def geom_type(self) -> pd.Series:
        return self._override_gdf_output(self.ds.geom_type)

    # Exception ! bounds is renamed geom_bounds to make Raster and Vector "bounds" the same "total_bounds"
    @property
    def geom_bounds(self) -> pd.Series:
        """Returns or appends to ``Vector`` a ``Series`` with the bounds of each geometry feature."""
        return self.ds.bounds

    @copy_doc(gpd.GeoSeries, "Vector", replace_return_series_statement=True)  # type: ignore
    @property
    def is_empty(self) -> pd.Series:
        return self._override_gdf_output(self.ds.is_empty)

    @copy_doc(gpd.GeoSeries, "Vector", replace_return_series_statement=True)  # type: ignore
    @property
    def is_ring(self) -> pd.Series:
        return self._override_gdf_output(self.ds.is_ring)

    @copy_doc(gpd.GeoSeries, "Vector", replace_return_series_statement=True)  # type: ignore
    @property
    def is_simple(self) -> pd.Series:
        return self._override_gdf_output(self.ds.is_simple)

    @copy_doc(gpd.GeoSeries, "Vector", replace_return_series_statement=True)  # type: ignore
    @property
    def is_valid(self) -> pd.Series:
        return self._override_gdf_output(self.ds.is_valid)

    @copy_doc(gpd.GeoSeries, "Vector", replace_return_series_statement=True)  # type: ignore
    @property
    def has_z(self) -> pd.Series:
        return self.ds.has_z

    @copy_doc(gpd.GeoSeries, "Vector", replace_return_series_statement=True)  # type: ignore
    @property
    def is_ccw(self) -> pd.Series:
        return self._override_gdf_output(self.ds.is_ccw)

    @copy_doc(gpd.GeoSeries, "Vector", replace_return_series_statement=True)  # type: ignore
    @property
    def is_closed(self) -> pd.Series:
        return self._override_gdf_output(self.ds.is_closed)

    # --------------------------------------------------
    # GeoPandasBase - Attributes that return a GeoSeries
    # --------------------------------------------------

    @copy_doc(gpd.GeoSeries, "Vector")  # type: ignore
    @property
    def boundary(self) -> Vector:
        return self._override_gdf_output(self.ds.boundary)

    @copy_doc(gpd.GeoSeries, "Vector")  # type: ignore
    @property
    def centroid(self) -> Vector:
        return self._override_gdf_output(self.ds.centroid)

    @copy_doc(gpd.GeoSeries, "Vector")  # type: ignore
    @property
    def convex_hull(self) -> Vector:
        return self._override_gdf_output(self.ds.convex_hull)

    @copy_doc(gpd.GeoSeries, "Vector")  # type: ignore
    @property
    def envelope(self) -> Vector:
        return self._override_gdf_output(self.ds.envelope)

    @copy_doc(gpd.GeoSeries, "Vector")  # type: ignore
    @property
    def exterior(self) -> Vector:
        return self._override_gdf_output(self.ds.exterior)

    # ---------------------------------------------------------------------------------
    # GeoPandasBase - Attributes that return a specific value (not Series or GeoSeries)
    # ---------------------------------------------------------------------------------

    @copy_doc(gpd.GeoSeries, "Vector")  # type: ignore
    @property
    def has_sindex(self) -> bool:
        return self.ds.has_sindex

    @copy_doc(gpd.GeoSeries, "Vector")  # type: ignore
    @property
    def sindex(self) -> bool:
        return self.ds.sindex

    @property
    def total_bounds(self) -> rio.coords.BoundingBox:
        """Total bounds of the vector."""
        return self.ds.total_bounds

    # Exception ! Vector.bounds corresponds to the total_bounds
    @property
    def bounds(self) -> rio.coords.BoundingBox:
        """
        Total bounding box of the vector.

        Caution: this is equivalent to ``GeoDataFrame.total_bounds``,
        but not ``GeoDataFrame.bounds`` (per-feature bounds) which is instead defined as
        ``Vector.geom_bounds``.
        """
        return rio.coords.BoundingBox(*self.ds.total_bounds)

    @property
    def footprint(self) -> Vector:
        """Footprint of the raster."""
        return self.get_footprint_projected(self.crs)

    # --------------------------------------------
    # GeoPandasBase - Methods that return a Series
    # --------------------------------------------

    @copy_doc(gpd.GeoSeries, "Vector", replace_return_series_statement=True)
    def contains(self, other: Vector, align: bool = True) -> pd.Series:
        return self._override_gdf_output(self.ds.contains(other=other.ds, align=align))

    @copy_doc(gpd.GeoSeries, "Vector", replace_return_series_statement=True)
    def geom_equals(self, other: Vector, align: bool = True) -> pd.Series:
        return self._override_gdf_output(self.ds.geom_equals(other=other.ds, align=align))

    @copy_doc(gpd.GeoSeries, "Vector", replace_return_series_statement=True)
    def geom_equals_exact(
        self,
        other: Vector,
        tolerance: float,
        align: bool = True,
    ) -> pd.Series:
        return self._override_gdf_output(self.ds.geom_equals_exact(other=other.ds, tolerance=tolerance, align=align))

    @copy_doc(gpd.GeoSeries, "Vector", replace_return_series_statement=True)
    def crosses(self, other: Vector, align: bool = True) -> pd.Series:
        return self._override_gdf_output(self.ds.crosses(other=other.ds, align=align))

    @copy_doc(gpd.GeoSeries, "Vector", replace_return_series_statement=True)
    def disjoint(self, other: Vector, align: bool = True) -> pd.Series:
        return self._override_gdf_output(self.ds.disjoint(other=other.ds, align=align))

    @copy_doc(gpd.GeoSeries, "Vector", replace_return_series_statement=True)
    def intersects(self, other: Vector, align: bool = True) -> pd.Series:
        return self._override_gdf_output(self.ds.intersects(other=other.ds, align=align))

    @copy_doc(gpd.GeoSeries, "Vector", replace_return_series_statement=True)
    def overlaps(self, other: Vector, align: bool = True) -> pd.Series:
        return self._override_gdf_output(self.ds.overlaps(other=other.ds, align=align))

    @copy_doc(gpd.GeoSeries, "Vector", replace_return_series_statement=True)
    def touches(self, other: Vector, align: bool = True) -> pd.Series:
        return self._override_gdf_output(self.ds.touches(other=other.ds, align=align))

    @copy_doc(gpd.GeoSeries, "Vector", replace_return_series_statement=True)
    def within(self, other: Vector, align: bool = True) -> pd.Series:
        return self._override_gdf_output(self.ds.within(other=other.ds, align=align))

    @copy_doc(gpd.GeoSeries, "Vector", replace_return_series_statement=True)
    def covers(self, other: Vector, align: bool = True) -> pd.Series:
        return self._override_gdf_output(self.ds.covers(other=other.ds, align=align))

    @copy_doc(gpd.GeoSeries, "Vector", replace_return_series_statement=True)
    def covered_by(self, other: Vector, align: bool = True) -> pd.Series:
        return self._override_gdf_output(self.ds.covered_by(other=other.ds, align=align))

    @copy_doc(gpd.GeoSeries, "Vector", replace_return_series_statement=True)
    def distance(self, other: Vector, align: bool = True) -> pd.Series:
        return self._override_gdf_output(self.ds.distance(other=other.ds, align=align))

    @copy_doc(gpd.GeoSeries, "Vector", replace_return_series_statement=True)
    def is_valid_reason(self) -> pd.Series:
        return self._override_gdf_output(self.ds.is_valid_reason())

    @copy_doc(gpd.GeoSeries, "Vector", replace_return_series_statement=True)
    def count_coordinates(self) -> pd.Series:
        return self._override_gdf_output(self.ds.count_coordinates())

    @copy_doc(gpd.GeoSeries, "Vector", replace_return_series_statement=True)
    def count_geometries(self) -> pd.Series:
        return self._override_gdf_output(self.ds.count_geometries())

    @copy_doc(gpd.GeoSeries, "Vector", replace_return_series_statement=True)
    def count_interior_rings(self) -> pd.Series:
        return self._override_gdf_output(self.ds.count_interior_rings())

    @copy_doc(gpd.GeoSeries, "Vector", replace_return_series_statement=True)
    def get_precision(self) -> pd.Series:
        return self._override_gdf_output(self.ds.get_precision())

    @copy_doc(gpd.GeoSeries, "Vector", replace_return_series_statement=True)
    def minimum_clearance(self) -> pd.Series:
        return self._override_gdf_output(self.ds.minimum_clearance())

    @copy_doc(gpd.GeoSeries, "Vector", replace_return_series_statement=True)
    def minimum_bounding_radius(self) -> pd.Series:
        return self._override_gdf_output(self.ds.minimum_bounding_radius())

    @copy_doc(gpd.GeoSeries, "Vector", replace_return_series_statement=True)
    def contains_properly(self, other: Vector, align: bool = True) -> pd.Series:
        return self._override_gdf_output(self.ds.contains_properly(other=other.ds, align=align))

    @copy_doc(gpd.GeoSeries, "Vector", replace_return_series_statement=True)
    def dwithin(self, other: Vector, distance: float, align: bool = None) -> pd.Series:
        return self._override_gdf_output(self.ds.dwithin(other=other.ds, distance=distance, align=align))

    @copy_doc(gpd.GeoSeries, "Vector", replace_return_series_statement=True)
    def hausdorff_distance(self, other: Vector, align: bool = None, densify: float = None) -> pd.Series:
        return self._override_gdf_output(self.ds.hausdorff_distance(other=other.ds, align=align, densify=densify))

    @copy_doc(gpd.GeoSeries, "Vector", replace_return_series_statement=True)
    def frechet_distance(self, other: Vector, align: bool = None, densify: float = None) -> pd.Series:
        return self._override_gdf_output(self.ds.frechet_distance(other=other.ds, align=align, densify=densify))

    @copy_doc(gpd.GeoSeries, "Vector", replace_return_series_statement=True)
    def hilbert_distance(self, total_bounds: Any = None, level: int = 16) -> pd.Series:
        return self._override_gdf_output(self.ds.hilbert_distance(total_bounds=total_bounds, level=level))

    @copy_doc(gpd.GeoSeries, "Vector", replace_return_series_statement=True)
    def relate_pattern(self, other: Vector, pattern: str, align: Any = None) -> pd.Series:
        return self._override_gdf_output(self.ds.relate_pattern(other=other.ds, pattern=pattern, align=align))

    @copy_doc(gpd.GeoSeries, "Vector", replace_return_series_statement=True)
    def relate(self, other: Vector, align: Any = None) -> Vector:
        return self._override_gdf_output(self.ds.relate(other=other.ds, align=align))

    @copy_doc(gpd.GeoSeries, "Vector", replace_return_series_statement=True)
    def project(self, other: Vector, normalized: bool = False, align: Any = None) -> Vector:
        return self._override_gdf_output(self.ds.project(other=other.ds, normalized=normalized, align=align))

    # -----------------------------------------------
    # GeoPandasBase - Methods that return a GeoSeries
    # -----------------------------------------------

    @copy_doc(gpd.GeoSeries, "Vector")
    def representative_point(self) -> Vector:
        return self._override_gdf_output(self.ds.representative_point())

    @copy_doc(gpd.GeoSeries, "Vector")
    def normalize(self) -> Vector:
        return self._override_gdf_output(self.ds.normalize())

    @copy_doc(gpd.GeoSeries, "Vector")
    def make_valid(self) -> Vector:
        return self._override_gdf_output(self.ds.make_valid())

    @copy_doc(gpd.GeoSeries, "Vector")
    def difference(self, other: Vector, align: bool = True) -> Vector:
        return self._override_gdf_output(self.ds.difference(other=other.ds, align=align))

    @copy_doc(gpd.GeoSeries, "Vector")
    def symmetric_difference(self, other: Vector, align: bool = True) -> Vector:
        return self._override_gdf_output(self.ds.symmetric_difference(other=other.ds, align=align))

    @copy_doc(gpd.GeoSeries, "Vector")
    def union(self, other: Vector, align: bool = True) -> Vector:
        return self._override_gdf_output(self.ds.union(other=other.ds, align=align))

    @copy_doc(gpd.GeoSeries, "Vector")
    def union_all(self, method: str = "unary") -> Vector:
        return self._override_gdf_output(self.ds.union_all(method=method))

    @copy_doc(gpd.GeoSeries, "Vector")
    def intersection(self, other: Vector, align: bool = True) -> Vector:
        return self._override_gdf_output(self.ds.intersection(other=other.ds, align=align))

    @copy_doc(gpd.GeoSeries, "Vector")
    def clip_by_rect(self, xmin: float, ymin: float, xmax: float, ymax: float) -> Vector:
        return self._override_gdf_output(self.ds.clip_by_rect(xmin=xmin, ymin=ymin, xmax=xmax, ymax=ymax))

    @copy_doc(gpd.GeoSeries, "Vector")
    def buffer(
        self,
        distance: float,
        resolution: int = 16,
        cap_style: str = "round",
        join_style: str = "round",
        mitre_limit: float = 5.0,
        single_sided: bool = False,
        **kwargs: Any,
    ) -> Vector:
        return self._override_gdf_output(
            self.ds.buffer(
                distance=distance,
                resolution=resolution,
                cap_style=cap_style,
                join_style=join_style,
                mitre_limit=mitre_limit,
                single_sided=single_sided,
                **kwargs,
            )
        )

    @copy_doc(gpd.GeoSeries, "Vector")
    def simplify(self, tolerance: float, preserve_topology: bool = True) -> Vector:
        return self._override_gdf_output(self.ds.simplify(tolerance=tolerance, preserve_topology=preserve_topology))

    @copy_doc(gpd.GeoSeries, "Vector")
    def affine_transform(self, matrix: tuple[float, ...]) -> Vector:
        return self._override_gdf_output(self.ds.affine_transform(matrix=matrix))

    @copy_doc(gpd.GeoSeries, "Vector")
    def rotate(self, angle: float, origin: str = "center", use_radians: bool = False) -> Vector:
        return self._override_gdf_output(self.ds.rotate(angle=angle, origin=origin, use_radians=use_radians))

    @copy_doc(gpd.GeoSeries, "Vector")
    def scale(self, xfact: float = 1.0, yfact: float = 1.0, zfact: float = 1.0, origin: str = "center") -> Vector:
        return self._override_gdf_output(self.ds.scale(xfact=xfact, yfact=yfact, zfact=zfact, origin=origin))

    @copy_doc(gpd.GeoSeries, "Vector")
    def skew(self, xs: float = 0.0, ys: float = 0.0, origin: str = "center", use_radians: bool = False) -> Vector:
        return self._override_gdf_output(self.ds.skew(xs=xs, ys=ys, origin=origin, use_radians=use_radians))

    @copy_doc(gpd.GeoSeries, "Vector")
    def concave_hull(self, ratio: float = 0.0, allow_holes: bool = False) -> Vector:
        return self._override_gdf_output(self.ds.concave_hull(ratio=ratio, allow_holes=allow_holes))

    @copy_doc(gpd.GeoSeries, "Vector")
    def delaunay_triangles(self, tolerance: float = 0.0, only_edges: bool = False) -> Vector:
        return self._override_gdf_output(self.ds.delaunay_triangles(tolerance=tolerance, only_edges=only_edges))

    @copy_doc(gpd.GeoSeries, "Vector")
    def voronoi_polygons(self, tolerance: float = 0.0, extend_to: Any = None, only_edges: bool = False) -> Vector:
        return self._override_gdf_output(
            self.ds.voronoi_polygons(tolerance=tolerance, extend_to=extend_to, only_edges=only_edges)
        )

    @copy_doc(gpd.GeoSeries, "Vector")
    def minimum_rotated_rectangle(self) -> Vector:
        return self._override_gdf_output(self.ds.minimum_rotated_rectangle())

    @copy_doc(gpd.GeoSeries, "Vector")
    def minimum_bounding_circle(self) -> Vector:
        return self._override_gdf_output(self.ds.minimum_bounding_circle())

    @copy_doc(gpd.GeoSeries, "Vector")
    def extract_unique_points(self) -> Vector:
        return self._override_gdf_output(self.ds.extract_unique_points())

    @copy_doc(gpd.GeoSeries, "Vector")
    def offset_curve(
        self, distance: float, quad_segs: int = 8, join_style: str = "round", mitre_limit: float = 5.0
    ) -> Vector:
        return self._override_gdf_output(
            self.ds.offset_curve(distance=distance, quad_segs=quad_segs, join_style=join_style, mitre_limit=mitre_limit)
        )

    @copy_doc(gpd.GeoSeries, "Vector")
    def remove_repeated_points(self, tolerance: float = 0.0) -> Vector:
        return self._override_gdf_output(self.ds.remove_repeated_points(tolerance=tolerance))

    @copy_doc(gpd.GeoSeries, "Vector")
    def reverse(self) -> Vector:
        return self._override_gdf_output(self.ds.reverse())

    @copy_doc(gpd.GeoSeries, "Vector")
    def segmentize(self, max_segment_length: float) -> Vector:
        return self._override_gdf_output(self.ds.segmentize(max_segment_length=max_segment_length))

    @copy_doc(gpd.GeoSeries, "Vector")
    def transform(self, transformation: Any, include_z: bool = False) -> Vector:
        return self._override_gdf_output(self.ds.transform(transformation=transformation, include_z=include_z))

    @copy_doc(gpd.GeoSeries, "Vector")
    def force_2d(self) -> Vector:
        return self._override_gdf_output(self.ds.force_2d())

    @copy_doc(gpd.GeoSeries, "Vector")
    def force_3d(self, z: Any = 0) -> Vector:
        return self._override_gdf_output(self.ds.force_3d(z=z))

    @copy_doc(gpd.GeoSeries, "Vector")
    def line_merge(self, directed: bool = False) -> Vector:
        return self._override_gdf_output(self.ds.line_merge(directed=directed))

    @copy_doc(gpd.GeoSeries, "Vector")
    def intersection_all(self) -> Vector:
        return self._override_gdf_output(self.ds.intersection_all())

    @copy_doc(gpd.GeoSeries, "Vector")
    def snap(self, other: Vector, tolerance: float, align: Any = None) -> Vector:
        return self._override_gdf_output(self.ds.snap(other=other.ds, tolerance=tolerance, align=align))

    @copy_doc(gpd.GeoSeries, "Vector")
    def shared_paths(self, other: Vector, align: Any = None) -> Vector:
        return self._override_gdf_output(self.ds.shared_paths(other=other.ds, align=align))

    @copy_doc(gpd.GeoSeries, "Vector")
    def build_area(self, node: bool = True) -> Vector:
        return self._override_gdf_output(self.ds.build_area(node=node))

    @copy_doc(gpd.GeoSeries, "Vector")
    def polygonize(self, node: bool = True, full: bool = False) -> Vector:
        return self._override_gdf_output(self.ds.polygonize(node=node, full=full))

    @copy_doc(gpd.GeoSeries, "Vector")
    def shortest_line(self, other: Vector, align: bool = None) -> Vector:
        return self._override_gdf_output(self.ds.shortest_line(other=other.ds, align=align))

    @copy_doc(gpd.GeoSeries, "Vector")
    def get_geometry(self, index: int) -> Vector:
        return self._override_gdf_output(self.ds.get_geometry(index=index))

    @copy_doc(gpd.GeoSeries, "Vector")
    def interpolate(self, distance: float | Vector, normalized: bool = False) -> Vector:
        return self._override_gdf_output(self.ds.interpolate(distance=distance, normalized=normalized))

    # -----------------------------------------------
    # GeoPandasBase - Methods that return other types
    # -----------------------------------------------

    @copy_doc(gpd.GeoSeries, "Vector")
    def get_coordinates(
        self, include_z: bool = False, ignore_index: bool = False, index_parts: bool = False
    ) -> pd.DataFrame:
        return self.ds.get_coordinates(include_z=include_z, ignore_index=ignore_index, index_parts=index_parts)

    # ----------------------------------------------
    # GeoDataFrame - Methods that return a GeoSeries
    # ----------------------------------------------

    @copy_doc(gpd.GeoDataFrame, "Vector")
    def dissolve(
        self,
        by: Any = None,
        aggfunc: Any = "first",
        as_index: bool = True,
        level: Any = None,
        sort: bool = True,
        observed: bool = False,
        dropna: bool = True,
        method: str = "unary",
        **kwargs: Any,
    ) -> Vector:
        return self._override_gdf_output(
            self.ds.dissolve(
                by=by,
                aggfunc=aggfunc,
                as_index=as_index,
                level=level,
                sort=sort,
                observed=observed,
                dropna=dropna,
                method=method,
                **kwargs,
            )
        )

    @copy_doc(gpd.GeoDataFrame, "Vector")
    def explode(
        self, column: str | None = None, ignore_index: bool = False, index_parts: bool | None = None, **kwargs: Any
    ) -> Vector:
        return self._override_gdf_output(
            self.ds.explode(column=column, ignore_index=ignore_index, index_parts=index_parts, **kwargs)
        )

    @copy_doc(gpd.GeoDataFrame, "Vector")
    def clip(self, mask: Any, keep_geom_type: bool = False, sort: bool = False) -> Vector:
        return self._override_gdf_output(self.ds.clip(mask=mask, keep_geom_type=keep_geom_type, sort=sort))

    @copy_doc(gpd.GeoDataFrame, "Vector")
    def sjoin(self, df: Vector | gpd.GeoDataFrame, *args: Any, **kwargs: Any) -> Vector:
        # Ensure input is a geodataframe
        if isinstance(df, Vector):
            gdf = df.ds
        else:
            gdf = df

        return self._override_gdf_output(self.ds.sjoin(gdf, *args, **kwargs))

    @copy_doc(gpd.GeoDataFrame, "Vector")
    def sjoin_nearest(
        self,
        right: Vector | gpd.GeoDataFrame,
        how: str = "inner",
        max_distance: float | None = None,
        lsuffix: str = "left",
        rsuffix: str = "right",
        distance_col: str | None = None,
        exclusive: bool = False,
    ) -> Vector:
        # Ensure input is a geodataframe
        if isinstance(right, Vector):
            gdf = right.ds
        else:
            gdf = right

        return self._override_gdf_output(
            self.ds.sjoin_nearest(
                right=gdf,
                how=how,
                max_distance=max_distance,
                lsuffix=lsuffix,
                rsuffix=rsuffix,
                distance_col=distance_col,
                exclusive=exclusive,
            )
        )

    @copy_doc(gpd.GeoDataFrame, "Vector")
    def overlay(
        self,
        right: Vector | gpd.GeoDataFrame,
        how: str = "intersection",
        keep_geom_type: bool | None = None,
        make_valid: bool = True,
    ) -> Vector:
        # Ensure input is a geodataframe
        if isinstance(right, Vector):
            gdf = right.ds
        else:
            gdf = right

        return self._override_gdf_output(
            self.ds.overlay(right=gdf, how=how, keep_geom_type=keep_geom_type, make_valid=make_valid)
        )

    @copy_doc(gpd.GeoDataFrame, "Vector")
    def set_geometry(self, col: str, drop: bool = False, inplace: bool = False, crs: CRS = None) -> Vector | None:

        if inplace:
            self.ds = self.ds.set_geometry(col=col, drop=drop, crs=crs)
            return None
        else:
            return self._override_gdf_output(self.ds.set_geometry(col=col, drop=drop, crs=crs))

    # Subsection of methods that shouldn't override the output for Vector subclasses

    @copy_doc(gpd.GeoDataFrame, "Vector")
    def to_crs(
        self: VectorType, crs: CRS | None = None, epsg: int | None = None, inplace: bool = False
    ) -> VectorType | None:

        if inplace:
            self.ds = self.ds.to_crs(crs=crs, epsg=epsg)
            return None
        else:
            copy = self.copy()
            copy.ds = self.ds.to_crs(crs=crs, epsg=epsg)
            return copy

    @copy_doc(gpd.GeoDataFrame, "Vector")
    def set_crs(
        self: VectorType,
        crs: CRS | None = None,
        epsg: int | None = None,
        inplace: bool = False,
        allow_override: bool = False,
    ) -> VectorType | None:

        if inplace:
            self.ds = self.ds.set_crs(crs=crs, epsg=epsg, allow_override=allow_override)
            return None
        else:
            copy = self.copy()
            copy.ds = self.ds.set_crs(crs=crs, epsg=epsg, allow_override=allow_override)
            return copy

    @copy_doc(gpd.GeoDataFrame, "Vector")
    def set_precision(
        self: VectorType,
        grid_size: float = 0.0,
        mode: str = "valid_output",
        inplace: bool = False,
    ) -> VectorType | None:

        if inplace:
            self.ds = self.ds.set_precision(grid_size=grid_size, mode=mode)
            return None
        else:
            copy = self.copy()
            copy.ds = self.ds.set_precision(grid_size=grid_size, mode=mode)
            return copy

    @copy_doc(gpd.GeoDataFrame, "Vector")
    def rename_geometry(self, col: str, inplace: bool = False) -> Vector | None:

        if inplace:
            self.ds = self.ds.set_geometry(col=col)
            return None
        else:
            copy = self.copy()
            copy.ds = self.ds.rename_geometry(col=col)
            return copy

    # -----------------------------------
    # GeoDataFrame: other functionalities
    # -----------------------------------

    def __getitem__(self, key: gu.Raster | Vector | list[float] | tuple[float, ...] | Any) -> Any:
        """
        Index the geodataframe.
        """

        return self._override_gdf_output(self.ds.__getitem__(key))

    @copy_doc(gpd.GeoDataFrame, "Vector")
    def __setitem__(self, key: Any, value: Any) -> None:
        self.ds.__setitem__(key, value)

    @copy_doc(gpd.GeoDataFrame, "Vector")
    def cx(self) -> Vector:
        return self._override_gdf_output(self.ds.cx)

    @copy_doc(gpd.GeoDataFrame, "Vector")
    def estimate_utm_crs(self, datum_name: str = "WGS 84") -> CRS:

        return self.ds.estimate_utm_crs(datum_name=datum_name)

    @copy_doc(gpd.GeoDataFrame, "Vector")
    def iterfeatures(
        self, na: str | None = "null", show_bbox: bool = False, drop_id: bool = False
    ) -> Generator[dict[str, str | dict[str, Any] | None | dict[str, Any]], Any, Any]:

        return self.ds.iterfeatures(na=na, show_bbox=show_bbox, drop_id=drop_id)

    @classmethod
    @copy_doc(gpd.GeoDataFrame, "Vector")
    def from_file(cls, filename: str, **kwargs: Any) -> Vector:

        return cls(gpd.GeoDataFrame.from_file(filename=filename, **kwargs))

    @classmethod
    @copy_doc(gpd.GeoDataFrame, "Vector")
    def from_arrow(cls, table: Any, geometry: Any = None) -> Vector:

        return cls(gpd.GeoDataFrame.from_arrow(table=table, geometry=geometry))

    @classmethod
    @copy_doc(gpd.GeoDataFrame, "Vector")
    def from_features(cls, features: Iterable[dict[str, Any]], crs: CRS, columns: list[str]) -> Vector:

        return cls(gpd.GeoDataFrame.from_features(features=features, crs=crs, columns=columns))

    @classmethod
    @copy_doc(gpd.GeoDataFrame, "Vector")
    def from_postgis(
        cls,
        sql: str,
        con: Any,
        geom_col: str = "geom",
        crs: CRS | None = None,
        index_col: str | None = None,
        coerce_float: bool = True,
        parse_dates: Any = None,
        params: Any = None,
        chunksize: Any = None,
    ) -> Vector:

        return cls(
            gpd.GeoDataFrame.from_postgis(
                sql=sql,
                con=con,
                geom_col=geom_col,
                crs=crs,
                index_col=index_col,
                coerce_float=coerce_float,
                parse_dates=parse_dates,
                params=params,
                chunksize=chunksize,
            )
        )

    @classmethod
    @copy_doc(gpd.GeoDataFrame, "Vector")
    def from_dict(cls, data: dict[str, Any], geometry: Any = None, crs: CRS | None = None, **kwargs: Any) -> Vector:

        return cls(gpd.GeoDataFrame.from_dict(data=data, geometry=geometry, crs=crs, **kwargs))

    @copy_doc(gpd.GeoDataFrame, "Vector")
    def to_feather(
        self, path: Any, index: Any = None, compression: Any = None, schema_version: Any = None, **kwargs: Any
    ) -> None:

        return self.ds.to_feather(
            path=path, index=index, compression=compression, schema_version=schema_version, **kwargs
        )

    @copy_doc(gpd.GeoDataFrame, "Vector")
    def to_parquet(
        self, path: Any, index: Any = None, compression: Any = "snappy", schema_version: Any = None, **kwargs: Any
    ) -> None:

        return self.ds.to_parquet(
            path=path, index=index, compression=compression, schema_version=schema_version, **kwargs
        )

    @copy_doc(gpd.GeoDataFrame, "Vector")
    def to_arrow(
        self, index: Any = None, geometry_encoding: Any = "WKB", interleaved: Any = True, include_z: Any = None
    ) -> Any:

        return self.ds.to_arrow(
            index=index, geometry_encoding=geometry_encoding, interleaved=interleaved, include_z=include_z
        )

    @copy_doc(gpd.GeoDataFrame, "Vector")
    def to_geo_dict(self, na: Any = "null", show_bbox: bool = False, drop_id: bool = False) -> Any:

        return self.ds.to_geo_dict(na=na, show_bbox=show_bbox, drop_id=drop_id)

    @copy_doc(gpd.GeoDataFrame, "Vector")
    def to_wkt(self, **kwargs: Any) -> pd.DataFrame:

        return self.ds.to_wkt(**kwargs)

    @copy_doc(gpd.GeoDataFrame, "Vector")
    def to_wkb(self, hex: bool = False, **kwargs: Any) -> pd.DataFrame:

        return self.ds.to_wkb(hex=hex, **kwargs)

    @copy_doc(gpd.GeoDataFrame, "Vector")
    def to_json(self, na: Any = "null", show_bbox: bool = False, drop_id: bool = False, **kwargs: Any) -> str | None:

        return self.ds.to_json(na=na, show_bbox=show_bbox, drop_id=drop_id, **kwargs)

    @copy_doc(gpd.GeoDataFrame, "Vector")
    def to_postgis(
        self,
        name: str,
        con: Any,
        schema: Any = None,
        if_exists: Any = "fail",
        index: Any = False,
        index_label: Any = None,
        chunksize: Any = None,
        dtype: Any = None,
    ) -> None:

        return self.ds.to_postgis(
            name=name,
            con=con,
            schema=schema,
            if_exists=if_exists,
            index=index,
            index_label=index_label,
            chunksize=chunksize,
            dtype=dtype,
        )

    @copy_doc(gpd.GeoDataFrame, "Vector")
    def to_csv(
        self,
        path_or_buf: str | PathLike[str] | WriteBuffer[bytes] | WriteBuffer[str] | None = None,
        sep: str = ",",
        na_rep: str = "",
        float_format: Any = None,
        columns: Sequence[Hashable] | None = None,
        header: bool | list[str] = True,
        index: bool = True,
        index_label: Hashable | Sequence[Hashable] | None = None,
        mode: str = "w",
        encoding: str | None = None,
        compression: Literal["infer", "gzip", "bz2", "zip", "xz", "zstd", "tar"] | dict[str, Any] | None = "infer",
        quoting: int | None = None,
        quotechar: str = '"',
        lineterminator: str | None = None,
        chunksize: int | None = None,
        date_format: str | None = None,
        doublequote: bool = True,
        escapechar: str | None = None,
        decimal: str = ".",
        errors: str = "strict",
        storage_options: dict[str, Any] | None = None,
    ) -> str | None:

        return self.ds.to_csv(
            path_or_buf=path_or_buf,
            sep=sep,
            na_rep=na_rep,
            float_format=float_format,
            columns=columns,
            header=header,
            index=index,
            index_label=index_label,
            mode=mode,
            encoding=encoding,
            compression=compression,
            quoting=quoting,
            quotechar=quotechar,
            lineterminator=lineterminator,
            chunksize=chunksize,
            date_format=date_format,
            doublequote=doublequote,
            escapechar=escapechar,
            decimal=decimal,
            errors=errors,
            storage_options=storage_options,
        )

    # --------------------------------
    # End of GeoPandas functionalities
    # --------------------------------

    @property
    def active_geometry_name(self) -> str:
        return self.ds.active_geometry_name

    @overload
    def crop(
        self: VectorType,
        crop_geom: gu.Raster | Vector | list[float] | tuple[float, ...],
        clip: bool,
        *,
        inplace: Literal[False] = False,
    ) -> VectorType: ...

    @overload
    def crop(
        self: VectorType,
        crop_geom: gu.Raster | Vector | list[float] | tuple[float, ...],
        clip: bool,
        *,
        inplace: Literal[True],
    ) -> None: ...

    @overload
    def crop(
        self: VectorType,
        crop_geom: gu.Raster | Vector | list[float] | tuple[float, ...],
        clip: bool,
        *,
        inplace: bool = False,
    ) -> VectorType | None: ...

    @profile_tool("vector.vector.crop", memprof=True)  # type: ignore
    def crop(
        self: VectorType,
        crop_geom: gu.Raster | Vector | list[float] | tuple[float, ...],
        clip: bool = False,
        *,
        inplace: bool = False,
    ) -> VectorType | None:
        """
        Crop the vector to given extent.

        **Match-reference:** a reference raster or vector can be passed to match bounds during cropping.

        Optionally, clip geometries to that extent (by default keeps all intersecting).

        Reprojection is done on the fly if georeferenced objects have different projections.

        :param crop_geom: Geometry to crop vector to, as either a Raster object, a Vector object, or a list of
            coordinates. If ``crop_geom`` is a raster or a vector, will crop to the bounds. If ``crop_geom`` is a
            list of coordinates, the order is assumed to be [xmin, ymin, xmax, ymax].
        :param clip: Whether to clip the geometry to the given extent (by default keeps all intersecting).
        :param inplace: Whether to update the vector in-place.

        :returns: Cropped vector (or None if inplace).
        """
        if isinstance(crop_geom, (gu.Raster, Vector)):
            # For another Vector or Raster, we reproject the bounding box in the same CRS as self
            xmin, ymin, xmax, ymax = crop_geom.get_bounds_projected(out_crs=self.crs)
        elif isinstance(crop_geom, (list, tuple)):
            xmin, ymin, xmax, ymax = crop_geom
        else:
            raise TypeError("Crop geometry must be a Raster, Vector, or list of coordinates.")

        # Need to separate the two options, inplace update
        if inplace:
            self._ds = self.ds.cx[xmin:xmax, ymin:ymax]
            if clip:
                self._ds = self.ds.clip(mask=(xmin, ymin, xmax, ymax))
            return None
        # Or create a copy otherwise
        else:
            new_vector = self.copy()
            new_vector._ds = new_vector.ds.cx[xmin:xmax, ymin:ymax]
            if clip:
                new_vector._ds = new_vector.ds.clip(mask=(xmin, ymin, xmax, ymax))
            return new_vector

    @overload
    def reproject(
        self: Vector,
        ref: gu.Raster | rio.io.DatasetReader | VectorType | gpd.GeoDataFrame | None = None,
        crs: CRS | str | int | None = None,
        *,
        inplace: Literal[False] = False,
    ) -> Vector: ...

    @overload
    def reproject(
        self: Vector,
        ref: gu.Raster | rio.io.DatasetReader | VectorType | gpd.GeoDataFrame | None = None,
        crs: CRS | str | int | None = None,
        *,
        inplace: Literal[True],
    ) -> None: ...

    @overload
    def reproject(
        self: Vector,
        ref: gu.Raster | rio.io.DatasetReader | VectorType | gpd.GeoDataFrame | None = None,
        crs: CRS | str | int | None = None,
        *,
        inplace: bool = False,
    ) -> Vector | None: ...

    @profile_tool("vector.vector.reproject", memprof=True)  # type: ignore
    def reproject(
        self: Vector,
        ref: gu.Raster | rio.io.DatasetReader | VectorType | gpd.GeoDataFrame | None = None,
        crs: CRS | str | int | None = None,
        inplace: bool = False,
    ) -> Vector | None:
        """
        Reproject vector to a specified coordinate reference system.

        **Match-reference:** a reference raster or vector can be passed to match CRS during reprojection.

        Alternatively, a CRS can be passed in many formats (string, EPSG integer, or CRS).

        To reproject a Vector with different source bounds, first run Vector.crop().

        :param ref: Reference raster or vector whose CRS to use as a reference for reprojection.
            Can be provided as a raster, vector, Rasterio dataset, or GeoPandas dataframe.
        :param crs: Specify the coordinate reference system or EPSG to reproject to. If dst_ref not set,
            defaults to self.crs.
        :param inplace: Whether to update the vector in-place.

        :returns: Reprojected vector (or None if inplace).
        """

        new_ds = _reproject(gdf=self.ds, ref=ref, crs=crs)

        if inplace:
            self.ds = new_ds
            return None
        else:
            copy = self.copy()
            copy.ds = new_ds
            return copy

    @overload
    def translate(
        self: VectorType,
        xoff: float = 0.0,
        yoff: float = 0.0,
        zoff: float = 0.0,
        *,
        inplace: Literal[False] = False,
    ) -> VectorType: ...

    @overload
    def translate(
        self: VectorType,
        xoff: float = 0.0,
        yoff: float = 0.0,
        zoff: float = 0.0,
        *,
        inplace: Literal[True],
    ) -> None: ...

    @overload
    def translate(
        self: VectorType,
        xoff: float = 0.0,
        yoff: float = 0.0,
        zoff: float = 0.0,
        *,
        inplace: bool = False,
    ) -> VectorType | None: ...

    def translate(
        self: VectorType,
        xoff: float = 0.0,
        yoff: float = 0.0,
        zoff: float = 0.0,
        inplace: bool = False,
    ) -> VectorType | None:
        """
        Shift a vector by a (x,y) offset, and optionally a z offset.

        The shifting only updates the coordinates (data is untouched).

        :param xoff: Translation x offset.
        :param yoff: Translation y offset.
        :param zoff: Translation z offset.
        :param inplace: Whether to modify the raster in-place.

        :returns: Shifted vector (or None if inplace).
        """

        translated_geoseries = self.geometry.translate(xoff=xoff, yoff=yoff, zoff=zoff)

        if inplace:
            # Overwrite transform by shifted transform
            self.ds.geometry = translated_geoseries
            return None
        else:
            vector_copy = self.copy()
            vector_copy.ds.geometry = translated_geoseries
            return vector_copy

    @overload
    def create_mask(
        self,
        ref: gu.PointCloud | gu.Raster | None = None,
        crs: CRS | None = None,
        res: float | tuple[float, float] | None = None,
        bounds: tuple[float, float, float, float] | None = None,
        points: tuple[NDArrayNum, NDArrayNum] = None,
        *,
        as_array: Literal[False] = False,
    ) -> gu.PointCloudMask | gu.Raster: ...

    @overload
    def create_mask(
        self,
        ref: gu.Raster | gu.PointCloud | None = None,
        crs: CRS | None = None,
        res: float | tuple[float, float] | None = None,
        bounds: tuple[float, float, float, float] | None = None,
        points: tuple[NDArrayNum, NDArrayNum] = None,
        *,
        as_array: Literal[True],
    ) -> NDArrayBool: ...

    def create_mask(
        self,
        ref: gu.Raster | gu.PointCloud | None = None,
        crs: CRS | None = None,
        res: float | tuple[float, float] | None = None,
        bounds: tuple[float, float, float, float] | None = None,
        points: tuple[NDArrayNum, NDArrayNum] = None,
        as_array: bool = False,
    ) -> gu.Raster | gu.PointCloudMask | NDArrayBool:
        """
        Create a raster or point cloud mask from the vector features (True if pixel/point contained by any vector
        feature, False if not).

        For a raster reference, creates a raster mask with the resolution, bounds and CRS of the reference raster.
        For a point cloud reference, creates a point mask with the coordinates and CRS of the reference point cloud.

        Alternatively, for a raster mask, one can specify a grid to rasterize on based on bounds, resolution and CRS.
        For a point mask, one can specify the points coordinates and CRS.

        :param ref: Reference raster or pointcloud to use during masking.
        :param res: (Only for raster masking) Spatial resolution of mask. Required if no reference is passed.
        :param points: (Only for point cloud masking) Point X/Y coordinates of mask. Required if no reference is passed.
        :param bounds: (Only for raster masking) Bounds of mask (left, bottom, right, top). Optional, defaults to this
            vector's bounds. Only used if no reference is passed.
        :param crs: Coordinate reference system for output mask. Optional, defaults to this vector's crs. Only used if
            no reference is passed.
        :param as_array: Whether to return mask as a boolean array.

        :returns: A raster or point cloud mask.
        """

        # Create mask
        mask, transform, crs, pts = _create_mask(gdf=self.ds, ref=ref, crs=crs, res=res, points=points, bounds=bounds)

        # Return output as mask or as array
        if as_array:
            return mask.squeeze()
        else:
            # If pts is None, the output is a point cloud mask
            if pts is not None:
                return gu.PointCloud.from_xyz(x=pts.x.values, y=pts.y.values, z=mask, crs=crs)
            # Otherwise, the transform is not None
            else:
                assert transform is not None  # For mypy
                return gu.Raster.from_array(data=mask, transform=transform, crs=crs, nodata=None)

    @profile_tool("vector.vector.rasterize", memprof=True)  # type: ignore
    def rasterize(
        self,
        raster: gu.Raster | None = None,
        crs: CRS | int | None = None,
        xres: float | None = None,
        yres: float | None = None,
        bounds: tuple[float, float, float, float] | None = None,
        in_value: int | float | abc.Iterable[int | float] | None = None,
        out_value: int | float = 0,
    ) -> gu.Raster:
        """
        Rasterize vector to a raster or mask, with input geometries burned in.

        **Match-reference:** a raster can be passed to match its resolution, bounds and CRS when rasterizing the vector.

        Alternatively, user can specify a grid to rasterize on using xres, yres, bounds and crs.
        Only xres is mandatory, by default yres=xres and bounds/crs are set to self's.

        Burn value is set by user and can be either a single number, or an iterable of same length as self.ds.
        Default is an index from 1 to len(self.ds).

        :param raster: Reference raster to match during rasterization.
        :param crs: Coordinate reference system as string or EPSG code
            (Default to raster.crs if not None then self.crs).
        :param xres: Output raster spatial resolution in x. Only if raster is None.
            Must be in units of crs, if set.
        :param yres: Output raster spatial resolution in y. Only if raster is None.
            Must be in units of crs, if set. (Default to xres).
        :param bounds: Output raster bounds (left, bottom, right, top). Only if raster is None.
            Must be in same system as crs, if set. (Default to self bounds).
        :param in_value: Value(s) to be burned inside the polygons (Default is self.ds.index + 1).
        :param out_value: Value to be burned outside the polygons (Default is 0).

        :returns: Raster or mask containing the burned geometries.
        """

        return _rasterize(
            gdf=self.ds,
            raster=raster,
            crs=crs,
            xres=xres,
            yres=yres,
            bounds=bounds,
            in_value=in_value,
            out_value=out_value,
        )

    @classmethod
    def from_bounds_projected(
        cls, raster_or_vector: gu.Raster | VectorType, out_crs: CRS | None = None, densify_points: int = 5000
    ) -> VectorType:
        """Create a vector polygon from projected bounds of a raster or vector.

        :param raster_or_vector: A raster or vector
        :param out_crs: In which CRS to compute the bounds
        :param densify_points: Maximum points to be added between image corners to account for nonlinear edges.
            Reduce if time computation is really critical (ms) or increase if extent is not accurate enough.
        """

        if out_crs is None:
            out_crs = raster_or_vector.crs

        df = _get_footprint_projected(
            raster_or_vector.bounds, in_crs=raster_or_vector.crs, out_crs=out_crs, densify_points=densify_points
        )

        return cls(df)  # type: ignore

    def query(self: Vector, expression: str, inplace: bool = False) -> Vector | None:
        """
        Query the vector with a valid Pandas expression.

        :param expression: A python-like expression to evaluate. Example: "col1 > col2".
        :param inplace: Whether the query should modify the data in place or return a modified copy.

        :returns: Vector resulting from the provided query expression or itself if inplace=True.
        """
        # Modify inplace if wanted and return the self instance.
        if inplace:
            self._ds = self.ds.query(expression, inplace=True)
            return None

        # Otherwise, create a new Vector from the queried dataset.
        new_vector = Vector(self.ds.query(expression))
        return new_vector

    def proximity(
        self,
        raster: gu.Raster | None = None,
        size: tuple[int, int] = (1000, 1000),
        geometry_type: str = "boundary",
        in_or_out: Literal["in"] | Literal["out"] | Literal["both"] = "both",
        distance_unit: Literal["pixel"] | Literal["georeferenced"] = "georeferenced",
    ) -> gu.Raster:
        """
        Compute proximity distances to this vector's geometry.

        **Match-reference**: a raster can be passed to match its resolution, bounds and CRS for computing
        proximity distances.

        Alternatively, a grid size can be passed to create a georeferenced grid with the bounds and CRS of this vector.

        By default, the boundary of the Vector's geometry will be used. The full geometry can be used by
        passing "geometry",
        or any lower dimensional geometry attribute such as "centroid", "envelope" or "convex_hull".
        See all geometry attributes in the Shapely documentation at https://shapely.readthedocs.io/.

        :param raster: Raster to burn the proximity grid on.
        :param size: If no Raster is provided, grid size to use with this Vector's extent and CRS
            (defaults to 1000 x 1000).
        :param geometry_type: Type of geometry to use for the proximity, defaults to 'boundary'.
        :param in_or_out: Compute proximity only 'in' or 'out'-side the polygon, or 'both'.
        :param distance_unit: Distance unit, either 'georeferenced' or 'pixel'.

        :return: Proximity raster.
        """

        # 0/ If no Raster is passed, create one on the Vector bounds of size 1000 x 1000
        if raster is None:
            # TODO: this bit of code is common in several vector functions (rasterize, etc): move out as common code?
            # By default, use self's bounds
            if self.bounds is None:
                raise ValueError("To automatically rasterize on the vector, bounds need to be defined.")

            # Calculate raster shape
            left, bottom, right, top = self.bounds

            # Calculate raster transform
            transform = rio.transform.from_bounds(left, bottom, right, top, size[0], size[1])

            raster = gu.Raster.from_array(data=np.zeros((1000, 1000)), transform=transform, crs=self.crs)

        proximity = _proximity_from_vector_or_raster(
            raster=raster, vector=self, geometry_type=geometry_type, in_or_out=in_or_out, distance_unit=distance_unit
        )

        out_nodata = gu.raster.raster._default_nodata(proximity.dtype)
        return gu.Raster.from_array(
            data=proximity,
            transform=raster.transform,
            crs=raster.crs,
            nodata=out_nodata,
            area_or_point=raster.area_or_point,
            tags=raster.tags,
        )

    def buffer_metric(self, buffer_size: float) -> Vector:
        """
        Buffer the vector features in a local metric system (UTM or UPS).

        The outlines are projected to the local UTM or UPS, then reverted to the original projection after buffering.

        :param buffer_size: Buffering distance in meters.

        :return: Buffered shapefile.
        """

        return _buffer_metric(gdf=self.ds, buffer_size=buffer_size)

    def get_bounds_projected(self, out_crs: CRS, densify_points: int = 5000) -> rio.coords.BoundingBox:
        """
        Get vector bounds projected in a specified CRS.

        :param out_crs: Output CRS.
        :param densify_points: Maximum points to be added between image corners to account for nonlinear edges.
            Reduce if time computation is really critical (ms) or increase if extent is not accurate enough.
        """

        # Calculate new bounds
        new_bounds = _get_bounds_projected(self.bounds, in_crs=self.crs, out_crs=out_crs, densify_points=densify_points)

        return new_bounds

    def get_footprint_projected(self, out_crs: CRS, densify_points: int = 5000) -> Vector:
        """
        Get vector footprint projected in a specified CRS.

        The polygon points of the vector are densified during reprojection to warp
        the rectangular square footprint of the original projection into the new one.

        :param out_crs: Output CRS.
        :param densify_points: Maximum points to be added between image corners to account for non linear edges.
         Reduce if time computation is really critical (ms) or increase if extent is not accurate enough.
        """

        return Vector(
            _get_footprint_projected(
                bounds=self.bounds, in_crs=self.crs, out_crs=out_crs, densify_points=densify_points
            )
        )

    def get_metric_crs(
        self,
        local_crs_type: Literal["universal"] | Literal["custom"] = "universal",
        method: Literal["centroid"] | Literal["geopandas"] = "centroid",
    ) -> CRS:
        """
        Get local metric coordinate reference system for the vector (UTM, UPS, or custom Mercator or Polar).

        :param local_crs_type: Whether to get a "universal" local CRS (UTM or UPS) or a "custom" local CRS
            (Mercator or Polar centered on centroid).
        :param method: Method to choose the zone of the CRS, either based on the centroid of the footprint
            or the extent as implemented in :func:`geopandas.GeoDataFrame.estimate_utm_crs`.
            Forced to centroid if `local_crs="custom"`.
        """

        # For universal CRS (UTM or UPS)
        if local_crs_type == "universal":
            return _get_utm_ups_crs(self.ds, method=method)
        # For a custom CRS
        else:
            raise NotImplementedError("This is not implemented yet.")

    def buffer_without_overlap(self, buffer_size: int | float, metric: bool = True, plot: bool = False) -> Vector:
        """
        Buffer the vector geometries without overlapping each other.

        The algorithm is based upon this tutorial: https://statnmap.com/2020-07-31-buffer-area-for-nearest-neighbour/.
        The buffered polygons are created using Voronoi polygons in order to delineate the "area of influence"
        of each geometry.
        The buffer is slightly inaccurate where two geometries touch, due to the nature of the Voronoi polygons,
        hence one geometry "steps" slightly on the neighbor buffer in some cases.
        The algorithm may also yield unexpected results on very simple geometries.

        Note: A similar functionality is provided by momepy (http://docs.momepy.org) and is probably more robust.
        It could be implemented in GeoPandas in the future: https://github.com/geopandas/geopandas/issues/2015.

        :param buffer_size: Buffer size in self's coordinate system units.
        :param metric: Whether to perform the buffering in a local metric system (defaults to ``True``).
        :param plot: Whether to show intermediate plots.

        :returns: A Vector containing the buffered geometries.

        :examples: On glacier outlines.
            >>> outlines = Vector(gu.examples.get_path('everest_rgi_outlines'))
            >>> outlines = Vector(outlines.ds.to_crs('EPSG:32645'))
            >>> buffer = outlines.buffer_without_overlap(500)
            >>> ax = buffer.ds.plot()  # doctest: +SKIP
            >>> outlines.ds.plot(ax=ax, ec='k', fc='none')  # doctest: +SKIP
            >>> plt.plot()  # doctest: +SKIP
        """

        return _buffer_without_overlap(self.ds, buffer_size=buffer_size, metric=metric, plot=plot)<|MERGE_RESOLUTION|>--- conflicted
+++ resolved
@@ -53,12 +53,8 @@
 from geoutils._typing import NDArrayBool, NDArrayNum
 from geoutils.interface.distance import _proximity_from_vector_or_raster
 from geoutils.interface.raster_vector import _create_mask, _rasterize
-<<<<<<< HEAD
-from geoutils.misc import copy_doc
+from geoutils.misc import copy_doc, deprecate
 from geoutils.profiler import profile_tool
-=======
-from geoutils.misc import copy_doc, deprecate
->>>>>>> 48315cc1
 from geoutils.projtools import (
     _get_bounds_projected,
     _get_footprint_projected,
