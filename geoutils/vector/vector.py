--- conflicted
+++ resolved
@@ -368,12 +368,8 @@
         else:
             return None
 
-<<<<<<< HEAD
     @copy_doc(gpd.GeoDataFrame, "Vector")
     def to_file(
-=======
-    def save(
->>>>>>> 66457030
         self,
         filename: str | pathlib.Path,
         driver: str | None = None,
@@ -1269,11 +1265,7 @@
         inplace: bool = False,
     ) -> VectorType | None: ...
 
-<<<<<<< HEAD
-    @profiler.profile("vector.vector.crop", memprof=True)  # type: ignore
-=======
     @profiler.profile("geoutils.vector.vector.crop", memprof=True)  # type: ignore
->>>>>>> 66457030
     def crop(
         self: VectorType,
         crop_geom: gu.Raster | Vector | list[float] | tuple[float, ...],
@@ -1347,11 +1339,7 @@
         inplace: bool = False,
     ) -> Vector | None: ...
 
-<<<<<<< HEAD
-    @profiler.profile("vector.vector.reproject", memprof=True)  # type: ignore
-=======
     @profiler.profile("geoutils.vector.vector.reproject", memprof=True)  # type: ignore
->>>>>>> 66457030
     def reproject(
         self: Vector,
         ref: gu.Raster | rio.io.DatasetReader | VectorType | gpd.GeoDataFrame | None = None,
@@ -1517,11 +1505,7 @@
                 assert transform is not None  # For mypy
                 return gu.Raster.from_array(data=mask, transform=transform, crs=crs, nodata=None)
 
-<<<<<<< HEAD
-    @profiler.profile("vector.vector.rasterize", memprof=True)  # type: ignore
-=======
     @profiler.profile("geoutils.vector.vector.rasterize", memprof=True)  # type: ignore
->>>>>>> 66457030
     def rasterize(
         self,
         raster: gu.Raster | None = None,
