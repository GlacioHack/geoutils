--- conflicted
+++ resolved
@@ -44,7 +44,6 @@
 import rasterio as rio
 from geopandas.testing import assert_geodataframe_equal
 from mpl_toolkits.axes_grid1 import make_axes_locatable
-from packaging.version import Version
 from pandas._typing import WriteBuffer
 from pyproj import CRS
 from shapely.geometry.base import BaseGeometry
@@ -53,13 +52,8 @@
 from geoutils._typing import NDArrayBool, NDArrayNum
 from geoutils.interface.distance import _proximity_from_vector_or_raster
 from geoutils.interface.raster_vector import _create_mask, _rasterize
-<<<<<<< HEAD
-from geoutils.misc import copy_doc
+from geoutils.misc import copy_doc, deprecate
 import geoutils.profiler as Profiler
-=======
-from geoutils.misc import copy_doc, deprecate
-from geoutils.profiler import profile_tool
->>>>>>> f5a97113
 from geoutils.projtools import (
     _get_bounds_projected,
     _get_footprint_projected,
@@ -374,21 +368,6 @@
         else:
             return None
 
-    @copy_doc(gpd.GeoDataFrame, "Vector")
-    def to_file(
-        self,
-        filename: str | pathlib.Path,
-        driver: str | None = None,
-        schema: dict[str, Any] | None = None,
-        index: bool | None = None,
-        **kwargs: Any,
-    ) -> None:
-        self.ds.to_file(filename=filename, driver=driver, schema=schema, index=index, **kwargs)
-
-    @deprecate(
-        removal_version=Version("0.3.0"),
-        details="The function .save() will be soon deprecated, use .to_file() instead.",
-    )  # type: ignore
     def save(
         self,
         filename: str | pathlib.Path,
@@ -397,7 +376,20 @@
         index: bool | None = None,
         **kwargs: Any,
     ) -> None:
-        self.to_file(filename, driver, schema, index, **kwargs)
+        """
+        Write the vector to file.
+
+        This function is a simple wrapper of :func:`geopandas.GeoDataFrame.to_file`. See there for details.
+
+        :param filename: Filename to write the file to.
+        :param driver: Driver to write file with.
+        :param schema: Dictionary passed to Fiona to better control how the file is written.
+        :param index: Whether to write the index or not.
+
+        :returns: None.
+        """
+
+        self.ds.to_file(filename=filename, driver=driver, schema=schema, index=index, **kwargs)
 
     ############################################################################
     # Overridden and wrapped methods from GeoPandas API to logically cast outputs
@@ -1112,6 +1104,11 @@
         return cls(gpd.GeoDataFrame.from_dict(data=data, geometry=geometry, crs=crs, **kwargs))
 
     @copy_doc(gpd.GeoDataFrame, "Vector")
+    def to_file(self, filename: str, driver: Any = None, schema: Any = None, index: Any = None, **kwargs: Any) -> None:
+
+        return self.ds.to_file(filename=filename, driver=driver, schema=schema, index=index, **kwargs)
+
+    @copy_doc(gpd.GeoDataFrame, "Vector")
     def to_feather(
         self, path: Any, index: Any = None, compression: Any = None, schema_version: Any = None, **kwargs: Any
     ) -> None:
