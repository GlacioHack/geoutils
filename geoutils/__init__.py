--- conflicted
+++ resolved
@@ -22,19 +22,14 @@
 
 from geoutils import examples, projtools  # noqa
 from geoutils._config import config  # noqa
-<<<<<<< HEAD
-from geoutils.raster import Mask, Raster, xr_accessor  # noqa
-from geoutils.raster.xr_accessor import open_raster  # noqa
-from geoutils.vector import Vector  # noqa
-=======
 
-from geoutils.raster import Raster, RasterMask  # noqa isort:skip
+from geoutils.raster import Raster, RasterMask, xr_accessor  # noqa isort:skip
+from geoutils.raster.xr_accessor import open_raster  # noqa isort:skip
 from geoutils.vector import Vector  # noqa isort:skip
 from geoutils.pointcloud import PointCloud, PointCloudMask  # noqa isort:skip
 
 # To-be-deprecated
 from geoutils.raster import Mask  # noqa isort:skip
->>>>>>> 3f01e179
 
 try:
     from geoutils._version import __version__ as __version__  # noqa
