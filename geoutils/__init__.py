"""
GeoUtils is a Python package for the analysis of geospatial data.
"""

from geoutils import examples, pointcloud, projtools, raster, vector  # noqa
from geoutils._config import config  # noqa
<<<<<<< HEAD
from geoutils.raster import Mask, Raster, SatelliteImage, xr_accessor  # noqa
from geoutils.raster.xr_accessor import open_raster  # noqa
=======
from geoutils.raster import Mask, Raster  # noqa
>>>>>>> 04b170a0
from geoutils.vector import Vector  # noqa

try:
    from geoutils._version import __version__ as __version__  # noqa
except ImportError:  # pragma: no cover
    raise ImportError(
        "geoutils is not properly installed. If you are "
        "running from the source directory, please instead "
        "create a new virtual environment (using conda or "
        "virtualenv) and then install it in-place by running: "
        "pip install -e ."
    )<|MERGE_RESOLUTION|>--- conflicted
+++ resolved
@@ -4,12 +4,8 @@
 
 from geoutils import examples, pointcloud, projtools, raster, vector  # noqa
 from geoutils._config import config  # noqa
-<<<<<<< HEAD
-from geoutils.raster import Mask, Raster, SatelliteImage, xr_accessor  # noqa
+from geoutils.raster import Mask, Raster, xr_accessor  # noqa
 from geoutils.raster.xr_accessor import open_raster  # noqa
-=======
-from geoutils.raster import Mask, Raster  # noqa
->>>>>>> 04b170a0
 from geoutils.vector import Vector  # noqa
 
 try:
