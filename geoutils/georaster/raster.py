"""
geoutils.georaster provides a toolset for working with raster data.
"""
from __future__ import annotations

import os
import warnings
from collections import abc
from collections.abc import Iterable
from contextlib import ExitStack
from numbers import Number
from typing import IO, Any, Callable, TypeVar, overload

import geopandas as gpd
import matplotlib
import matplotlib.pyplot as plt
import numpy as np
import pyproj
import rasterio as rio
import rasterio.mask
import rasterio.transform
import rasterio.warp
import rasterio.windows
from affine import Affine
from matplotlib import cm, colors
from rasterio.crs import CRS
from rasterio.features import shapes
from rasterio.plot import show as rshow
from rasterio.warp import Resampling
from scipy.ndimage import map_coordinates

import geoutils.geovector as gv
from geoutils._typing import AnyNumber, ArrayLike, DTypeLike
from geoutils.geovector import Vector

# If python38 or above, Literal is builtin. Otherwise, use typing_extensions
try:
    from typing import Literal
except ImportError:
    from typing_extensions import Literal  # type: ignore

try:
    import rioxarray
except ImportError:
    _has_rioxarray = False
else:
    _has_rioxarray = True

RasterType = TypeVar("RasterType", bound="Raster")


# Function to set the default nodata values for any given dtype
# Similar to GDAL for int types, but without absurdly long nodata values for floats.
# For unsigned types, the maximum value is chosen (with a max of 99999).
# For signed types, the minimum value is chosen (with a min of -99999).
def _default_ndv(dtype: str | np.dtype | type) -> int:
    """
    Set the default nodata value for any given dtype, when this is not provided.
    """
    default_ndv_lookup = {
        "uint8": 255,
        "int8": -128,
        "uint16": 65535,
        "int16": -32768,
        "uint32": 99999,
        "int32": -99999,
        "float32": -99999,
        "float64": -99999,
        "float128": -99999,
    }
    # Check argument dtype is as expected
    if not isinstance(dtype, (str, np.dtype, type)):
        raise ValueError(f"dtype {dtype} not understood")

    # Convert numpy types to string
    if isinstance(dtype, type):
        dtype = np.dtype(dtype).name

    # Convert np.dtype to string
    if isinstance(dtype, np.dtype):
        dtype = dtype.name

    if dtype in default_ndv_lookup.keys():
        return default_ndv_lookup[dtype]
    else:
        raise NotImplementedError(f"No default nodata value set for dtype {dtype}")


def _load_rio(
    dataset: rio.io.DatasetReader,
    bands: int | list[int] | None = None,
    masked: bool = False,
    transform: Affine | None = None,
    shape: tuple[int, int] | None = None,
    **kwargs: Any,
) -> np.ndarray | np.ma.masked_array:
    r"""
    Load specific bands of the dataset, using rasterio.read().
    Ensure that self.data.ndim = 3 for ease of use (needed e.g. in show)

    :param bands: The band(s) to load. Note that rasterio begins counting at 1, not 0.


    \*\*kwargs: any additional arguments to rasterio.io.DatasetReader.read.
    Useful ones are:
    .. hlist::
    * out_shape : to load a subsampled version
    * window : to load a cropped version
    * resampling : to set the resampling algorithm
    """
    if transform is not None and shape is not None:
        if transform == dataset.transform:
            row_off, col_off = 0, 0
        else:
            row_off, col_off = (round(val) for val in dataset.index(transform[2], abs(transform[4])))

        window = rio.windows.Window(col_off, row_off, *shape[::-1])
    else:
        window = None

    if bands is None:
        data = dataset.read(masked=masked, window=window, **kwargs)
    else:
        data = dataset.read(bands, masked=masked, window=window, **kwargs)
    if len(data.shape) == 2:
        data = data[np.newaxis, :, :]
    return data


class Raster:
    """
    Create a Raster object from a rasterio-supported raster dataset.

    If not otherwise specified below, attribute types and contents correspond
    to the attributes defined by rasterio.

    Attributes:
        filename : str
            The path/filename of the loaded, file, only set if a disk-based file is read in.
        data : np.array
            Loaded image. Dimensions correspond to (bands, height, width).
        nbands : int
            Number of bands loaded into .data
        bands : tuple
            The indexes of the opened dataset which correspond to the bands loaded into data.
        is_loaded : bool
            True if the image data have been loaded into this Raster.
        ds : rio.io.DatasetReader
            Link to underlying DatasetReader object.

        bounds

        count

        crs

        dataset_mask

        driver

        dtypes

        height

        indexes

        name

        nodata

        res

        shape

        transform

        width
    """

    # This only gets set if a disk-based file is read in.
    # If the Raster is created with from_array, from_mem etc, this stays as None.
    _is_modified: bool | None = None
    _disk_hash: int | None = None

<<<<<<< HEAD
=======
    # Rasterio-inherited names and types are defined here to get proper type hints.
    # Maybe these don't have to be hard-coded in the future?
    _data: np.ndarray | np.ma.masked_array
    transform: Affine
    crs: CRS
    nodata: int | float | None
    res: tuple[float, float]
    bounds: rio.coords.BoundingBox
    height: int
    width: int
    shape: tuple[int, int]
    indexes: list[int]
    count: int
    dataset_mask: np.ndarray | None
    driver: str
    dtypes: list[str]
    name: str

>>>>>>> 96a044f7
    def __init__(
        self,
        filename_or_dataset: str | RasterType | rio.io.DatasetReader | rio.io.MemoryFile | dict[str, Any],
        bands: None | int | list[int] = None,
        load_data: bool = True,
        downsample: AnyNumber = 1,
        masked: bool = True,
        nodata: int | float | list[int] | list[float] | None = None,
        attrs: list[str] | None = None,
    ) -> None:
        """
        Load a rasterio-supported dataset, given a filename.

        :param filename_or_dataset: The filename of the dataset.

        :param bands: The band(s) to load into the object. Default is to load all bands.

        :param load_data: Load the raster data into the object. Default is True.

        :param downsample: Reduce the size of the image loaded by this factor. Default is 1

        :param masked: the data is loaded as a masked array, with no data values masked. Default is True.

        :param nodata: nodata to be used (overwrites the metadata). Default is None, i.e. reads from metadata.

        :param attrs: Additional attributes from rasterio's DataReader class to add to the Raster object.
            Default list is ['bounds', 'count', 'crs', 'dataset_mask', 'driver', 'dtypes', 'height', 'indexes',
            'name', 'nodata', 'res', 'shape', 'transform', 'width'] - if no attrs are specified, these will be added.

        :param as_memfile: open the dataset via a rio.MemoryFile.

        :return: A Raster object
        """
        self.driver: str | None = None
        self.name: str | None = None
        self.nodata: int | float | list[int] | list[float] | None = None
        self.filename: str | None = None
        self.tags: dict[str, Any] = {}

        self._data: np.ndarray | np.ma.masked_array | None = None
        self._bands = bands
        self._masked = masked
        self._disk_hash: int | None = None
        self._is_modified = True
        self._disk_shape: tuple[int, int, int] | None = None
        self._disk_indexes: tuple[int] | None = None
        self._disk_dtypes: tuple[str] | None = None

        # This is for Raster.from_array to work.
        if isinstance(filename_or_dataset, dict):
            self.data = filename_or_dataset["data"]
            self.transform: rio.transform.Affine = filename_or_dataset["transform"]
            self.crs: rio.crs.CRS = filename_or_dataset["crs"]
            self.nodata = filename_or_dataset["nodata"]
            for key in filename_or_dataset:
                if key in ["data", "transform", "crs", "nodata"]:
                    continue
                setattr(self, key, filename_or_dataset[key])
            return

        # If Raster is passed, simply point back to Raster
        if isinstance(filename_or_dataset, Raster):
            for key in filename_or_dataset.__dict__:
                setattr(self, key, filename_or_dataset.__dict__[key])
            return
        # Image is a file on disk.
        elif isinstance(filename_or_dataset, (str, rio.io.DatasetReader, rio.io.MemoryFile)):

            with ExitStack():
                if isinstance(filename_or_dataset, str):
                    ds: rio.io.DatasetReader = rio.open(filename_or_dataset)
                    self.filename = filename_or_dataset
                elif isinstance(filename_or_dataset, rio.io.DatasetReader):
                    ds = filename_or_dataset
                    self.filename = filename_or_dataset.files[0]
                else:
                    ds = filename_or_dataset.open()
                    self.filename = None

                self.transform = ds.transform
                self.crs = ds.crs
                self.nodata = ds.nodata
                self.name = ds.name
                self.driver = ds.driver
                self.tags.update(ds.tags())

                self._disk_shape = (ds.count, ds.height, ds.width)
                self._disk_indexes = ds.indexes
                self._disk_dtypes = ds.dtypes

                if attrs is not None:
                    for attr in attrs:
                        self.__setattr__(attr, ds.__getattr__(attr))

            # Check number of bands to be loaded
            if bands is None:
                nbands = self.nbands
            elif isinstance(bands, int):
                nbands = 1
            elif isinstance(bands, abc.Iterable):
                nbands = len(bands)

            # Downsampled image size
            if not isinstance(downsample, (int, float)):
                raise ValueError("downsample must be of type int or float")
            if downsample == 1:
                out_shape = (nbands, self.height, self.width)
            else:
                down_width = int(np.ceil(self.width / downsample))
                down_height = int(np.ceil(self.height / downsample))
                out_shape = (nbands, down_height, down_width)
                res = tuple(np.asarray(self.res) * downsample)
                self.transform = rio.transform.from_origin(self.bounds.left, self.bounds.top, res[0], res[1])

            if load_data:
                if load_data:
                    self._data = _load_rio(ds, bands=bands, masked=masked, out_shape=out_shape)
                if isinstance(filename_or_dataset, str):
                    self._is_modified = False
                    self._disk_hash = hash((self.data.tobytes(), self.transform, self.crs, self.nodata))

            # Set nodata
            if nodata is not None:
                self.set_ndv(nodata)

        # Provide a catch in case trying to load from data array
        elif isinstance(filename_or_dataset, np.ndarray):
            raise ValueError("np.array provided as filename. Did you mean to call Raster.from_array(...) instead? ")

        # Don't recognise the input, so stop here.
        else:
            raise ValueError("filename argument not recognised.")

    @property
    def nbands(self) -> int:
        if not self.is_loaded and self._disk_shape is not None:
            return self._disk_shape[0]
        return int(self.data.shape[0])

    @property
    def count(self) -> int:
        if self._disk_shape is not None:
            return self._disk_shape[0]
        return self.nbands

    @property
    def height(self) -> int:
        if not self.is_loaded:
            return self._disk_shape[1]  # type: ignore
        return int(self.data.shape[1])

    @property
    def width(self) -> int:
        if not self.is_loaded:
            return self._disk_shape[2]  # type: ignore
        return int(self.data.shape[2])

    @property
    def shape(self) -> tuple[int, int]:
        if not self.is_loaded:
            return self._disk_shape[1], self._disk_shape[2]  # type: ignore
        return int(self.data.shape[1]), int(self.data.shape[2])

    @property
    def res(self) -> tuple[float | int, float | int]:
        return self.transform[0], abs(self.transform[4])

    @property
    def bounds(self) -> rio.coords.BoundingBox:
        left = self.transform[2]
        top = self.transform[5]
        res = self.res
        return rio.coords.BoundingBox(
            left=left, bottom=top - self.height * res[0], right=left + self.width * res[1], top=top
        )

    @property
    def is_loaded(self) -> bool:
        return self._data is not None

    @property
    def dtypes(self) -> tuple[str, ...]:
        if not self.is_loaded and self._disk_dtypes is not None:
            return self._disk_dtypes
        return (str(self.data.dtype),) * self.nbands

    @property
    def indexes(self) -> tuple[int, ...]:
        if self._disk_indexes is not None:
            return self._disk_indexes
        return tuple(range(1, self.nbands + 1))

    @property
    def bands(self) -> tuple[int, ...]:
        if self._bands is not None:
            if isinstance(self._bands, int):
                return (self._bands,)
            return tuple(self._bands)
        return self.indexes

    def load(self) -> None:
        if self.is_loaded:
            raise ValueError("Data are already loaded")

        if self.filename is None:
            raise ValueError("'filename' is not set")

        with rio.open(self.filename) as dataset:
            self.data = _load_rio(
                dataset, bands=self._bands, masked=self._masked, transform=self.transform, shape=self.shape
            )

    @classmethod
    def from_array(
        cls: type[RasterType],
        data: np.ndarray | np.ma.masked_array,
        transform: tuple[float, ...] | Affine,
        crs: CRS | int,
        nodata: int | float | list[int] | list[float] | None = None,
    ) -> RasterType:
        """Create a Raster from a numpy array and some geo-referencing information.

        :param data: data array

        :param transform: the 2-D affine transform for the image mapping.
            Either a tuple(x_res, 0.0, top_left_x, 0.0, y_res, top_left_y) or
            an affine.Affine object.

        :param crs: Coordinate Reference System for image. Either a rasterio CRS,
            or the EPSG integer.

        :param nodata: nodata value


        :returns: A Raster object containing the provided data.


        Example:

            You have a data array in EPSG:32645. It has a spatial resolution of
            30 m in x and y, and its top left corner is X=478000, Y=3108140.

            >>> data = np.ones((500, 500), dtype="uint8")
            >>> transform = (30.0, 0.0, 478000.0, 0.0, -30.0, 3108140.0)
            >>> myim = Raster.from_array(data, transform, 32645)
        """
        if not isinstance(transform, Affine):
            if isinstance(transform, tuple):
                transform = Affine(*transform)
            else:
                raise ValueError("transform argument needs to be Affine or tuple.")

        # Enable shortcut to create CRS from an EPSG ID.
        if isinstance(crs, int):
            crs = CRS.from_epsg(crs)

        return cls({"data": data, "transform": transform, "crs": crs, "nodata": nodata})

    def __repr__(self) -> str:
        """Convert object to formal string representation."""
        L = [getattr(self, item) for item in self._saved_attrs]
        s: str = "{}.{}({})".format(type(self).__module__, type(self).__qualname__, ", ".join(map(str, L)))

        return s

    def __str__(self) -> str:
        """Provide string of information about Raster."""
        return self.info()

    def __eq__(self, other: object) -> bool:
        """Check if a Raster's data and georeferencing is equal to another."""
        from geoutils.misc import array_equal

        if not isinstance(other, type(self)):  # TODO: Possibly add equals to SatelliteImage?
            return NotImplemented
        return all(
            [
                array_equal(self.data, other.data, equal_nan=True),
                self.transform == other.transform,
                self.crs == other.crs,
                self.nodata == other.nodata,
            ]
        )

    def __ne__(self, other: object) -> bool:
        return not self.__eq__(other)

    def _overloading_check(
        self: RasterType, other: RasterType | np.ndarray | Number
    ) -> tuple[np.ndarray, np.ndarray | Number, float | int | None]:
        """
        Before any operation overloading, check input data type and return both self and other data as either \
a np.ndarray or number, converted to the minimum compatible dtype between both datasets.
        Also returns the best compatible nodata value.

        The nodata value is set in the following order:
        - to nodata of self, if output dtype is same as self's dtype
        - to nodata of other, if other is of Raster type and output dtype is same as other's dtype
        - otherwise falls to default nodata value for the output dtype (only if masked values -> done externally)

        Inputs:
        :param other: The other data set to be used in the operation.

        :returns: a tuple containing, self.data converted to the compatible dtype, other data converted to \
np.ndarray or number and correct dtype, the compatible nodata value.
        """
        # Check that other is of correct type
        # If not, a NotImplementedError should be raised, in case other's class has a method implemented.
        # See https://docs.python.org/3/reference/datamodel.html#emulating-numeric-types
        if not isinstance(other, (Raster, np.ndarray, Number)):
            raise NotImplementedError(
                f"Operation between an object of type {type(other)} and a Raster impossible. \
Must be a Raster, np.ndarray or single number."
            )

        # Get self's dtype and nodata
        ndv1 = self.nodata
        dtype1 = self.data.dtype

        # Case 1 - other is a Raster
        if isinstance(other, Raster):
            # Check that both data are loaded
            if not (self.is_loaded & other.is_loaded):
                raise ValueError("Raster's data must be loaded with self.load().")

            # Check that both rasters have the same shape and georeferences
            if (self.data.shape == other.data.shape) & (self.transform == other.transform) & (self.crs == other.crs):
                pass
            else:
                raise ValueError("Both rasters must have the same shape, transform and CRS.")

            other_data = other.data
            ndv2 = other.nodata
            dtype2 = other_data.dtype

        # Case 2 - other is a numpy array
        elif isinstance(other, np.ndarray):
            # Check that both array have the same shape
            if self.data.shape == other.shape:
                pass
            else:
                raise ValueError("Both rasters must have the same shape.")

            other_data = other
            ndv2 = None
            dtype2 = other_data.dtype

        # Case 3 - other is a single number
        else:
            other_data = other
            ndv2 = None
            dtype2 = rio.dtypes.get_minimum_dtype(other_data)

        # Figure out output dtype
        out_dtype = np.find_common_type([dtype1, dtype2], [])

        # Figure output nodata
        out_ndv = None
        if (ndv2 is not None) and (out_dtype == dtype2):
            out_ndv = ndv2
        if (ndv1 is not None) and (out_dtype == dtype1):
            out_ndv = ndv1

        # Convert output data to correct dtype and masked_array
        if isinstance(other_data, np.ndarray):
            other_data = np.ma.asarray(other_data).astype(out_dtype, copy=False)

        self_data = self.data.astype(out_dtype)

        return self_data, other_data, out_ndv

    def __add__(self: RasterType, other: RasterType | np.ndarray | Number) -> RasterType:
        """
        Sum up the data of two rasters or a raster and a numpy array, or a raster and single number.
        If other is a Raster, it must have the same data.shape, transform and crs as self.
        If other is a np.ndarray, it must have the same shape.
        Otherwise, other must be a single number.
        """
        # Check inputs and return compatible data, output dtype and nodata value
        self_data, other_data, ndv = self._overloading_check(other)

        # Run calculation
        out_data = self_data + other_data

        # Check that if no ndv was set, a default value is used
        if (np.sum(out_data.mask) > 0) & (ndv is None):
            ndv = _default_ndv(out_data.dtype)

        # Save to output Raster
        out_rst = self.from_array(out_data, self.transform, self.crs, nodata=ndv)

        return out_rst

    def __radd__(self: RasterType, other: np.ndarray | Number) -> RasterType:
        """
        Addition overloading when other is first item in the operation (e.g. 1 + rst).
        """
        return self.__add__(other)

    def __neg__(self: RasterType) -> RasterType:
        """Return self with self.data set to -self.data"""
        return self.from_array(-self.data, self.transform, self.crs, nodata=self.nodata)

    def __sub__(self, other: Raster | np.ndarray | Number) -> Raster:
        """
        Subtract two rasters. Both rasters must have the same data.shape, transform and crs.
        """
        self_data, other_data, ndv = self._overloading_check(other)
        out_data = self_data - other_data
        if (np.sum(out_data.mask) > 0) & (ndv is None):
            ndv = _default_ndv(out_data.dtype)
        return self.from_array(out_data, self.transform, self.crs, nodata=ndv)

    def __rsub__(self: RasterType, other: np.ndarray | Number) -> RasterType:
        """
        Subtraction overloading when other is first item in the operation (e.g. 1 - rst).
        """
        self_data, other_data, ndv = self._overloading_check(other)
        out_data = other_data - self_data
        if (np.sum(out_data.mask) > 0) & (ndv is None):
            ndv = _default_ndv(out_data.dtype)
        return self.from_array(out_data, self.transform, self.crs, nodata=ndv)

    def __mul__(self: RasterType, other: RasterType | np.ndarray | Number) -> RasterType:
        """
        Multiply the data of two rasters or a raster and a numpy array, or a raster and single number.
        If other is a Raster, it must have the same data.shape, transform and crs as self.
        If other is a np.ndarray, it must have the same shape.
        Otherwise, other must be a single number.
        """
        self_data, other_data, ndv = self._overloading_check(other)
        out_data = self_data * other_data
        if (np.sum(out_data.mask) > 0) & (ndv is None):
            ndv = _default_ndv(out_data.dtype)
        out_rst = self.from_array(out_data, self.transform, self.crs, nodata=ndv)
        return out_rst

    def __rmul__(self: RasterType, other: np.ndarray | Number) -> RasterType:
        """
        Multiplication overloading when other is first item in the operation (e.g. 2 * rst).
        """
        return self.__mul__(other)

    def __truediv__(self: RasterType, other: RasterType | np.ndarray | Number) -> RasterType:
        """
        True division of the data of two rasters or a raster and a numpy array, or a raster and single number.
        If other is a Raster, it must have the same data.shape, transform and crs as self.
        If other is a np.ndarray, it must have the same shape.
        Otherwise, other must be a single number.
        """
        self_data, other_data, ndv = self._overloading_check(other)
        out_data = self_data / other_data
        if (np.sum(out_data.mask) > 0) & (ndv is None):
            ndv = _default_ndv(out_data.dtype)
        out_rst = self.from_array(out_data, self.transform, self.crs, nodata=ndv)
        return out_rst

    def __rtruediv__(self: RasterType, other: np.ndarray | Number) -> RasterType:
        """
        True division overloading when other is first item in the operation (e.g. 1/rst).
        """
        self_data, other_data, ndv = self._overloading_check(other)
        out_data = other_data / self_data
        if (np.sum(out_data.mask) > 0) & (ndv is None):
            ndv = _default_ndv(out_data.dtype)
        out_rst = self.from_array(out_data, self.transform, self.crs, nodata=ndv)
        return out_rst

    def __floordiv__(self: RasterType, other: RasterType | np.ndarray | Number) -> RasterType:
        """
        Floor division of the data of two rasters or a raster and a numpy array, or a raster and single number.
        If other is a Raster, it must have the same data.shape, transform and crs as self.
        If other is a np.ndarray, it must have the same shape.
        Otherwise, other must be a single number.
        """
        self_data, other_data, ndv = self._overloading_check(other)
        out_data = self_data // other_data
        out_rst = self.from_array(out_data, self.transform, self.crs, nodata=ndv)
        return out_rst

    def __rfloordiv__(self: RasterType, other: np.ndarray | Number) -> RasterType:
        """
        Floor division overloading when other is first item in the operation (e.g. 1/rst).
        """
        self_data, other_data, ndv = self._overloading_check(other)
        out_data = other_data // self_data
        if (np.sum(out_data.mask) > 0) & (ndv is None):
            ndv = _default_ndv(out_data.dtype)
        out_rst = self.from_array(out_data, self.transform, self.crs, nodata=ndv)
        return out_rst

    def __mod__(self: RasterType, other: RasterType | np.ndarray | Number) -> RasterType:
        """
        Modulo of the data of two rasters or a raster and a numpy array, or a raster and single number.
        If other is a Raster, it must have the same data.shape, transform and crs as self.
        If other is a np.ndarray, it must have the same shape.
        Otherwise, other must be a single number.
        """
        self_data, other_data, ndv = self._overloading_check(other)
        out_data = self_data % other_data
        if (np.sum(out_data.mask) > 0) & (ndv is None):
            ndv = _default_ndv(out_data.dtype)
        out_rst = self.from_array(out_data, self.transform, self.crs, nodata=ndv)
        return out_rst

    def __pow__(self: RasterType, power: int | float) -> RasterType:
        """
        Calculate the power of self.data and returns a Raster.
        """
        # Check that input is a number
        if not isinstance(power, Number):
            raise ValueError("Power needs to be a number.")

        # Calculate the product of arrays and save to new Raster
        out_data = self.data ** power
        ndv = self.nodata
        if (np.sum(out_data.mask) > 0) & (ndv is None):
            ndv = _default_ndv(out_data.dtype)

        out_rst = self.from_array(out_data, self.transform, self.crs, nodata=self.nodata)
        return out_rst

    @overload
    def astype(self, dtype: DTypeLike, inplace: Literal[False]) -> Raster:
        ...

    @overload
    def astype(self, dtype: DTypeLike, inplace: Literal[True]) -> None:
        ...

    def astype(self, dtype: DTypeLike, inplace: bool = False) -> Raster | None:
        """
        Converts the data type of a Raster object.

        :param dtype: Any numpy dtype or string accepted by numpy.astype
        :param inplace: Set to True to modify the raster in place.

        :returns: the output Raster with dtype changed.
        """
        # Check that dtype is supported by rasterio
        if not rio.dtypes.check_dtype(dtype):
            raise TypeError(f"{dtype} is not supported by rasterio")

        # Check that data type change will not result in a loss of information
        if not rio.dtypes.can_cast_dtype(self.data, dtype):
            warnings.warn(
                "dtype conversion will result in a loss of information. "
                f"{rio.dtypes.get_minimum_dtype(self.data)} is the minimum type to represent the data."
            )

        out_data = self.data.astype(dtype)
        if inplace:
            self._data = out_data
            return None
        else:
            return self.from_array(out_data, self.transform, self.crs, nodata=self.nodata)

    @property
    def is_modified(self) -> bool:
        """Check whether file has been modified since it was created/opened.

        :returns: True if Raster has been modified.

        """
        if not self._is_modified:
            new_hash = hash(
                (self._data.tobytes() if self._data is not None else 0, self.transform, self.crs, self.nodata)
            )
            self._is_modified = not (self._disk_hash == new_hash)

        return self._is_modified

    @property
    def data(self) -> np.ndarray | np.ma.masked_array:
        """
        Get data.

        :returns: data array.

        """
        if not self.is_loaded and self._data is None:
            raise ValueError("Data are not loaded")
        return self._data

    @data.setter
    def data(self, new_data: np.ndarray | np.ma.masked_array) -> None:
        """
        Set the contents of .data.

        new_data must have the same shape as existing data! (bands dimension included)

        :param new_data: New data to assign to this instance of Raster

        """
        # Check that new_data is a Numpy array
        if not isinstance(new_data, np.ndarray):
            raise ValueError("New data must be a numpy array.")

        if len(new_data.shape) == 2:
            new_data = new_data[np.newaxis, :, :]

        # Check that new_data has correct shape
        if self._data is not None:
            dtype = str(self._data.dtype)
            orig_shape = self._data.shape[1:]
        elif self.filename is not None:
            dtype = self.dtypes[0]
            orig_shape = self.shape
        else:
            dtype = str(new_data.dtype)
            orig_shape = new_data.shape[1:]

        # Check that new_data has the right type
        if str(new_data.dtype) != dtype:
            raise ValueError(
                "New data must be of the same type as existing\
 data: {}".format(
                    dtype
                )
            )

        if new_data.shape[1:] != orig_shape:
            raise ValueError(
                f"New data must be of the same shape as existing data: {orig_shape}. Given: {new_data.shape[1:]}."
            )

        self._data = new_data

    def info(self, stats: bool = False) -> str:
        """
        Returns string of information about the raster (filename, coordinate system, number of columns/rows, etc.).

        :param stats: Add statistics for each band of the dataset (max, min, median, mean, std. dev.). Default is to
            not calculate statistics.


        :returns: text information about Raster attributes.

        """
        as_str = [
            f"Driver:               {self.driver} \n",
            f"Opened from file:     {self.filename} \n",
            f"Filename:             {self.name} \n",
            f"Raster modified since disk load?  {self._is_modified} \n",
            f"Size:                 {self.width}, {self.height}\n",
            f"Number of bands:      {self.count:d}\n",
            f"Data types:           {self.dtypes}\n",
            f"Coordinate System:    EPSG:{self.crs.to_epsg()}\n",
            f"NoData Value:         {self.nodata}\n",
            "Pixel Size:           {}, {}\n".format(*self.res),
            "Upper Left Corner:    {}, {}\n".format(*self.bounds[:2]),
            "Lower Right Corner:   {}, {}\n".format(*self.bounds[2:]),
        ]

        if stats:
            if self.data is not None:
                if self.nbands == 1:
                    as_str.append(f"[MAXIMUM]:          {np.nanmax(self.data):.2f}\n")
                    as_str.append(f"[MINIMUM]:          {np.nanmin(self.data):.2f}\n")
                    as_str.append(f"[MEDIAN]:           {np.ma.median(self.data):.2f}\n")
                    as_str.append(f"[MEAN]:             {np.nanmean(self.data):.2f}\n")
                    as_str.append(f"[STD DEV]:          {np.nanstd(self.data):.2f}\n")
                else:
                    for b in range(self.nbands):
                        # try to keep with rasterio convention.
                        as_str.append(f"Band {b + 1}:")
                        as_str.append(f"[MAXIMUM]:          {np.nanmax(self.data[b, :, :]):.2f}\n")
                        as_str.append(f"[MINIMUM]:          {np.nanmin(self.data[b, :, :]):.2f}\n")
                        as_str.append(f"[MEDIAN]:           {np.ma.median(self.data[b, :, :]):.2f}\n")
                        as_str.append(f"[MEAN]:             {np.nanmean(self.data[b, :, :]):.2f}\n")
                        as_str.append(f"[STD DEV]:          {np.nanstd(self.data[b, :, :]):.2f}\n")

        return "".join(as_str)

    def copy(self: RasterType, new_array: np.ndarray | None = None) -> RasterType:
        """
        Copy the Raster object in memory

        :param new_array: New array to use for the copied Raster

        :return:
        """
        if new_array is not None:
            data = new_array
        else:
            data = self.data.copy()

        cp = self.from_array(data=data, transform=self.transform, crs=self.crs, nodata=self.nodata)

        return cp

    @property
    def __array_interface__(self) -> dict[str, Any]:
        if not self.is_loaded:
            self.load()

        return self._data.__array_interface__  # type: ignore

    def crop(
        self: RasterType,
        cropGeom: Raster | Vector | list[float] | tuple[float, ...],
        mode: str = "match_pixel",
        inplace: bool = True,
    ) -> RasterType | None:
        """
        Crop the Raster to a given extent.

        :param cropGeom: Geometry to crop raster to, as either a Raster object, a Vector object, or a list of
            coordinates. If cropGeom is a Raster, crop() will crop to the boundary of the raster as returned by
            Raster.ds.bounds. If cropGeom is a Vector, crop() will crop to the bounding geometry. If cropGeom is a
            list of coordinates, the order is assumed to be [xmin, ymin, xmax, ymax].
        :param mode: one of 'match_pixel' (default) or 'match_extent'. 'match_pixel' will preserve the original pixel
            resolution, cropping to the extent that most closely aligns with the current coordinates. 'match_extent'
            will match the extent exactly, adjusting the pixel resolution to fit the extent.
        :param inplace: Update the raster inplace or return copy.

        :returns: None if inplace=True and a new Raster if inplace=False
        """
        assert mode in [
            "match_extent",
            "match_pixel",
        ], "mode must be one of 'match_pixel', 'match_extent'"
        if isinstance(cropGeom, (Raster, Vector)):
            xmin, ymin, xmax, ymax = cropGeom.bounds
        elif isinstance(cropGeom, (list, tuple)):
            xmin, ymin, xmax, ymax = cropGeom
        else:
            raise ValueError("cropGeom must be a Raster, Vector, or list of coordinates.")

        if mode == "match_pixel":
            # crop_bbox = Polygon([(xmin, ymin), (xmax, ymin), (xmax, ymax), (xmin, ymax)])

            new_xmin = np.max([xmin - ((xmin - self.bounds.left) % self.res[1]), self.bounds.left])
            new_ymin = np.max([ymin - ((ymin - self.bounds.bottom) % self.res[0]), self.bounds.bottom])
            new_ymax = np.min(
                [
                    ymax
                    + (
                        (self.res[0] - (ymax - self.bounds.top) % self.res[0])
                        if (ymax - self.bounds.top) % self.res[0] != 0
                        else 0
                    ),
                    self.bounds.top,
                ]
            )
            new_xmax = np.min([xmax + (self.res[1] - xmax % self.res[1]), self.bounds.right])
            tfm = rio.transform.from_origin(new_xmin, new_ymax, *self.res)

            colmin = int((new_xmin - self.bounds.left) / self.res[1])
            rowmin = int((self.bounds.top - new_ymax) / self.res[0])
            colmax = colmin + int((new_xmax - new_xmin) / self.res[1])
            rowmax = rowmin + int((new_ymax - new_ymin) / self.res[0])

            if self.is_loaded:
                crop_img = self.data[:, rowmin:rowmax, colmin : colmax + 1]
            else:
                with rio.open(self.filename) as raster:
                    crop_img = raster.read(
                        self._bands,
                        masked=self._masked,
                        window=rio.windows.Window(colmin, rowmin, (colmax - colmin), (colmin - colmax)),
                    )

        else:
            new_tfm = rio.transform.from_origin(xmin, ymax, *self.res)

            crop_img, tfm = rio.warp.reproject(
                self.data, src_transform=self.transform, dst_transform=new_tfm, src_crs=self.crs, dst_crs=self.crs
            )

        if len(crop_img.shape) == 2:
            crop_img = crop_img[np.newaxis, :, :]

        if inplace:
            self._data = crop_img
            self.transform = tfm
            self.tags["AREA_OR_POINT"] = "Area"  # TODO: Explain why this should have an area interpretation now
            return None
        else:
            newraster = self.from_array(crop_img, tfm, self.crs, self.nodata)
            newraster.tags["AREA_OR_POINT"] = "Area"
            return newraster

    def reproject(
        self: RasterType,
        dst_ref: RasterType | rio.io.Dataset | str | None = None,
        dst_crs: CRS | str | None = None,
        dst_size: tuple[int, int] | None = None,
        dst_bounds: dict[str, float] | rio.coords.BoundingBox | None = None,
        dst_res: float | abc.Iterable[float] | None = None,
        dst_nodata: int | float | list[int] | list[float] | None = None,
        src_nodata: int | float | list[int] | list[float] | None = None,
        dtype: np.dtype | None = None,
        resampling: Resampling | str = Resampling.nearest,
        silent: bool = False,
        n_threads: int = 0,
        memory_limit: int = 64,
    ) -> RasterType:
        """
        Reproject raster to a specified grid.

        The output grid can either be given by a reference Raster (using `dst_ref`),
        or by manually providing the output CRS (`dst_crs`), dimensions (`dst_size`),
        resolution (with `dst_size`) and/or bounds (`dst_bounds`).
        Any resampling algorithm implemented in rasterio can be used.

        Currently: requires image data to have been loaded into memory.
        NOT SUITABLE for large datasets yet! This requires work...

        To reproject a Raster with different source bounds, first run Raster.crop.

        :param dst_ref: a reference raster. If set will use the attributes of this
            raster for the output grid. Can be provided as Raster/rasterio data set or as path to the file.
        :param crs: Specify the Coordinate Reference System to reproject to. If dst_ref not set, defaults to self.crs.
        :param dst_size: Raster size to write to (x, y). Do not use with dst_res.
        :param dst_bounds: a BoundingBox object or a dictionary containing\
                left, bottom, right, top bounds in the source CRS.
        :param dst_res: Pixel size in units of target CRS. Either 1 value or (xres, yres). Do not use with dst_size.
        :param dst_nodata: nodata value of the destination. If set to None, will use the same as source, \
        and if source is None, will use GDAL's default.
        :param src_nodata: nodata value of the source. If set to None, will read from the metadata.
        :param resampling: A rasterio Resampling method
        :param silent: If True, will not print warning statements
        :param n_threads: The number of worker threads. Defaults to (os.cpu_count() - 1).
        :param memory_limit: The warp operation memory limit in MB. Larger values may perform better.

        :returns: Raster

        """

        # Check that either dst_ref or dst_crs is provided
        if dst_ref is not None:
            if dst_crs is not None:
                raise ValueError("Either of `dst_ref` or `dst_crs` must be set. Not both.")
        else:
            # In case dst_res or dst_size is set, use original CRS
            if dst_crs is None:
                dst_crs = self.crs

        # Case a raster is provided as reference
        if dst_ref is not None:

            # Check that dst_ref type is either str, Raster or rasterio data set
            # Preferably use Raster instance to avoid rasterio data set to remain open. See PR #45
            if isinstance(dst_ref, Raster):
                ds_ref = dst_ref
            elif isinstance(dst_ref, rio.io.MemoryFile) or isinstance(dst_ref, rasterio.io.DatasetReader):
                ds_ref = dst_ref
            elif isinstance(dst_ref, str):
                assert os.path.exists(dst_ref), "Reference raster does not exist"
                ds_ref = Raster(dst_ref, load_data=False)
            else:
                raise ValueError(
                    "Type of dst_ref not understood, must be path to file (str), Raster or rasterio data set"
                )

            # Read reprojecting params from ref raster
            dst_crs = ds_ref.crs
            dst_size = (ds_ref.width, ds_ref.height)
            dst_res = None
            dst_bounds = ds_ref.bounds
        else:
            # Determine target CRS
            dst_crs = CRS.from_user_input(dst_crs)

        # Set output dtype
        if dtype is None:
            # Warning: this will not work for multiple bands with different dtypes
            dtype = self.dtypes[0]

        # Set source nodata if provided
        if src_nodata is None:
            src_nodata = self.nodata

        # Set destination nodata if provided. This is needed in areas not covered by the input data.
        # If None, will use GeoUtils' default, as rasterio's default is unknown, hence cannot be handled properly.
        if dst_nodata is None:
            dst_nodata = self.nodata
            if dst_nodata is None:
                dst_nodata = _default_ndv(dtype)

        from geoutils.misc import resampling_method_from_str

        # Basic reprojection options, needed in all cases.
        reproj_kwargs = {
            "src_transform": self.transform,
            "src_crs": self.crs,
            "dst_crs": dst_crs,
            "resampling": resampling if isinstance(resampling, Resampling) else resampling_method_from_str(resampling),
            "src_nodata": src_nodata,
            "dst_nodata": dst_nodata,
        }

        # If dst_ref is None, check other input arguments
        if dst_size is not None and dst_res is not None:
            raise ValueError("dst_size and dst_res both specified. Specify only one.")

        # Create a BoundingBox if required
        if dst_bounds is not None:
            if not isinstance(dst_bounds, rio.coords.BoundingBox):
                dst_bounds = rio.coords.BoundingBox(
                    dst_bounds["left"],
                    dst_bounds["bottom"],
                    dst_bounds["right"],
                    dst_bounds["top"],
                )

        # Determine target raster size/resolution
        dst_transform = None
        if dst_res is not None:
            if dst_bounds is None:
                # Let rasterio determine the maximum bounds of the new raster.
                reproj_kwargs.update({"dst_resolution": dst_res})
            else:

                # Bounds specified. First check if xres and yres are different.
                if isinstance(dst_res, tuple):
                    xres = dst_res[0]
                    yres = dst_res[1]
                else:
                    xres = dst_res
                    yres = dst_res

                # Calculate new raster size which ensures that pixels have
                # precisely the resolution specified.
                dst_width = np.ceil((dst_bounds.right - dst_bounds.left) / xres)
                dst_height = np.ceil(np.abs(dst_bounds.bottom - dst_bounds.top) / yres)
                dst_size = (int(dst_width), int(dst_height))

                # As a result of precise pixel size, the destination bounds may
                # have to be adjusted.
                x1 = dst_bounds.left + (xres * dst_width)
                y1 = dst_bounds.top - (yres * dst_height)
                dst_bounds = rio.coords.BoundingBox(top=dst_bounds.top, left=dst_bounds.left, bottom=y1, right=x1)

        # Set output shape (Note: dst_size is (ncol, nrow))
        if dst_size is not None:
            dst_shape = (self.count, dst_size[1], dst_size[0])
            dst_data = np.ones(dst_shape, dtype=dtype)
            reproj_kwargs.update({"destination": dst_data})
        else:
            dst_shape = (self.count, self.height, self.width)

        # If dst_bounds is set, will enforce dst_bounds
        if dst_bounds is not None:

            if dst_size is None:
                # Calculate new raster size which ensures that pixels resolution is as close as possible to original
                # Raster size is increased by up to one pixel if needed
                yres, xres = self.res
                dst_width = int(np.ceil((dst_bounds.right - dst_bounds.left) / xres))
                dst_height = int(np.ceil(np.abs(dst_bounds.bottom - dst_bounds.top) / yres))
                dst_size = (dst_width, dst_height)

            # Calculate associated transform
            dst_transform = rio.transform.from_bounds(*dst_bounds, width=dst_size[0], height=dst_size[1])

            # Specify the output bounds and shape, let rasterio handle the rest
            reproj_kwargs.update({"dst_transform": dst_transform})
            dst_data = np.ones((dst_size[1], dst_size[0]), dtype=dtype)
            reproj_kwargs.update({"destination": dst_data})

        # Check that reprojection is actually needed
        # Caution, dst_size is (width, height) while shape is (height, width)
        if all(
            [
                (dst_transform == self.transform) or (dst_transform is None),
                (dst_crs == self.crs) or (dst_crs is None),
                (dst_size == self.shape[::-1]) or (dst_size is None),
                (dst_res == self.res) or (dst_res == self.res[0] == self.res[1]) or (dst_res is None),
            ]
        ):
            if (dst_nodata == self.nodata) or (dst_nodata is None):
                if not silent:
                    warnings.warn("Output projection, bounds and size are identical -> return self (not a copy!)")
                return self

            elif dst_nodata is not None:
                if not silent:
                    warnings.warn(
                        "Only nodata is different, consider using the 'set_ndv()' method instead'\
                    ' -> return self (not a copy!)"
                    )
                return self

        # Set the performance keywords
        if n_threads == 0:
            # Default to cpu count minus one. If the cpu count is undefined, num_threads will be 1
            cpu_count = os.cpu_count() or 2
            num_threads = cpu_count - 1
        else:
            num_threads = n_threads
        reproj_kwargs.update({"num_threads": num_threads, "warp_mem_limit": memory_limit})

        # Currently reprojects all in-memory bands at once.
        # This may need to be improved to allow reprojecting from-disk.
        # See rio.warp.reproject docstring for more info.
        dst_data, dst_transformed = rio.warp.reproject(self.data, **reproj_kwargs)

        # Enforce output type
        dst_data = dst_data.astype(dtype)

        # Check for funny business.
        if dst_transform is not None:
            assert dst_transform == dst_transformed

        # Write results to a new Raster.
        dst_r = self.from_array(dst_data, dst_transformed, dst_crs, dst_nodata)

        return dst_r

    def shift(self, xoff: float, yoff: float) -> None:
        """
        Translate the Raster by a given x,y offset.

        :param xoff: Translation x offset.
        :param yoff: Translation y offset.


        """
        dx, b, xmin, d, dy, ymax = list(self.transform)[:6]

        self.transform = rio.transform.Affine(dx, b, xmin + xoff, d, dy, ymax + yoff)

    def set_ndv(self, ndv: int | float | list[int] | list[float], update_array: bool = True) -> None:
        """
        Set new nodata values for bands (and possibly update arrays).

        :param ndv: nodata values
        :param update_array: change the existing nodata in array
        """

        if not isinstance(ndv, (abc.Sequence, int, float, np.integer, np.floating)):
            raise ValueError("Type of ndv not understood, must be list or float or int")

        elif (isinstance(ndv, (int, float, np.integer, np.floating))) and self.count > 1:
            print("Several raster band: using nodata value for all bands")
            ndv = [ndv] * self.count

        elif isinstance(ndv, abc.Sequence) and self.count == 1:
            print("Only one raster band: using first nodata value provided")
            ndv = list(ndv)[0]

        # Check that ndv has same length as number of bands in self
        if isinstance(ndv, abc.Sequence):
            if len(ndv) != self.count:
                raise ValueError(f"Length of ndv ({len(ndv)}) incompatible with number of bands ({self.count})")
            # Check that ndv value is compatible with dtype
            for k in range(len(ndv)):
                if not rio.dtypes.can_cast_dtype(ndv[k], self.dtypes[k]):
                    raise ValueError(f"ndv value {ndv[k]} incompatible with self.dtype {self.dtypes[k]}")
        else:
            if not rio.dtypes.can_cast_dtype(ndv, self.dtypes[0]):
                raise ValueError(f"ndv value {ndv} incompatible with self.dtype {self.dtypes[0]}")

        imgdata = self.data
        pre_ndv = self.nodata

        if update_array:
            for i, new_nodata in enumerate(ndv if isinstance(ndv, Iterable) else [ndv]):
                if np.ma.isMaskedArray(imgdata):
                    old_nodatas = imgdata.data[i, :, :][imgdata.data[i, :, :] == self.nodata]
                    if old_nodatas.size > 0:
                        imgdata.mask[i, :, :][old_nodatas] = False

                    new_nodatas = imgdata[i, :, :] == new_nodata
                    if new_nodatas.size > 0:
                        if np.ravel([imgdata.mask]).size == 1:
                            imgdata.mask = np.zeros(self.shape, dtype=bool)
                        imgdata.mask[i, :, :][new_nodatas] = True
                else:
                    ind = imgdata[:] == pre_ndv
                    imgdata[ind] = new_nodata
            self.data = imgdata

        self.nodata = ndv

    def save(
        self,
        filename: str | IO[bytes],
        driver: str = "GTiff",
        dtype: DTypeLike | None = None,
        compress: str = "deflate",
        tiled: bool = False,
        blank_value: None | int | float = None,
        co_opts: dict[str, str] | None = None,
        metadata: dict[str, Any] | None = None,
        gcps: list[tuple[float, ...]] | None = None,
        gcps_crs: CRS | None = None,
    ) -> None:
        """Write the Raster to a geo-referenced file.

        Given a filename to save the Raster to, create a geo-referenced file
        on disk which contains the contents of self.data.

        If blank_value is set to an integer or float, then instead of writing
        the contents of self.data to disk, write this provided value to every
        pixel instead.

        :param filename: Filename to write the file to.
        :param driver: the 'GDAL' driver to use to write the file as.
        :param dtype: Data Type to write the image as (defaults to dtype of image data)
        :param compress: Compression type. Defaults to 'deflate' (equal to GDALs: COMPRESS=DEFLATE)
        :param tiled: Whether to write blocks in tiles instead of strips. Improves read performance on large files,
                      but increases file size.
        :param blank_value: Use to write an image out with every pixel's value
            corresponding to this value, instead of writing the image data to disk.
        :param co_opts: GDAL creation options provided as a dictionary,
            e.g. {'TILED':'YES', 'COMPRESS':'LZW'}
        :param metadata: pairs of metadata key, value
        :param gcps: list of gcps, each gcp being [row, col, x, y, (z)]
        :param gcps_crs: the CRS of the GCPS (Default is None)


        :returns: None.
        """
        dtype = self.data.dtype if dtype is None else dtype

        if co_opts is None:
            co_opts = {}
        if metadata is None:
            metadata = {}
        if gcps is None:
            gcps = []

        if (self.data is None) & (blank_value is None):
            raise AttributeError("No data loaded, and alternative blank_value not set.")
        elif blank_value is not None:
            if isinstance(blank_value, int) | isinstance(blank_value, float):
                save_data = np.zeros(self.data.shape)
                save_data[:, :, :] = blank_value
            else:
                raise ValueError("blank_values must be one of int, float (or None).")
        else:
            save_data = self.data

        with rio.open(
            filename,
            "w",
            driver=driver,
            height=self.height,
            width=self.width,
            count=self.count,
            dtype=save_data.dtype,
            crs=self.crs,
            transform=self.transform,
            nodata=self.nodata,
            compress=compress,
            tiled=tiled,
            **co_opts,
        ) as dst:

            dst.write(save_data)

            # Add metadata (tags in rio)
            dst.update_tags(**metadata)

            # Save GCPs
            if not isinstance(gcps, list):
                raise ValueError("gcps must be a list")

            if len(gcps) > 0:
                rio_gcps = []
                for gcp in gcps:
                    rio_gcps.append(rio.control.GroundControlPoint(*gcp))

                # Warning: this will overwrite the transform
                if dst.transform != rio.transform.Affine(1, 0, 0, 0, 1, 0):
                    warnings.warn(
                        "A geotransform previously set is going \
to be cleared due to the setting of GCPs."
                    )

                dst.gcps = (rio_gcps, gcps_crs)

    def to_xarray(self, name: str | None = None) -> rioxarray.DataArray:
        """Convert this Raster into an xarray DataArray using rioxarray.

        This method uses rioxarray to generate a DataArray with associated
        geo-referencing information.

        See the documentation of rioxarray and xarray for more information on
        the methods and attributes of the resulting DataArray.

        :param name: Set the name of the DataArray.

        :returns: xarray DataArray
        """
        if not _has_rioxarray:
            raise ImportError("rioxarray is required for this functionality.")

        xr = rioxarray.open_rasterio(self.ds)
        if name is not None:
            xr.name = name

        return xr

    def get_bounds_projected(self, out_crs: CRS, densify_pts_max: int = 5000) -> rio.coords.BoundingBox:
        """
        Return self's bounds in the given CRS.

        :param out_crs: Output CRS
        :param densify_pts_max: Maximum points to be added between image corners to account for non linear edges.
                                Reduce if time computation is really critical (ms) or increase if extent is \
                                        not accurate enough.

        """
        # Max points to be added between image corners to account for non linear edges
        # rasterio's default is a bit low for very large images
        # instead, use image dimensions, with a maximum of 50000
        densify_pts = min(max(self.width, self.height), densify_pts_max)

        # Calculate new bounds
        left, bottom, right, top = self.bounds
        new_bounds = rio.warp.transform_bounds(self.crs, out_crs, left, bottom, right, top, densify_pts)

        return new_bounds

    def intersection(self, rst: str | Raster) -> tuple[float, float, float, float]:
        """
        Returns the bounding box of intersection between this image and another.

        If the rasters have different projections, the intersection extent is given in self's projection system.

        :param rst : path to the second image (or another Raster instance)

        :returns: extent of the intersection between the 2 images \
        (xmin, ymin, xmax, ymax) in self's coordinate system.

        """
        from geoutils import projtools

        # If input rst is string, open as Raster
        if isinstance(rst, str):
            rst = Raster(rst, load_data=False)

        # Check if both files have the same projection
        # To be implemented
        same_proj = True

        # Find envelope of rasters' intersections
        poly1 = projtools.bounds2poly(self.bounds)
        # poly1.AssignSpatialReference(self.crs)

        # Create a polygon of the envelope of the second image
        poly2 = projtools.bounds2poly(rst.bounds)
        # poly2.AssignSpatialReference(rst.srs)

        # If coordinate system is different, reproject poly2 into poly1
        if not same_proj:
            raise NotImplementedError()

        # Compute intersection envelope
        intersect = poly1.intersection(poly2)
        extent: tuple[float, float, float, float] = intersect.envelope.bounds

        # check that intersection is not void
        if intersect.area == 0:
            warnings.warn("Warning: Intersection is void")
            return (0.0, 0.0, 0.0, 0.0)

        return extent

    def show(
        self,
        band: int | None = None,
        cmap: matplotlib.colors.Colormap | str | None = None,
        vmin: float | int | None = None,
        vmax: float | int | None = None,
        cb_title: str | None = None,
        add_cb: bool = True,
        ax: matplotlib.axes.Axes | None = None,
        **kwargs: Any,
    ) -> None | tuple[matplotlib.axes.Axes, matplotlib.colors.Colormap]:
        r"""Show/display the image, with axes in projection of image.

        This method is a wrapper to rasterio.plot.show. Any \*\*kwargs which
        you give this method will be passed to rasterio.plot.show.

        :param band: which band to plot, from 0 to self.count-1 (default is all)
        :param cmap: The figure's colormap. Default is plt.rcParams['image.cmap']
        :param vmin: Colorbar minimum value. Default is data min.
        :param vmax: Colorbar maximum value. Default is data min.
        :param cb_title: Colorbar label. Default is None.
        :param add_cb: Set to True to display a colorbar. Default is True.
        :param ax: A figure ax to be used for plotting. If None, will create default figure and axes,\
                and plot figure directly.

        :returns: if ax is not None, returns (ax, cbar) where cbar is the colorbar (None if add_cb is False)


        You can also pass in \*\*kwargs to be used by the underlying imshow or
        contour methods of matplotlib. The example below shows provision of
        a kwarg for rasterio.plot.show, and a kwarg for matplotlib as well::

            import matplotlib.pyplot as plt
            ax1 = plt.subplot(111)
            mpl_kws = {'cmap':'seismic'}
            myimage.show(ax=ax1, mpl_kws)
        """
        # If data is not loaded, need to load it
        if not self.is_loaded:
            self.load()

        # Check if specific band selected, or take all
        # rshow takes care of image dimensions
        # if self.count=3 (4) => plotted as RGB(A)
        if band is None:
            band = np.arange(self.count)
        elif isinstance(band, int):
            if band >= self.count:
                raise ValueError(f"band must be in range 0-{self.count - 1:d}")
            pass
        else:
            raise ValueError("band must be int or None")

        # If multiple bands (RGB), cbar does not make sense
        if isinstance(band, abc.Sequence):
            if len(band) > 1:
                add_cb = False

        # Create colorbar
        # Use rcParam default
        if cmap is None:
            cmap = plt.get_cmap(plt.rcParams["image.cmap"])
        elif isinstance(cmap, str):
            cmap = plt.get_cmap(cmap)
        elif isinstance(cmap, matplotlib.colors.Colormap):
            pass

        # Set colorbar min/max values (needed for ScalarMappable)
        if vmin is None:
            vmin = np.nanmin(self.data[band, :, :])

        if vmax is None:
            vmax = np.nanmax(self.data[band, :, :])

        # Make sure they are numbers, to avoid mpl error
        try:
            vmin = float(vmin)
            vmax = float(vmax)
        except ValueError:
            raise ValueError("vmin or vmax cannot be converted to float")

        # Create axes
        if ax is None:
            fig, ax0 = plt.subplots()
        elif isinstance(ax, matplotlib.axes.Axes):
            ax0 = ax
            fig = ax.figure
        else:
            raise ValueError("ax must be a matplotlib.axes.Axes instance or None")

        # Use data array directly, as rshow on self.ds will re-load data
        rshow(
            self.data[band, :, :],
            transform=self.transform,
            ax=ax0,
            cmap=cmap,
            vmin=vmin,
            vmax=vmax,
            **kwargs,
        )

        # Add colorbar
        if add_cb:
            cbar = fig.colorbar(
                cm.ScalarMappable(norm=colors.Normalize(vmin=vmin, vmax=vmax), cmap=cmap),
                ax=ax0,
            )

            if cb_title is not None:
                cbar.set_label(cb_title)
        else:
            cbar = None

        # If ax not set, figure should be plotted directly
        if ax is None:
            plt.show()
            return None

        return ax0, cbar

    def value_at_coords(
        self,
        x: float | ArrayLike,
        y: float | ArrayLike,
        latlon: bool = False,
        band: int | None = None,
        masked: bool = False,
        window: int | None = None,
        return_window: bool = False,
        boundless: bool = True,
        reducer_function: Callable[[np.ndarray], float] = np.ma.mean,
    ) -> Any:
        """ Extract the pixel value(s) at the nearest pixel(s) from the specified coordinates.

        Extract pixel value of each band in dataset at the specified
        coordinates. Alternatively, if band is specified, return only that
        band's pixel value.

        Optionally, return mean of pixels within a square window.

        :param x: x (or longitude) coordinate.
        :param y: y (or latitude) coordinate.
        :param latlon: Set to True if coordinates provided as longitude/latitude.
        :param band: the band number to extract from.
        :param masked: If `masked` is `True` the return value will be a masked
            array. Otherwise (the default) the return value will be a
            regular array.
        :param window: expand area around coordinate to dimensions \
                  window * window. window must be odd.
        :param return_window: If True when window=int, returns (mean,array) \
            where array is the dataset extracted via the specified window size.
        :param boundless: If `True`, windows that extend beyond the dataset's extent
            are permitted and partially or completely filled arrays (with self.nodata) will
            be returned as appropriate.
        :param reducer_function: a function to apply to the values in window.

        :returns: When called on a Raster or with a specific band \
            set, return value of pixel.
        :returns: If multiple band Raster and the band is not specified, a \
            dictionary containing the value of the pixel in each band.
        :returns: In addition, if return_window=True, return tuple of \
            (values, arrays)

        :examples:

            >>> self.value_at_coords(-48.125,67.8901,window=3)  # doctest: +SKIP
            Returns mean of a 3*3 window:
                v v v \
                v c v  | = float(mean)
                v v v /
            (c = provided coordinate, v= value of surrounding coordinate)

        """
        value: float | dict[int, float] | tuple[float | dict[int, float] | tuple[list[float], np.ndarray] | Any]
        if window is not None:
            if window % 2 != 1:
                raise ValueError("Window must be an odd number.")

        def format_value(value: Any) -> Any:
            """Check if valid value has been extracted"""
            if type(value) in [np.ndarray, np.ma.core.MaskedArray]:
                if window is not None:
                    value = reducer_function(value.flatten())
                else:
                    value = value[0, 0]
            else:
                value = None
            return value

        # Need to implement latlon option later
        if latlon:
            from geoutils import projtools

            x, y = projtools.reproject_from_latlon((y, x), self.crs)

        # Convert coordinates to pixel space
        row, col = rio.transform.rowcol(self.transform, x, y, op=round)

        # Decide what pixel coordinates to read:
        if window is not None:
            half_win = (window - 1) / 2
            # Subtract start coordinates back to top left of window
            col = col - half_win
            row = row - half_win
            # Offset to read to == window
            width = window
            height = window
        else:
            # Start reading at col,row and read 1px each way
            width = 1
            height = 1

        # Make sure coordinates are int
        col = int(col)
        row = int(row)

        # Create rasterio's window for reading
        window = rio.windows.Window(col, row, width, height)

        if self.is_loaded:
            data = self.data[slice(None) if band is None else band + 1, row : row + height, col : col + width]
            value = format_value(data)
            win: np.ndarray | dict[int, np.ndarray] = data

        else:
            if self.nbands == 1:
                with rio.open(self.filename) as raster:
                    data = raster.read(window=window, fill_value=self.nodata, boundless=boundless, masked=masked)
                value = format_value(data)
                win = data
            else:
                value = {}
                win = {}
                with rio.open(self.filename) as raster:
                    for b in self.indexes:
                        data = raster.read(
                            window=window, fill_value=self.nodata, boundless=boundless, masked=masked, indexes=b
                        )
                        val = format_value(data)
                        value[b] = val
                        win[b] = data  # type: ignore

        if return_window:
            return (value, win)

        return value

    def coords(self, offset: str = "corner", grid: bool = True) -> tuple[np.ndarray, np.ndarray]:
        """
        Get x,y coordinates of all pixels in the raster.

        :param offset: coordinate type. If 'corner', returns corner coordinates of pixels.
            If 'center', returns center coordinates. Default is corner.
        :param grid: Return grid

        :returns x,y: numpy arrays corresponding to the x,y coordinates of each pixel.
        """
        assert offset in [
            "corner",
            "center",
        ], f"ctype is not one of 'corner', 'center': {offset}"

        dx = self.res[0]
        dy = self.res[1]

        xx = np.linspace(self.bounds.left, self.bounds.right, self.width + 1)[:: int(np.sign(dx))]
        yy = np.linspace(self.bounds.bottom, self.bounds.top, self.height + 1)[:: int(np.sign(dy))]

        if offset == "center":
            xx += dx / 2  # shift by half a pixel
            yy += dy / 2
        if grid:
            meshgrid: tuple[np.ndarray, np.ndarray] = np.meshgrid(xx[:-1], yy[:-1])  # drop the last element
            return meshgrid
        else:
            return xx[:-1], yy[:-1]

    def xy2ij(
        self,
        x: ArrayLike,
        y: ArrayLike,
        op: type = np.float32,
        area_or_point: str | None = None,
        precision: float | None = None,
    ) -> tuple[np.ndarray, np.ndarray]:
        """
        Return row, column indices for a given x,y coordinate pair.

        :param x: x coordinates
        :param y: y coordinates
        :param op: operator to calculate index
        :param precision: precision for rio.Dataset.index
        :param area_or_point: shift index according to GDAL AREA_OR_POINT attribute (None) or \
                force position ('Point' or 'Area') of the interpretation of where the raster value \
                corresponds to in the pixel ('Area' = lower left or 'Point' = center)

        :returns i, j: indices of x,y in the image.


        """
        if op not in [np.float32, np.float64, float]:
            raise UserWarning(
                "Operator is not of type float: rio.Dataset.index might "
                "return unreliable indexes due to rounding issues."
            )
        if area_or_point not in [None, "Area", "Point"]:
            raise ValueError(
                'Argument "area_or_point" must be either None (falls back to GDAL metadata), "Point" or "Area".'
            )

        i, j = rio.transform.rowcol(self.transform, x, y, op=op, precision=precision)

        # # necessary because rio.Dataset.index does not return abc.Iterable for a single point
        if not isinstance(i, abc.Iterable):
            i, j = (
                np.asarray(
                    [
                        i,
                    ]
                ),
                np.asarray(
                    [
                        j,
                    ]
                ),
            )
        else:
            i, j = (np.asarray(i), np.asarray(j))

        # AREA_OR_POINT GDAL attribute, i.e. does the value refer to the upper left corner (AREA) or
        # the center of pixel (POINT)
        # This has no influence on georeferencing, it's only about the interpretation of the raster values,
        # and thus only affects sub-pixel interpolation

        # if input is None, default to GDAL METADATA
        if area_or_point is None:
            area_or_point = self.tags.get("AREA_OR_POINT", "Point")

        if area_or_point == "Point":
            if not isinstance(i.flat[0], np.floating):
                raise ValueError(
                    "Operator must return np.floating values to perform AREA_OR_POINT subpixel index shifting"
                )

            # if point, shift index by half a pixel
            i += 0.5
            j += 0.5
            # otherwise, leave as is

        return i, j

    def ij2xy(self, i: ArrayLike, j: ArrayLike, offset: str = "center") -> tuple[np.ndarray, np.ndarray]:
        """
        Return x,y coordinates for a given row, column index pair.

        :param i: row (i) index of pixel.
        :param j: column (j) index of pixel.
        :param offset: return coordinates as "corner" or "center" of pixel

        :returns x, y: x,y coordinates of i,j in reference system.
        """

        x, y = rio.transform.xy(self.transform, i, j, offset=offset)

        return x, y

    def outside_image(self, xi: ArrayLike, yj: ArrayLike, index: bool = True) -> bool:
        """
        Check whether a given point falls outside of the raster.

        :param xi: Indices (or coordinates) of x direction to check.
        :param yj: Indices (or coordinates) of y direction to check.
        :param index: Interpret ij as raster indices (default is True). If False, assumes ij is coordinates.

        :returns is_outside: True if ij is outside of the image.
        """
        if not index:
            xi, xj = self.xy2ij(xi, yj)

        if np.any(np.array((xi, yj)) < 0):
            return True
        elif np.asanyarray(xi) > self.width or np.asanyarray(yj) > self.height:
            return True
        else:
            return False

    def interp_points(
        self,
        pts: ArrayLike,
        input_latlon: bool = False,
        mode: str = "linear",
        band: int = 1,
        area_or_point: str | None = None,
        **kwargs: Any,
    ) -> np.ndarray:

        """
         Interpolate raster values at a given point, or sets of points.

        :param pts: Point(s) at which to interpolate raster value. If points fall outside of image,
        value returned is nan. Shape should be (N,2)'
        :param input_latlon: Whether the input is in latlon, unregarding of Raster CRS
        :param mode: One of 'linear', 'cubic', or 'quintic'. Determines what type of spline is
             used to interpolate the raster value at each point. For more information, see
             scipy.interpolate.interp2d. Default is linear.
        :param band: Raster band to use
        :param area_or_point: shift index according to GDAL AREA_OR_POINT attribute (None) or force position\
                ('Point' or 'Area') of the interpretation of where the raster value corresponds to in the pixel\
                ('Area' = lower left or 'Point' = center)

        :returns rpts: Array of raster value(s) for the given points.
        """
        assert mode in [
            "mean",
            "linear",
            "cubic",
            "quintic",
            "nearest",
        ], "mode must be mean, linear, cubic, quintic or nearest."

        # get coordinates
        x, y = list(zip(*pts))

        # if those are in latlon, convert to Raster crs
        if input_latlon:
            init_crs = pyproj.CRS(4326)
            dest_crs = pyproj.CRS(self.crs)
            transformer = pyproj.Transformer.from_crs(init_crs, dest_crs)
            x, y = transformer.transform(x, y)

        i, j = self.xy2ij(x, y, op=np.float32, area_or_point=area_or_point)

        ind_invalid = np.vectorize(lambda k1, k2: self.outside_image(k1, k2, index=True))(j, i)

        rpts = map_coordinates(self.data[band - 1, :, :].astype(np.float32), [i, j], **kwargs)
        rpts = np.array(rpts, dtype=np.float32)
        rpts[np.array(ind_invalid)] = np.nan

        return rpts

        # #TODO: right now it's a loop... could add multiprocessing parallel loop outside,
        # # but such a method probably exists already within scipy/other interpolation packages?
        # for pt in pts:
        #     i,j = self.xy2ij(pt[0],pt[1])
        #     if self.outside_image(i,j, index=True):
        #         rpts.append(np.nan)
        #         continue
        #     else:
        #         x = xx[j - nsize:j + nsize + 1]
        #         y = yy[i - nsize:i + nsize + 1]
        #
        #         #TODO: read only that window?
        #         z = self.data[band-1, i - nsize:i + nsize + 1, j - nsize:j + nsize + 1]
        #         if mode in ['linear', 'cubic', 'quintic', 'nearest']:
        #             X, Y = np.meshgrid(x, y)
        #             try:
        #                 zint = griddata((X.flatten(), Y.flatten()), z.flatten(), list(pt), method=mode)[0]
        #             except:
        #                 #TODO: currently fails when dealing with the edges
        #                 print('Interpolation failed for:')
        #                 print(pt)
        #                 print(i,j)
        #                 print(x)
        #                 print(y)
        #                 print(z)
        #                 zint = np.nan
        #         else:
        #             zint = np.nanmean(z.flatten())
        #         rpts.append(zint)
        # rpts = np.array(rpts)

    def split_bands(self: RasterType, copy: bool = False, subset: list[int] | int | None = None) -> list[Raster]:
        """
        Split the bands into separate copied rasters.

        :param copy: Copy the bands or return slices of the original data.
        :param subset: Optional. A subset of band indices to extract. Defaults to all.

        :returns: A list of Rasters for each band.
        """
        bands: list[Raster] = []

        if subset is None:
            indices = list(range(self.nbands))
        elif isinstance(subset, int):
            indices = [subset]
        elif isinstance(subset, list):
            indices = subset
        else:
            raise ValueError(f"'subset' got invalid type: {type(subset)}. Expected list[int], int or None")

        if copy:
            for band_n in indices:
                # Generate a new Raster from a copy of the band's data
                bands.append(
                    self.from_array(
                        self.data[band_n, :, :].copy(),
                        transform=self.transform,
                        crs=self.crs,
                        nodata=self.nodata,
                    )
                )
        else:
            for band_n in indices:
                # Generate a new instance with the same underlying values.
                raster = Raster(self)
                # Set the data to a slice of the original array
                raster._data = self.data[band_n, :, :].reshape((1,) + self.data.shape[1:])
                # Set the nbands
                bands.append(raster)

        return bands

    @overload
    def to_points(
        self, subset: float | int, as_frame: Literal[True], pixel_offset: Literal["center", "corner"]
    ) -> gpd.GeoDataFrame:
        ...

    @overload
    def to_points(
        self, subset: float | int, as_frame: Literal[False], pixel_offset: Literal["center", "corner"]
    ) -> np.ndarray:
        ...

    def to_points(
        self, subset: float | int = 1, as_frame: bool = False, pixel_offset: Literal["center", "corner"] = "center"
    ) -> np.ndarray:
        """
        Subset a point cloud of the raster.

        If 'subset' is either 1 or is equal to the pixel count, all points are returned in order.
        If 'subset' is smaller than 1 (for fractions) or the pixel count, a random sample is returned.

        If the raster is not loaded, sampling will be done from disk without loading the entire Raster.

        Formats:
            * `as_frame` == None | False: A numpy ndarray of shape (N, 2 + nbands) with the columns [x, y, b1, b2..].
            * `as_frame` == True: A GeoPandas GeoDataFrame with the columns ["b1", "b2", ..., "geometry"]

        :param subset: The point count or fraction. If 'subset' > 1, it's parsed as a count.
        :param as_frame: Return a GeoDataFrame with a geometry column and crs instead of an ndarray.
        :param pixel_offset: The point at which to associate the pixel coordinate with ('corner' == upper left).

        :raises ValueError: If the subset count or fraction is poorly formatted.

        :returns: An ndarray/GeoDataFrame of the shape (N, 2 + nbands) where N is the subset count.
        """
        data_size = self.width * self.height

        # Validate the subset argument.
        if subset <= 0.0:
            raise ValueError(f"Subset cannot be zero or negative (given value: {subset})")
        # If the subset is equal to or less than 1, it is assumed to be a fraction.
        if subset <= 1.0:
            subset = int(data_size * subset)
        else:
            subset = int(subset)
        if subset > data_size:
            raise ValueError(f"Subset cannot exceed the size of the dataset ({subset} vs {data_size})")

        # If the subset is smaller than the max size, take a random subset of indices, otherwise take the whole.
        choice = np.random.randint(0, data_size - 1, subset) if subset != data_size else np.arange(data_size)

        cols = choice % self.width
        rows = (choice / self.width).astype(int)

        # Extract the coordinates of the pixels and filter by the chosen pixels.
        x_coords, y_coords = (np.array(a) for a in self.ij2xy(rows, cols, offset=pixel_offset))

        # If the Raster is loaded, pick from the data, otherwise use the disk-sample method from rasterio.
        if self.is_loaded:
            pixel_data = self.data[:, rows, cols]
        else:
            with rio.open(self.filename) as raster:
                pixel_data = np.array(list(raster.sample(zip(x_coords, y_coords)))).T

        if isinstance(pixel_data, np.ma.masked_array):
            pixel_data = np.where(pixel_data.mask, np.nan, pixel_data.data)

        # Merge the coordinates and pixel data into a point cloud.
        points = np.vstack((x_coords.reshape(1, -1), y_coords.reshape(1, -1), pixel_data)).T

        if as_frame:
            points = gpd.GeoDataFrame(
                points[:, 2:],
                columns=[f"b{i}" for i in range(1, pixel_data.shape[0] + 1)],
                geometry=gpd.points_from_xy(points[:, 0], points[:, 1]),
                crs=self.crs,
            )

        return points

    def polygonize(
        self, in_value: Number | tuple[Number, Number] | list[Number] | np.ndarray | Literal["all"] = 1
    ) -> Vector:
        """
        Return a GeoDataFrame polygonized from a raster.

        :param in_value: Value or range of values of the raster from which to
          create geometries (Default is 1). If 'all', all unique pixel values of the raster are used.

        :returns: Vector containing the polygonized geometries.
        """

        # mask a unique value set by a number
        if isinstance(in_value, Number):

            if np.sum(self.data == in_value) == 0:
                raise ValueError(f"no pixel with in_value {in_value}")

            bool_msk = np.array(self.data == in_value).astype(np.uint8)

        # mask values within boundaries set by a tuple
        elif isinstance(in_value, tuple):

            if np.sum((self.data > in_value[0]) & (self.data < in_value[1])) == 0:
                raise ValueError(f"no pixel with in_value between {in_value[0]} and {in_value[1]}")

            bool_msk = ((self.data > in_value[0]) & (self.data < in_value[1])).astype(np.uint8)

        # mask specific values set by a sequence
        elif isinstance(in_value, list) or isinstance(in_value, np.ndarray):

            if np.sum(np.isin(self.data, in_value)) == 0:
                raise ValueError("no pixel with in_value " + ", ".join(map("{}".format, in_value)))

            bool_msk = np.isin(self.data, in_value).astype("uint8")

        # mask all valid values
        elif in_value == "all":

            vals_for_msk = list(set(self.data.flatten()))
            bool_msk = np.isin(self.data, vals_for_msk).astype("uint8")

        else:

            raise ValueError("in_value must be a number, a tuple or a sequence")

        results = (
            {"properties": {"raster_value": v}, "geometry": s}
            for i, (s, v) in enumerate(shapes(self.data, mask=bool_msk, transform=self.transform))
        )

        gdf = gpd.GeoDataFrame.from_features(list(results))
        gdf.insert(0, "New_ID", range(0, 0 + len(gdf)))
        gdf.set_geometry(col="geometry", inplace=True)
        gdf.set_crs(self.crs, inplace=True)

        return gv.Vector(gdf)<|MERGE_RESOLUTION|>--- conflicted
+++ resolved
@@ -177,32 +177,6 @@
         width
     """
 
-    # This only gets set if a disk-based file is read in.
-    # If the Raster is created with from_array, from_mem etc, this stays as None.
-    _is_modified: bool | None = None
-    _disk_hash: int | None = None
-
-<<<<<<< HEAD
-=======
-    # Rasterio-inherited names and types are defined here to get proper type hints.
-    # Maybe these don't have to be hard-coded in the future?
-    _data: np.ndarray | np.ma.masked_array
-    transform: Affine
-    crs: CRS
-    nodata: int | float | None
-    res: tuple[float, float]
-    bounds: rio.coords.BoundingBox
-    height: int
-    width: int
-    shape: tuple[int, int]
-    indexes: list[int]
-    count: int
-    dataset_mask: np.ndarray | None
-    driver: str
-    dtypes: list[str]
-    name: str
-
->>>>>>> 96a044f7
     def __init__(
         self,
         filename_or_dataset: str | RasterType | rio.io.DatasetReader | rio.io.MemoryFile | dict[str, Any],
@@ -492,7 +466,7 @@
 
     def _overloading_check(
         self: RasterType, other: RasterType | np.ndarray | Number
-    ) -> tuple[np.ndarray, np.ndarray | Number, float | int | None]:
+    ) -> tuple[np.ndarray, np.ndarray | Number, float | int | list[int] | list[float] | None]:
         """
         Before any operation overloading, check input data type and return both self and other data as either \
 a np.ndarray or number, converted to the minimum compatible dtype between both datasets.
