"""
geoutils.georaster provides a toolset for working with raster data.
"""
from __future__ import annotations

import math
import os
import pathlib
import warnings
from collections import abc
from collections.abc import Iterable
from contextlib import ExitStack
from numbers import Number
from typing import IO, Any, Callable, TypeVar, overload

import geopandas as gpd
import matplotlib
import matplotlib.pyplot as plt
import numpy as np
import pyproj
import rasterio as rio
import rasterio.mask
import rasterio.transform
import rasterio.warp
import rasterio.windows
from affine import Affine
from matplotlib import cm, colors
from rasterio.crs import CRS
from rasterio.enums import Resampling
from rasterio.features import shapes
from rasterio.plot import show as rshow
from scipy.ndimage import distance_transform_edt, map_coordinates

import geoutils.geovector as gv
from geoutils._typing import AnyNumber, ArrayLike, DTypeLike
from geoutils.geovector import Vector
from geoutils.projtools import _get_bounds_projected

# If python38 or above, Literal is builtin. Otherwise, use typing_extensions
try:
    from typing import Literal
except ImportError:
    from typing_extensions import Literal  # type: ignore

try:
    import rioxarray
except ImportError:
    _has_rioxarray = False
else:
    _has_rioxarray = True

RasterType = TypeVar("RasterType", bound="Raster")

# List of numpy functions that are handled: nan statistics function, normal statistics function and sorting/counting
_HANDLED_FUNCTIONS = (
    [
        "nansum",
        "nanmax",
        "nanmin",
        "nanargmax",
        "nanargmin",
        "nanmean",
        "nanmedian",
        "nanpercentile",
        "nanvar",
        "nanstd",
        "nanprod",
        "nancumsum",
        "nancumprod",
        "nanquantile",
    ]
    + [
        "sum",
        "amax",
        "amin",
        "argmax",
        "argmin",
        "mean",
        "median",
        "percentile",
        "var",
        "std",
        "prod",
        "cumsum",
        "cumprod",
        "quantile",
    ]
    + ["sort", "count_nonzero", "unique"]
)


# Function to set the default nodata values for any given dtype
# Similar to GDAL for int types, but without absurdly long nodata values for floats.
# For unsigned types, the maximum value is chosen (with a max of 99999).
# For signed types, the minimum value is chosen (with a min of -99999).
def _default_nodata(dtype: str | np.dtype | type) -> int:
    """
    Set the default nodata value for any given dtype, when this is not provided.
    """
    default_nodata_lookup = {
        "uint8": 255,
        "int8": -128,
        "uint16": 65535,
        "int16": -32768,
        "uint32": 99999,
        "int32": -99999,
        "float16": -99999,
        "float32": -99999,
        "float64": -99999,
        "float128": -99999,
        "longdouble": -99999,  # This is float64 on Windows, float128 on other systems, for compatibility
    }
    # Check argument dtype is as expected
    if not isinstance(dtype, (str, np.dtype, type)):
        raise ValueError(f"dtype {dtype} not understood")

    # Convert numpy types to string
    if isinstance(dtype, type):
        dtype = np.dtype(dtype).name

    # Convert np.dtype to string
    if isinstance(dtype, np.dtype):
        dtype = dtype.name

    if dtype in default_nodata_lookup.keys():
        return default_nodata_lookup[dtype]
    else:
        raise NotImplementedError(f"No default nodata value set for dtype {dtype}")


# Set default attributes to be kept from rasterio's DatasetReader
_default_rio_attrs = [
    "bounds",
    "count",
    "crs",
    "driver",
    "dtypes",
    "height",
    "indexes",
    "name",
    "nodata",
    "res",
    "shape",
    "transform",
    "width",
]


def _load_rio(
    dataset: rio.io.DatasetReader,
    indexes: int | tuple[int, ...] | None = None,
    masked: bool = False,
    transform: Affine | None = None,
    shape: tuple[int, int] | None = None,
    **kwargs: Any,
) -> np.ma.masked_array:
    r"""
    Load specific bands of the dataset, using rasterio.read().

    Ensure that self.data.ndim = 3 for ease of use (needed e.g. in show)

    :param dataset: The dataset to read (opened with "rio.open(filename)")
    :param indexes: The band(s) to load. Note that rasterio begins counting at 1, not 0.
    :param masked: Should the mask be read (if any exists), and/or should the nodata be used to mask values
    :param transform: Create a window from the given transform (to read only parts of the raster)
    :param shape: The expected shape of the read ndarray. Must be given together with the 'transform' argument.

    :raises ValueError: If only one of 'transform' and 'shape' are given.

    :returns: A numpy array if masked == False or a masked_array

    \*\*kwargs: any additional arguments to rasterio.io.DatasetReader.read.
    Useful ones are:
    .. hlist::
    * out_shape : to load a subsampled version
    * window : to load a cropped version
    * resampling : to set the resampling algorithm
    """
    if transform is not None and shape is not None:
        if transform == dataset.transform:
            row_off, col_off = 0, 0
        else:
            row_off, col_off = (round(val) for val in dataset.index(transform[2], abs(transform[4])))

        window = rio.windows.Window(col_off, row_off, *shape[::-1])
    elif sum(param is None for param in [shape, transform]) == 1:
        raise ValueError("If 'shape' or 'transform' is provided, BOTH must be given.")
    else:
        window = None

    if indexes is None:
        data = dataset.read(masked=masked, window=window, **kwargs)
    else:
        data = dataset.read(indexes=indexes, masked=masked, window=window, **kwargs)
    if len(data.shape) == 2:
        data = data[np.newaxis, :, :]
    return np.ma.masked_array(data)


class Raster:
    """
    Create a Raster object from a rasterio-supported raster dataset.

    If not otherwise specified below, attribute types and contents correspond
    to the attributes defined by rasterio.

    Attributes:
        filename_or_dataset : str
            The path/filename of the loaded, file, only set if a disk-based file is read in.
        data : np.array
            Loaded image. Dimensions correspond to (count, height, width).
        count_loaded : int
            Number of bands loaded into .data
        indexes_loaded : tuple
            The indexes of the bands of the opened dataset loaded into .data.
        is_loaded : bool
            True if the image data have been loaded into this Raster.

        bounds

        crs

        driver

        dtypes

        height

        name

        nodata

        res

        shape

        transform

        width
    """

    def __init__(
        self,
        filename_or_dataset: str
        | pathlib.Path
        | RasterType
        | rio.io.DatasetReader
        | rio.io.MemoryFile
        | dict[str, Any],
        indexes: None | int | list[int] = None,
        load_data: bool = True,
        downsample: AnyNumber = 1,
        masked: bool = True,
        nodata: int | float | list[int] | list[float] | None = None,
        attrs: list[str] | None = None,
    ) -> None:
        """
        Load a rasterio-supported dataset, given a filename.

        :param filename_or_dataset: The filename of the dataset.

        :param indexes: The band(s) to load into the object. Default is to load all bands.

        :param load_data: Load the raster data into the object. Default is True.

        :param downsample: Reduce the size of the image loaded by this factor. Default is 1.

        :param masked: the data is loaded as a masked array, with no data values masked. Default is True.

        :param nodata: nodata to be used (overwrites the metadata). Default is None, i.e. reads from metadata.

        :param attrs: Additional attributes from rasterio's DataReader class to add to the Raster object.
            Default list is set by geoutils.georaster.raster._default_rio_attrs, i.e.
            ['bounds', 'count', 'crs', 'driver', 'dtypes', 'height', 'indexes',
            'name', 'nodata', 'res', 'shape', 'transform', 'width'] - if no attrs are specified, these will be added.

        :return: A Raster object
        """
        self.driver: str | None = None
        self.name: str | None = None
        self.filename: str | None = None
        self.tags: dict[str, Any] = {}

        self._data: np.ma.masked_array | None = None
        self._nodata: int | float | list[int] | list[float] | None = nodata
        self._indexes = indexes
        self._indexes_loaded: int | tuple[int, ...] | None = None
        self._masked = masked
        self._disk_hash: int | None = None
        self._is_modified = True
        self._disk_shape: tuple[int, int, int] | None = None
        self._disk_indexes: tuple[int] | None = None
        self._disk_dtypes: tuple[str] | None = None

        # This is for Raster.from_array to work.
        if isinstance(filename_or_dataset, dict):
            # Important to pass the nodata before the data setter, which uses it in turn
            self._nodata = filename_or_dataset["nodata"]
            self.data = filename_or_dataset["data"]
            self.transform: rio.transform.Affine = filename_or_dataset["transform"]
            self.crs: rio.crs.CRS = filename_or_dataset["crs"]
            for key in filename_or_dataset:
                if key in ["data", "transform", "crs", "nodata"]:
                    continue
                setattr(self, key, filename_or_dataset[key])
            return

        # If Raster is passed, simply point back to Raster
        if isinstance(filename_or_dataset, Raster):
            for key in filename_or_dataset.__dict__:
                setattr(self, key, filename_or_dataset.__dict__[key])
            return
        # Image is a file on disk.
        elif isinstance(filename_or_dataset, (str, pathlib.Path, rio.io.DatasetReader, rio.io.MemoryFile)):

            # ExitStack is used instead of "with rio.open(filename_or_dataset) as ds:".
            # This is because we might not actually want to open it like that, so this is equivalent
            # to the pseudocode:
            # "with rio.open(filename_or_dataset) as ds if isinstance(filename_or_dataset, str) else ds:"
            # This is slightly black magic, but it works!
            with ExitStack():
                if isinstance(filename_or_dataset, (str, pathlib.Path)):
                    ds: rio.io.DatasetReader = rio.open(filename_or_dataset)
                    self.filename = str(filename_or_dataset)
                elif isinstance(filename_or_dataset, rio.io.DatasetReader):
                    ds = filename_or_dataset
                    self.filename = filename_or_dataset.files[0]
                else:  # This is if it's a MemoryFile
                    ds = filename_or_dataset.open()
                    self.filename = None

                self.transform = ds.transform
                self.crs = ds.crs
                self._nodata = ds.nodata
                self.name = ds.name
                self.driver = ds.driver
                self.tags.update(ds.tags())

                self._disk_shape = (ds.count, ds.height, ds.width)
                self._disk_indexes = ds.indexes
                self._disk_dtypes = ds.dtypes

                if attrs is not None:
                    for attr in attrs:
                        self.__setattr__(attr, ds.__getattr__(attr))

            # Check number of bands to be loaded
            if indexes is None:
                count = self.count
            elif isinstance(indexes, int):
                count = 1
            elif isinstance(indexes, abc.Iterable):
                count = len(indexes)

            # Downsampled image size
            if not isinstance(downsample, (int, float)):
                raise ValueError("downsample must be of type int or float")
            if downsample == 1:
                out_shape = (count, self.height, self.width)
            else:
                down_width = int(np.ceil(self.width / downsample))
                down_height = int(np.ceil(self.height / downsample))
                out_shape = (count, down_height, down_width)
                res = tuple(np.asarray(self.res) * downsample)
                self.transform = rio.transform.from_origin(self.bounds.left, self.bounds.top, res[0], res[1])

            if load_data:
                # Mypy doesn't like the out_shape for some reason. I can't figure out why! (erikmannerfelt, 14/01/2022)
                self._data = _load_rio(ds, indexes=indexes, masked=masked, out_shape=out_shape)  # type: ignore
                if isinstance(filename_or_dataset, str):
                    self._is_modified = False
                    self._disk_hash = hash((self.data.tobytes(), self.transform, self.crs, self.nodata))

            # Set nodata
            if nodata is not None:
                self.set_nodata(nodata)

        # Provide a catch in case trying to load from data array
        elif isinstance(filename_or_dataset, np.ndarray):
            raise ValueError("np.array provided as filename. Did you mean to call Raster.from_array(...) instead? ")

        # Don't recognise the input, so stop here.
        else:
            raise ValueError("filename argument not recognised.")

    @property
    def count_on_disk(self) -> None | int:
        """Return the count of bands on disk if it exists."""
        if self._disk_shape is not None:
            return self._disk_shape[0]
        return None

    @property
    def count(self) -> int:
        """Return the count of bands loaded in memory if they are, otherwise the one on disk."""
        if self.is_loaded:
            return int(self.data.shape[0])
        #  This can only happen if data is not loaded, with a DatasetReader on disk is open, never returns None
        return self.count_on_disk  # type: ignore

    @property
    def height(self) -> int:
        """Return the height of the Raster in pixels."""
        if not self.is_loaded:
            return self._disk_shape[1]  # type: ignore
        return int(self.data.shape[1])

    @property
    def width(self) -> int:
        """Return the width of the Raster in pixels."""
        if not self.is_loaded:
            return self._disk_shape[2]  # type: ignore
        return int(self.data.shape[2])

    @property
    def shape(self) -> tuple[int, int]:
        """Return a (height, width) tuple of the data shape in pixels."""
        if not self.is_loaded:
            return self._disk_shape[1], self._disk_shape[2]  # type: ignore
        return int(self.data.shape[1]), int(self.data.shape[2])

    @property
    def res(self) -> tuple[float | int, float | int]:
        """Return the X/Y resolution in georeferenced units of the Raster."""
        return self.transform[0], abs(self.transform[4])

    @property
    def bounds(self) -> rio.coords.BoundingBox:
        """Return the bounding coordinates of the Raster."""
        return rio.coords.BoundingBox(*rio.transform.array_bounds(self.height, self.width, self.transform))

    @property
    def is_loaded(self) -> bool:
        """Return False if the data attribute is None, and True if data exists."""
        return self._data is not None

    @property
    def dtypes(self) -> tuple[str, ...]:
        """Return the string representations of the data types for each band."""
        if not self.is_loaded and self._disk_dtypes is not None:
            return self._disk_dtypes
        return (str(self.data.dtype),) * self.count

    @property
    def indexes_on_disk(self) -> None | tuple[int, ...]:
        """Return the indexes of bands on disk if it exists."""
        if self._disk_indexes is not None:
            return self._disk_indexes
        return None

    @property
    def indexes(self) -> tuple[int, ...]:
        """Return the indexes of bands loaded in memory if they are, otherwise on disk."""
        if self._indexes_loaded is not None:
            if isinstance(self._indexes_loaded, int):
                return (self._indexes_loaded,)
            return tuple(self._indexes_loaded)
        if self.is_loaded:
            return tuple(range(1, self.count + 1))
        return self.indexes_on_disk  # type: ignore

    def load(self, indexes: None | int | list[int] = None, **kwargs: Any) -> None:
        """
        Load the data from disk.

        :param kwargs: Optional keyword arguments sent to '_load_rio()'.
        :param indexes: The band(s) to load. Note that rasterio begins counting at 1, not 0.

        :raises ValueError: If the data are already loaded.
        :raises AttributeError: If no 'filename' attribute exists.
        """
        if self.is_loaded:
            raise ValueError("Data are already loaded")

        if self.filename is None:
            raise AttributeError("'filename' is not set")

        # If no index is passed, use all of them
        if indexes is None:
            valid_indexes = self.indexes
        elif isinstance(indexes, int):
            valid_indexes = (indexes,)
        else:
            valid_indexes = tuple(indexes)

        # Save which indexes are loaded
        self._indexes_loaded = valid_indexes

        with rio.open(self.filename) as dataset:
            self.data = _load_rio(
                dataset,
                indexes=valid_indexes,
                masked=self._masked,
                transform=self.transform,
                shape=self.shape,
                **kwargs,
            )

    @classmethod
    def from_array(
        cls: type[RasterType],
        data: np.ndarray | np.ma.masked_array,
        transform: tuple[float, ...] | Affine,
        crs: CRS | int | None,
        nodata: int | float | list[int] | list[float] | None = None,
    ) -> RasterType:
        """Create a Raster from a numpy array and some geo-referencing information.

        :param data: data array

        :param transform: the 2-D affine transform for the image mapping.
            Either a tuple(x_res, 0.0, top_left_x, 0.0, y_res, top_left_y) or
            an affine.Affine object.

        :param crs: Coordinate Reference System for image. Either a rasterio CRS,
            or the EPSG integer.

        :param nodata: nodata value


        :returns: A Raster object containing the provided data.


        Example:

            You have a data array in EPSG:32645. It has a spatial resolution of
            30 m in x and y, and its top left corner is X=478000, Y=3108140.

            >>> data = np.ones((500, 500), dtype="uint8")
            >>> transform = (30.0, 0.0, 478000.0, 0.0, -30.0, 3108140.0)
            >>> myim = Raster.from_array(data, transform, 32645)
        """
        if not isinstance(transform, Affine):
            if isinstance(transform, tuple):
                transform = Affine(*transform)
            else:
                raise ValueError("transform argument needs to be Affine or tuple.")

        # Enable shortcut to create CRS from an EPSG ID.
        if isinstance(crs, int):
            crs = CRS.from_epsg(crs)

        return cls({"data": data, "transform": transform, "crs": crs, "nodata": nodata})

    def to_rio_dataset(self) -> rio.io.DatasetReader:
        """Export to a rasterio in-memory dataset."""

        # Create handle to new memory file
        mfh = rio.io.MemoryFile()

        # Write info to the memory file
        with rio.open(
            mfh,
            "w",
            height=self.height,
            width=self.width,
            count=self.count,
            dtype=self.dtypes[0],
            crs=self.crs,
            transform=self.transform,
            nodata=self.nodata,
            driver="GTiff",
        ) as ds:
            ds.write(self.data)

        # Then open as a DatasetReader
        return mfh.open()

    def __repr__(self) -> str:
        """Convert object to formal string representation."""
        return self.__str__()
        # L = [getattr(self, item) for item in self._saved_attrs]
        # s: str = "{}.{}({})".format(type(self).__module__, type(self).__qualname__, ", ".join(map(str, L)))

        # return s

    def __str__(self) -> str:
        """Provide string of information about Raster."""
        return self.info()

    def __getitem__(self, value: Raster | Vector | list[float] | tuple[float, ...]) -> Raster:
        """Subset the Raster object: calls the crop method with default parameters"""
        return self.crop(cropGeom=value, inplace=False)

    def __eq__(self, other: object) -> bool:
        """Check if a Raster masked array's data (including masked values), mask, fill_value and dtype are equal,
        as well as the Raster's nodata, and georeferencing."""

        if not isinstance(other, type(self)):  # TODO: Possibly add equals to SatelliteImage?
            return NotImplemented
        return all(
            [
                np.array_equal(self.data.data, other.data.data, equal_nan=True),
                np.array_equal(self.data.mask, other.data.mask),
                self.data.fill_value == other.data.fill_value,
                self.data.dtype == other.data.dtype,
                self.transform == other.transform,
                self.crs == other.crs,
                self.nodata == other.nodata,
            ]
        )

    def __ne__(self, other: object) -> bool:
        return not self.__eq__(other)

    def _overloading_check(
        self: RasterType, other: RasterType | np.ndarray | Number
    ) -> tuple[np.ma.masked_array, np.ma.masked_array | Number, float | int | list[int] | list[float] | None]:
        """
        Before any operation overloading, check input data type and return both self and other data as either \
a np.ndarray or number, converted to the minimum compatible dtype between both datasets.
        Also returns the best compatible nodata value.

        The nodata value is set in the following order:
        - to nodata of self, if output dtype is same as self's dtype
        - to nodata of other, if other is of Raster type and output dtype is same as other's dtype
        - otherwise falls to default nodata value for the output dtype (only if masked values -> done externally)

        Inputs:
        :param other: The other data set to be used in the operation.

        :returns: a tuple containing, self.data converted to the compatible dtype, other data converted to \
np.ndarray or number and correct dtype, the compatible nodata value.
        """
        # Check that other is of correct type
        # If not, a NotImplementedError should be raised, in case other's class has a method implemented.
        # See https://docs.python.org/3/reference/datamodel.html#emulating-numeric-types
        if not isinstance(other, (Raster, np.ndarray, Number)):
            raise NotImplementedError(
                f"Operation between an object of type {type(other)} and a Raster impossible. Must be a Raster, "
                f"np.ndarray or single number."
            )

        # Get self's dtype and nodata
        nodata1 = self.nodata
        dtype1 = self.data.dtype

        # Case 1 - other is a Raster
        if isinstance(other, Raster):
            # Check that both data are loaded
            if not (self.is_loaded & other.is_loaded):
                raise ValueError("Raster's data must be loaded with self.load().")

            # Check that both rasters have the same shape and georeferences
            if (self.data.shape == other.data.shape) & (self.transform == other.transform) & (self.crs == other.crs):
                pass
            else:
                raise ValueError("Both rasters must have the same shape, transform and CRS.")

            other_data = other.data
            nodata2 = other.nodata
            dtype2 = other_data.dtype

        # Case 2 - other is a numpy array
        elif isinstance(other, np.ndarray):
            # Check that both array have the same shape

            if len(other.shape) == 2:
                other_data = other[np.newaxis, :, :]
            else:
                other_data = other

            if self.data.shape == other_data.shape:
                pass
            else:
                raise ValueError("Both rasters must have the same shape.")

            nodata2 = None
            dtype2 = other_data.dtype

        # Case 3 - other is a single number
        else:
            other_data = other
            nodata2 = None
            dtype2 = rio.dtypes.get_minimum_dtype(other_data)

        # Figure out output dtype
        out_dtype = np.find_common_type([dtype1, dtype2], [])

        # Figure output nodata
        out_nodata = None
        if (nodata2 is not None) and (out_dtype == dtype2):
            out_nodata = nodata2
        if (nodata1 is not None) and (out_dtype == dtype1):
            out_nodata = nodata1

        self_data = self.data

        return self_data, other_data, out_nodata

    def __add__(self: RasterType, other: RasterType | np.ndarray | Number) -> RasterType:
        """
        Sum up the data of two rasters or a raster and a numpy array, or a raster and single number.
        If other is a Raster, it must have the same data.shape, transform and crs as self.
        If other is a np.ndarray, it must have the same shape.
        Otherwise, other must be a single number.
        """
        # Check inputs and return compatible data, output dtype and nodata value
        self_data, other_data, nodata = self._overloading_check(other)

        # Run calculation
        out_data = self_data + other_data

        # Save to output Raster
        out_rst = self.from_array(out_data, self.transform, self.crs, nodata=nodata)

        return out_rst

    def __radd__(self: RasterType, other: np.ndarray | Number) -> RasterType:
        """
        Addition overloading when other is first item in the operation (e.g. 1 + rst).
        """
        return self.__add__(other)

    def __neg__(self: RasterType) -> RasterType:
        """Return self with self.data set to -self.data"""
        return self.from_array(-self.data, self.transform, self.crs, nodata=self.nodata)

    def __sub__(self, other: Raster | np.ndarray | Number) -> Raster:
        """
        Subtract two rasters. Both rasters must have the same data.shape, transform and crs.
        """
        self_data, other_data, nodata = self._overloading_check(other)
        out_data = self_data - other_data
        return self.from_array(out_data, self.transform, self.crs, nodata=nodata)

    def __rsub__(self: RasterType, other: np.ndarray | Number) -> RasterType:
        """
        Subtraction overloading when other is first item in the operation (e.g. 1 - rst).
        """
        self_data, other_data, nodata = self._overloading_check(other)
        out_data = other_data - self_data
        return self.from_array(out_data, self.transform, self.crs, nodata=nodata)

    def __mul__(self: RasterType, other: RasterType | np.ndarray | Number) -> RasterType:
        """
        Multiply the data of two rasters or a raster and a numpy array, or a raster and single number.
        If other is a Raster, it must have the same data.shape, transform and crs as self.
        If other is a np.ndarray, it must have the same shape.
        Otherwise, other must be a single number.
        """
        self_data, other_data, nodata = self._overloading_check(other)
        out_data = self_data * other_data
        out_rst = self.from_array(out_data, self.transform, self.crs, nodata=nodata)
        return out_rst

    def __rmul__(self: RasterType, other: np.ndarray | Number) -> RasterType:
        """
        Multiplication overloading when other is first item in the operation (e.g. 2 * rst).
        """
        return self.__mul__(other)

    def __truediv__(self: RasterType, other: RasterType | np.ndarray | Number) -> RasterType:
        """
        True division of the data of two rasters or a raster and a numpy array, or a raster and single number.
        If other is a Raster, it must have the same data.shape, transform and crs as self.
        If other is a np.ndarray, it must have the same shape.
        Otherwise, other must be a single number.
        """
        self_data, other_data, nodata = self._overloading_check(other)
        out_data = self_data / other_data
        out_rst = self.from_array(out_data, self.transform, self.crs, nodata=nodata)
        return out_rst

    def __rtruediv__(self: RasterType, other: np.ndarray | Number) -> RasterType:
        """
        True division overloading when other is first item in the operation (e.g. 1/rst).
        """
        self_data, other_data, nodata = self._overloading_check(other)
        out_data = other_data / self_data
        out_rst = self.from_array(out_data, self.transform, self.crs, nodata=nodata)
        return out_rst

    def __floordiv__(self: RasterType, other: RasterType | np.ndarray | Number) -> RasterType:
        """
        Floor division of the data of two rasters or a raster and a numpy array, or a raster and single number.
        If other is a Raster, it must have the same data.shape, transform and crs as self.
        If other is a np.ndarray, it must have the same shape.
        Otherwise, other must be a single number.
        """
        self_data, other_data, nodata = self._overloading_check(other)
        out_data = self_data // other_data
        out_rst = self.from_array(out_data, self.transform, self.crs, nodata=nodata)
        return out_rst

    def __rfloordiv__(self: RasterType, other: np.ndarray | Number) -> RasterType:
        """
        Floor division overloading when other is first item in the operation (e.g. 1/rst).
        """
        self_data, other_data, nodata = self._overloading_check(other)
        out_data = other_data // self_data
        out_rst = self.from_array(out_data, self.transform, self.crs, nodata=nodata)
        return out_rst

    def __mod__(self: RasterType, other: RasterType | np.ndarray | Number) -> RasterType:
        """
        Modulo of the data of two rasters or a raster and a numpy array, or a raster and single number.
        If other is a Raster, it must have the same data.shape, transform and crs as self.
        If other is a np.ndarray, it must have the same shape.
        Otherwise, other must be a single number.
        """
        self_data, other_data, nodata = self._overloading_check(other)
        out_data = self_data % other_data
        out_rst = self.from_array(out_data, self.transform, self.crs, nodata=nodata)
        return out_rst

    def __pow__(self: RasterType, power: int | float) -> RasterType:
        """
        Calculate the power of self.data and returns a Raster.
        """
        # Check that input is a number
        if not isinstance(power, Number):
            raise ValueError("Power needs to be a number.")

        # Calculate the product of arrays and save to new Raster
        out_data = self.data**power
        nodata = self.nodata
        out_rst = self.from_array(out_data, self.transform, self.crs, nodata=nodata)
        return out_rst

    @overload
    def astype(self, dtype: DTypeLike, inplace: Literal[False] = False) -> Raster:
        ...

    @overload
    def astype(self, dtype: DTypeLike, inplace: Literal[True]) -> None:
        ...

    def astype(self, dtype: DTypeLike, inplace: bool = False) -> Raster | None:
        """
        Converts the data type of a Raster object.

        :param dtype: Any numpy dtype or string accepted by numpy.astype
        :param inplace: Set to True to modify the raster in place.

        :returns: the output Raster with dtype changed.
        """
        # Check that dtype is supported by rasterio
        if not rio.dtypes.check_dtype(dtype):
            raise TypeError(f"{dtype} is not supported by rasterio")

        # Check that data type change will not result in a loss of information
        if not rio.dtypes.can_cast_dtype(self.data, dtype):
            warnings.warn(
                "dtype conversion will result in a loss of information. "
                f"{rio.dtypes.get_minimum_dtype(self.data)} is the minimum type to represent the data."
            )

        out_data = self.data.astype(dtype)
        if inplace:
            self._data = out_data
            return None
        else:
            return self.from_array(out_data, self.transform, self.crs, nodata=self.nodata)

    @property
    def is_modified(self) -> bool:
        """Check whether file has been modified since it was created/opened.

        :returns: True if Raster has been modified.

        """
        if not self._is_modified:
            new_hash = hash(
                (self._data.tobytes() if self._data is not None else 0, self.transform, self.crs, self.nodata)
            )
            self._is_modified = not (self._disk_hash == new_hash)

        return self._is_modified

    @property
    def nodata(self) -> int | float | list[int] | list[float] | None:
        """
        Get nodata value.

        :returns: Nodata value
        """
        return self._nodata

    @nodata.setter
    def nodata(self, new_nodata: int | float | list[int] | list[float] | None) -> None:
        """
        Set .nodata and update .data by calling set_nodata() with default parameters.

        By default, the old nodata values are updated into the new nodata in the data array .data.data, and the
        mask .data.mask is updated to mask all new nodata values (i.e., the mask from old nodata stays and is extended
        to potential new values of new nodata found in the array).

        To set nodata for more complex cases (e.g., redefining a wrong nodata that has a valid value in the array),
        call the function set_nodata() directly to set the arguments update_array and update_mask adequately.

        :param new_nodata: New nodata to assign to this instance of Raster
        """

        self.set_nodata(nodata=new_nodata)

    def set_nodata(
        self, nodata: int | float | list[int] | list[float] | None, update_array: bool = True, update_mask: bool = True
    ) -> None:
        """
        Set a new nodata value for each band. This updates the old nodata into a new nodata value in the metadata,
        replaces the nodata values in the data of the masked array, and updates the mask of the masked array.

        Careful! If the new nodata value already exists in the array, the related grid cells will be masked by default.

        If the nodata value was not defined in the raster, run this function with a new nodata value corresponding to
        the value of nodata that exists in the data array and is not yet accounted for. All those values will be masked.

        If a nodata value was correctly defined in the raster, and you wish to change it to a new value, run
        this function with that new value. All values having either the old or new nodata value will be masked.

        If the nodata value was wrongly defined in the raster, and you wish to change it to a new value without
        affecting data that might have the value of the old nodata, run this function with the update_array
        argument as False. Only the values of the new nodata will be masked.

        If you wish to set nodata value without updating the mask, run this function with the update_mask argument as
        False.

        If None is passed as nodata, only the metadata is updated and the mask of oldnodata unset.

        :param nodata: Nodata values
        :param update_array: Update the old nodata values into new nodata values in the data array
        :param update_mask: Update the old mask by unmasking old nodata and masking new nodata (if array is updated,
            old nodata are changed to new nodata and thus stay masked)
        """
        if nodata is not None and not isinstance(nodata, (list, int, float, np.integer, np.floating)):
            raise ValueError("Type of nodata not understood, must be list or float or int")

        elif (isinstance(nodata, (int, float, np.integer, np.floating))) and self.count > 1:
            nodata = [nodata] * self.count

        elif isinstance(nodata, list) and self.count == 1:
            nodata = list(nodata)[0]

        elif nodata is None:
            nodata = None

        # Check that nodata has same length as number of bands in self
        if isinstance(nodata, list):
            if len(nodata) != self.count:
                raise ValueError(f"Length of nodata ({len(nodata)}) incompatible with number of bands ({self.count})")
            # Check that nodata value is compatible with dtype
            for k in range(len(nodata)):
                if not rio.dtypes.can_cast_dtype(nodata[k], self.dtypes[k]):
                    raise ValueError(f"nodata value {nodata[k]} incompatible with self.dtype {self.dtypes[k]}")
        elif isinstance(nodata, (int, float, np.integer, np.floating)):
            if not rio.dtypes.can_cast_dtype(nodata, self.dtypes[0]):
                raise ValueError(f"nodata value {nodata} incompatible with self.dtype {self.dtypes[0]}")

        # If we update mask or array, get the masked array
        if update_array or update_mask:

            # Extract the data variable, so the self.data property doesn't have to be called a bunch of times
            imgdata = self.data

            # Loop through the bands
            for i, new_nodata in enumerate(nodata if isinstance(nodata, Iterable) else [nodata]):

                # Get the index of old nodatas
                index_old_nodatas = imgdata.data[i, :, :] == self.nodata

                # Get the index of new nodatas, if it is defined
                index_new_nodatas = imgdata.data[i, :, :] == new_nodata

                if np.count_nonzero(index_new_nodatas) > 0:
                    if update_array and update_mask:
                        warnings.warn(
                            message="New nodata value found in the data array. Those will be masked, and the old "
                            "nodata cells will now take the same value. Use set_nodata() with update_array=False "
                            "and/or update_mask=False to change this behaviour.",
                            category=UserWarning,
                        )
                    elif update_array:
                        warnings.warn(
                            "New nodata value found in the data array. The old nodata cells will now take the same "
                            "value. Use set_nodata() with update_array=False to change this behaviour.",
                            category=UserWarning,
                        )
                    elif update_mask:
                        warnings.warn(
                            "New nodata value found in the data array. Those will be masked. Use set_nodata() "
                            "with update_mask=False to change this behaviour.",
                            category=UserWarning,
                        )

                if update_array:
                    # Only update array with new nodata if it is defined
                    if nodata is not None:
                        # Replace the nodata value in the Raster
                        imgdata.data[i, index_old_nodatas] = new_nodata

                if update_mask:
                    # If a mask already exists, unmask the old nodata values before masking the new ones
                    # Can be skipped if array is updated (nodata is transferred from old to new, this part of the mask
                    # stays the same)
                    if np.ma.is_masked(imgdata) and (not update_array or nodata is None):
                        # No way to unmask a value from the masked array, so we modify the mask directly
                        imgdata.mask[i, index_old_nodatas] = False

                    # Masking like this works from the masked array directly, whether a mask exists or not
                    imgdata[i, index_new_nodatas] = np.ma.masked

            # Update the data
            self._data = imgdata

        # Update the nodata value
        self._nodata = nodata

    @property
    def data(self) -> np.ma.masked_array:
        """
        Get data.

        :returns: data array.

        """
        if not self.is_loaded and self._data is None:
            raise ValueError("Data are not loaded")
        return self._data

    @data.setter
    def data(self, new_data: np.ndarray | np.ma.masked_array) -> None:
        """
        Set the contents of .data and possibly update .nodata.

        The data setter behaviour is the following:

        1. Writes the data in a masked array, whether the input is a classic array or a masked_array,
        2. Reshapes the data in a 3D array if it is 2D that can be broadcasted, raises an error otherwise,
        3. Raises an error if the dtype is different from that of the Raster, and points towards .copy() or .astype(),
        4. Sets a new nodata value to the Raster if none is set and if the provided array contains non-finite values
            that are unmasked (including if there is no mask at all, e.g. NaNs in a classic array),
        5. Masks non-finite values that are unmasked, whether the input is a classic array or a masked_array. Note that
            these values are not overwritten and can still be accessed in .data.data.

        :param new_data: New data to assign to this instance of Raster

        """
        # Check that new_data is a Numpy array
        if not isinstance(new_data, np.ndarray):
            raise ValueError("New data must be a numpy array.")

        if len(new_data.shape) == 2:
            new_data = new_data[np.newaxis, :, :]

        # Check that new_data has correct shape
        if self._data is not None:
            dtype = str(self._data.dtype)
            orig_shape = self._data.shape[1:]
        elif self.filename is not None:
            dtype = self.dtypes[0]
            orig_shape = self.shape
        else:
            dtype = str(new_data.dtype)
            orig_shape = new_data.shape[1:]

        # Check that new_data has the right type
        if str(new_data.dtype) != dtype:
            raise ValueError(
                "New data must be of the same type as existing data: {}. Use copy() to set a new array with "
                "different dtype, or astype() to change type.".format(dtype)
            )

        if new_data.shape[1:] != orig_shape:
            raise ValueError(
                f"New data must be of the same shape as existing data: {orig_shape}. Given: {new_data.shape[1:]}."
            )

        # If the new data is not masked and has non-finite values, we define a default nodata value
        if (not np.ma.is_masked(new_data) and self.nodata is None and np.count_nonzero(~np.isfinite(new_data)) > 0) or (
            np.ma.is_masked(new_data)
            and self.nodata is None
            and np.count_nonzero(~np.isfinite(new_data.data[~new_data.mask])) > 0
        ):
            warnings.warn(
                "Setting default nodata {:.0f} to mask non-finite values found in the array, as "
                "no nodata value was defined.".format(_default_nodata(dtype)),
                UserWarning,
            )
            self._nodata = _default_nodata(dtype)

        # Now comes the important part, the data setting!
        # Several cases to consider:

        # 1/ If the new data is not masked (either classic array or masked array with no mask, hence the use of
        # as array) and contains non-finite values such as NaNs, define a mask
        if not np.ma.is_masked(new_data) and np.count_nonzero(~np.isfinite(new_data)) > 0:
            self._data = np.ma.masked_array(
                data=np.asarray(new_data), mask=~np.isfinite(new_data.data), fill_value=self.nodata
            )

        # 2/ If the new data is masked but some non-finite values aren't masked, add them to the mask
        elif np.ma.is_masked(new_data) and np.count_nonzero(~np.isfinite(new_data.data[~new_data.mask])) > 0:
            self._data = np.ma.masked_array(
                data=new_data.data,
                mask=np.logical_or(~np.isfinite(new_data.data), new_data.mask),
                fill_value=self.nodata,
            )

        # 3/ If the new data is a Masked Array, we pass data.data and data.mask independently (passing directly the
        # masked array to data= has a strange behaviour that redefines fill_value)
        elif np.ma.isMaskedArray(new_data):
            self._data = np.ma.masked_array(data=new_data.data, mask=new_data.mask, fill_value=self.nodata)

        # 4/ If the new data is classic ndarray
        else:
            self._data = np.ma.masked_array(data=new_data, fill_value=self.nodata)

    def set_mask(self, mask: np.ndarray) -> None:
        """
        Mask all pixels of self.data where `mask` is set to True or > 0.

        Masking is performed in place.
        `mask` must have the same shape as loaded data, unless the first dimension is 1, then it is ignored.

        :param mask: The data mask
        """
        # Check that mask is a Numpy array
        if not isinstance(mask, np.ndarray):
            raise ValueError("mask must be a numpy array.")

        # Check that new_data has correct shape
        if self.is_loaded:
            orig_shape = self.data.shape
        else:
            raise AttributeError("self.data must be loaded first, with e.g. self.load()")

        if mask.shape != orig_shape:
            # In case first dimension is empty and other dimensions match -> reshape mask
            if (orig_shape[0] == 1) & (orig_shape[1:] == mask.shape):
                mask = mask.reshape(orig_shape)
            else:
                raise ValueError(f"mask must be of the same shape as existing data: {orig_shape}.")

        self.data[mask > 0] = np.ma.masked

    def info(self, stats: bool = False) -> str:
        """
        Returns string of information about the raster (filename, coordinate system, number of columns/rows, etc.).

        :param stats: Add statistics for each band of the dataset (max, min, median, mean, std. dev.). Default is to
            not calculate statistics.


        :returns: text information about Raster attributes.

        """
        as_str = [
            f"Driver:               {self.driver} \n",
            f"Opened from file:     {self.filename} \n",
            f"Filename:             {self.name} \n",
            f"Raster modified since disk load?  {self._is_modified} \n",
            f"Size:                 {self.width}, {self.height}\n",
            f"Number of bands:      {self.count:d}\n",
            f"Data types:           {self.dtypes}\n",
            f"Coordinate System:    {[self.crs.to_string() if self.crs is not None else None]}\n",
            f"NoData Value:         {self.nodata}\n",
            "Pixel Size:           {}, {}\n".format(*self.res),
            "Upper Left Corner:    {}, {}\n".format(*self.bounds[:2]),
            "Lower Right Corner:   {}, {}\n".format(*self.bounds[2:]),
        ]

        if stats:
            if self.is_loaded:
                if self.count == 1:
                    as_str.append(f"[MAXIMUM]:          {np.nanmax(self.data):.2f}\n")
                    as_str.append(f"[MINIMUM]:          {np.nanmin(self.data):.2f}\n")
                    as_str.append(f"[MEDIAN]:           {np.ma.median(self.data):.2f}\n")
                    as_str.append(f"[MEAN]:             {np.nanmean(self.data):.2f}\n")
                    as_str.append(f"[STD DEV]:          {np.nanstd(self.data):.2f}\n")
                else:
                    for b in range(self.count):
                        # try to keep with rasterio convention.
                        as_str.append(f"Band {b + 1}:")
                        as_str.append(f"[MAXIMUM]:          {np.nanmax(self.data[b, :, :]):.2f}\n")
                        as_str.append(f"[MINIMUM]:          {np.nanmin(self.data[b, :, :]):.2f}\n")
                        as_str.append(f"[MEDIAN]:           {np.ma.median(self.data[b, :, :]):.2f}\n")
                        as_str.append(f"[MEAN]:             {np.nanmean(self.data[b, :, :]):.2f}\n")
                        as_str.append(f"[STD DEV]:          {np.nanstd(self.data[b, :, :]):.2f}\n")

        return "".join(as_str)

    def copy(self: RasterType, new_array: np.ndarray | None = None) -> RasterType:
        """
        Copy the Raster object in memory

        :param new_array: New array to use for the copied Raster

        :return:
        """
        if new_array is not None:
            data = new_array
        else:
            data = self.data.copy()

        cp = self.from_array(data=data, transform=self.transform, crs=self.crs, nodata=self.nodata)

        return cp

    def equal_georeferenced_grid(self: RasterType, raster: RasterType) -> bool:
        """
        Check that grid shape, geotransform and CRS are equal.

        :param raster: Another Raster object

        :return: Whether the two objects have the same georeferenced grid
        """

        return all([self.shape == raster.shape, self.transform == raster.transform, self.crs == raster.crs])

    @overload
    def get_nanarray(self, return_mask: Literal[False] = False) -> np.ndarray:
        ...

    @overload
    def get_nanarray(self, return_mask: Literal[True]) -> tuple[np.ndarray, np.ndarray]:
        ...

    def get_nanarray(self, return_mask: bool = False) -> np.ndarray | tuple[np.ndarray, np.ndarray]:
        """
        Method to return the squeezed masked array filled with NaNs and associated squeezed mask, both as a copy.

        :param return_mask: Whether to return the mask of valid data

        :returns Array with masked data as NaNs, (Optional) Mask of valid data
        """

        # Get the array with masked value fill with NaNs
        nanarray = self.data.filled(fill_value=np.nan).squeeze()

        # The function np.ma.filled() only returns a copy if the array is masked, copy the array if it's not the case
        if not np.ma.is_masked(self.data):
            nanarray = np.copy(nanarray)

        # Return the NaN array, and possibly the mask as well
        if return_mask:
            return nanarray, np.copy(np.ma.getmaskarray(self.data).squeeze())
        else:
            return nanarray

    def __array__(self) -> np.ndarray:
        """Method to cast np.array() or np.asarray() function directly on Raster classes."""

        return self._data

    def __array_ufunc__(
        self,
        ufunc: Callable[[np.ndarray | tuple[np.ndarray, np.ndarray]], np.ndarray | tuple[np.ndarray, np.ndarray]],
        method: str,
        *inputs: Raster | tuple[Raster, Raster] | tuple[np.ndarray, Raster] | tuple[Raster, np.ndarray],
        **kwargs: Any,
    ) -> Raster | tuple[Raster, Raster]:
        """
        Method to cast NumPy universal functions directly on Raster classes, by passing to the masked array.
        This function basically applies the ufunc (with its method and kwargs) to .data, and rebuilds the Raster from
        self.__class__. The cases separate the number of input nin and output nout, to properly feed .data and return
        Raster objects.
        See more details in NumPy doc, e.g., https://numpy.org/doc/stable/user/basics.dispatch.html#basics-dispatch.
        """

        # In addition to running ufuncs, this function takes over arithmetic operations (__add__, __multiply__, etc...)
        # when the first input provided is a NumPy array and second input a Raster.

        # The Raster ufuncs behave exactly as arithmetic operations (+, *, .) of NumPy masked array (call np.ma instead
        # of np when available). There is an inconsistency when calling np.ma: operations return a full boolean mask
        # even when there is no invalid value (true_divide and floor_divide).
        # We find one exception, however, for modulo: np.ma.remainder is not called but np.remainder instead one the
        # masked array is the second input (an inconsistency in NumPy!), so we mirror this exception below:
        if "remainder" in ufunc.__name__:
            final_ufunc = getattr(ufunc, method)
        else:
            try:
                final_ufunc = getattr(getattr(np.ma, ufunc.__name__), method)
            except AttributeError:
                final_ufunc = getattr(ufunc, method)

        # If the universal function takes only one input
        if ufunc.nin == 1:
            # If the universal function has only one output
            if ufunc.nout == 1:
                return self.from_array(
                    data=final_ufunc(inputs[0].data, **kwargs),  # type: ignore
                    transform=self.transform,
                    crs=self.crs,
                    nodata=self.nodata,
                )  # type: ignore

            # If the universal function has two outputs (Note: no ufunc exists that has three outputs or more)
            else:
                output = final_ufunc(inputs[0].data, **kwargs)  # type: ignore
                return self.from_array(
                    data=output[0], transform=self.transform, crs=self.crs, nodata=self.nodata
                ), self.from_array(data=output[1], transform=self.transform, crs=self.crs, nodata=self.nodata)

        # If the universal function takes two inputs (Note: no ufunc exists that has three inputs or more)
        else:
            if ufunc.nout == 1:
                return self.from_array(
                    data=final_ufunc(inputs[0].data, inputs[1].data, **kwargs),  # type: ignore
                    transform=self.transform,
                    crs=self.crs,
                    nodata=self.nodata,
                )

            # If the universal function has two outputs (Note: no ufunc exists that has three outputs or more)
            else:
                output = final_ufunc(inputs[0].data, inputs[1].data, **kwargs)  # type: ignore
                return self.from_array(
                    data=output[0], transform=self.transform, crs=self.crs, nodata=self.nodata
                ), self.from_array(data=output[1], transform=self.transform, crs=self.crs, nodata=self.nodata)

    def __array_function__(
        self, func: Callable[[np.ndarray, Any], Any], types: tuple[type], args: Any, kwargs: Any
    ) -> Any:
        """
        Method to cast NumPy array function directly on a Raster object by applying it to the masked array.
        A limited number of function is supported, listed in raster._HANDLED_FUNCTIONS.
        """

        # If function is not implemented
        if func.__name__ not in _HANDLED_FUNCTIONS:
            return NotImplemented

        # For subclassing
        if not all(issubclass(t, self.__class__) for t in types):
            return NotImplemented

        # We now choose the behaviour of array functions
        # For median, np.median ignores masks of masked array, so we force np.ma.median
        if func.__name__ in ["median", "nanmedian"]:
            func = np.ma.median
            first_arg = args[0].data

        # For percentiles and quantiles, there exist no masked array version, so we compute on the valid data directly
        elif func.__name__ in ["percentile", "nanpercentile"]:
            first_arg = args[0].data.compressed()

        elif func.__name__ in ["quantile", "nanquantile"]:
            first_arg = args[0].data.compressed()

        # Otherwise, we run the numpy function normally (most take masks into account)
        else:
            first_arg = args[0].data

        return func(first_arg, *args[1:], **kwargs)  # type: ignore

    # Note the star is needed because of the default argument 'mode' preceding non default arg 'inplace'
    # Then the final overload must be duplicated
    @overload
    def crop(
        self: RasterType,
        cropGeom: RasterType | Vector | list[float] | tuple[float, ...],
        mode: Literal["match_pixel"] | Literal["match_extent"] = "match_pixel",
        *,
        inplace: Literal[True],
    ) -> None:
        ...

    @overload
    def crop(
        self: RasterType,
        cropGeom: RasterType | Vector | list[float] | tuple[float, ...],
        mode: Literal["match_pixel"] | Literal["match_extent"] = "match_pixel",
        *,
        inplace: Literal[False],
    ) -> RasterType:
        ...

    @overload
    def crop(
        self: RasterType,
        cropGeom: RasterType | Vector | list[float] | tuple[float, ...],
        mode: Literal["match_pixel"] | Literal["match_extent"] = "match_pixel",
        inplace: bool = True,
    ) -> RasterType | None:
        ...

    def crop(
        self: RasterType,
        cropGeom: RasterType | Vector | list[float] | tuple[float, ...],
        mode: Literal["match_pixel"] | Literal["match_extent"] = "match_pixel",
        inplace: bool = True,
    ) -> RasterType | None:
        """
        Crop the Raster to a given extent, or bounds of a raster or vector.

        Reprojection is done on the fly if georeferenced objects have different projections.

        :param cropGeom: Geometry to crop raster to, as either a Raster object, a Vector object, or a list of
            coordinates. If cropGeom is a Raster, crop() will crop to the boundary of the raster as returned by
            Raster.ds.bounds. If cropGeom is a Vector, crop() will crop to the bounding geometry. If cropGeom is a
            list of coordinates, the order is assumed to be [xmin, ymin, xmax, ymax].
        :param mode: one of 'match_pixel' (default) or 'match_extent'. 'match_pixel' will preserve the original pixel
            resolution, cropping to the extent that most closely aligns with the current coordinates. 'match_extent'
            will match the extent exactly, adjusting the pixel resolution to fit the extent.
        :param inplace: Update the raster inplace or return copy.

        :returns: None if inplace=True and a new Raster if inplace=False
        """
        assert mode in [
            "match_extent",
            "match_pixel",
        ], "mode must be one of 'match_pixel', 'match_extent'"

        if isinstance(cropGeom, (Raster, Vector)):
            # For another Vector or Raster, we reproject the bounding box in the same CRS as self
            xmin, ymin, xmax, ymax = cropGeom.get_bounds_projected(out_crs=self.crs)
        elif isinstance(cropGeom, (list, tuple)):
            xmin, ymin, xmax, ymax = cropGeom
        else:
            raise ValueError("cropGeom must be a Raster, Vector, or list of coordinates.")

        if mode == "match_pixel":
            ref_win = rio.windows.from_bounds(xmin, ymin, xmax, ymax, transform=self.transform)
            self_win = rio.windows.from_bounds(*self.bounds, transform=self.transform)
            final_window = ref_win.intersection(self_win).round_lengths().round_offsets()
            new_xmin, new_ymin, new_xmax, new_ymax = rio.windows.bounds(final_window, transform=self.transform)
            tfm = rio.transform.from_origin(new_xmin, new_ymax, *self.res)

            if self.is_loaded:
                (rowmin, rowmax), (colmin, colmax) = final_window.toranges()
                crop_img = self.data[:, rowmin:rowmax, colmin:colmax]
            else:
                with rio.open(self.filename) as raster:
                    crop_img = raster.read(
                        indexes=self._indexes,
                        masked=self._masked,
                        window=final_window,
                    )

        else:
            bbox = rio.coords.BoundingBox(left=xmin, bottom=ymin, right=xmax, top=ymax)
            out_rst = self.reproject(dst_bounds=bbox)  # should we instead raise an issue and point to reproject?
            crop_img = out_rst.data
            tfm = out_rst.transform

        if inplace:
            self._data = crop_img
            self.transform = tfm
            self.tags["AREA_OR_POINT"] = "Area"  # TODO: Explain why this should have an area interpretation now
            return None
        else:
            newraster = self.from_array(crop_img, tfm, self.crs, self.nodata)
            newraster.tags["AREA_OR_POINT"] = "Area"
            return newraster

    def reproject(
        self: RasterType,
        dst_ref: RasterType | rio.io.Dataset | str | None = None,
        dst_crs: CRS | str | int | None = None,
        dst_size: tuple[int, int] | None = None,
        dst_bounds: dict[str, float] | rio.coords.BoundingBox | None = None,
        dst_res: float | abc.Iterable[float] | None = None,
        dst_nodata: int | float | list[int] | list[float] | None = None,
        src_nodata: int | float | list[int] | list[float] | None = None,
        dst_dtype: np.dtype | None = None,
        resampling: Resampling | str = Resampling.bilinear,
        silent: bool = False,
        n_threads: int = 0,
        memory_limit: int = 64,
    ) -> RasterType:
        """
        Reproject raster to a specified grid.

        The output grid can either be given by a reference Raster (using `dst_ref`),
        or by manually providing the output CRS (`dst_crs`), dimensions (`dst_size`),
        resolution (with `dst_size`) and/or bounds (`dst_bounds`).
        Any resampling algorithm implemented in rasterio can be used.

        To reproject a Raster with different source bounds, first run Raster.crop.

        :param dst_ref: a reference raster. If set will use the attributes of this
            raster for the output grid. Can be provided as Raster/rasterio data set or as path to the file.
        :param dst_crs: Specify the Coordinate Reference System or EPSG to reproject to. If dst_ref not set,
            defaults to self.crs.
        :param dst_size: Raster size to write to (x, y). Do not use with dst_res.
        :param dst_bounds: a BoundingBox object or a dictionary containing left, bottom, right, top bounds in the
        source CRS.
        :param dst_res: Pixel size in units of target CRS. Either 1 value or (xres, yres). Do not use with dst_size.
        :param dst_nodata: nodata value of the destination. If set to None, will use the same as source,
        and if source is None, will use GDAL's default.
        :param dst_dtype: Set data type of output.
        :param src_nodata: nodata value of the source. If set to None, will read from the metadata.
        :param resampling: A rasterio Resampling method
        :param silent: If True, will not print warning statements
        :param n_threads: The number of worker threads. Defaults to (os.cpu_count() - 1).
        :param memory_limit: The warp operation memory limit in MB. Larger values may perform better.

        :returns: Raster

        """

        # Check that either dst_ref or dst_crs is provided
        if dst_ref is not None:
            if dst_crs is not None:
                raise ValueError("Either of `dst_ref` or `dst_crs` must be set. Not both.")
        else:
            # In case dst_res or dst_size is set, use original CRS
            if dst_crs is None:
                dst_crs = self.crs

        # Case a raster is provided as reference
        if dst_ref is not None:

            # Check that dst_ref type is either str, Raster or rasterio data set
            # Preferably use Raster instance to avoid rasterio data set to remain open. See PR #45
            if isinstance(dst_ref, Raster):
                ds_ref = dst_ref
            elif isinstance(dst_ref, rio.io.MemoryFile) or isinstance(dst_ref, rasterio.io.DatasetReader):
                ds_ref = dst_ref
            elif isinstance(dst_ref, str):
                assert os.path.exists(dst_ref), "Reference raster does not exist"
                ds_ref = Raster(dst_ref, load_data=False)
            else:
                raise ValueError(
                    "Type of dst_ref not understood, must be path to file (str), Raster or rasterio data set"
                )

            # Read reprojecting params from ref raster
            dst_crs = ds_ref.crs
            dst_size = (ds_ref.width, ds_ref.height)
            dst_res = None
            dst_bounds = ds_ref.bounds
        else:
            # Determine target CRS
            dst_crs = CRS.from_user_input(dst_crs)

        # Set output dtype
        if dst_dtype is None:
            # Warning: this will not work for multiple bands with different dtypes
            dst_dtype = self.dtypes[0]

        # Set source nodata if provided
        if src_nodata is None:
            src_nodata = self.nodata

        # Set destination nodata if provided. This is needed in areas not covered by the input data.
        # If None, will use GeoUtils' default, as rasterio's default is unknown, hence cannot be handled properly.
        if dst_nodata is None:
            dst_nodata = self.nodata
            if dst_nodata is None:
                dst_nodata = _default_nodata(dst_dtype)
                # if dst_nodata is already being used, raise a warning.
                # TODO: for uint8, if all values are used, apply rio.warp to mask to identify invalid values
                if not self.is_loaded:
                    warnings.warn(
                        f"For reprojection, dst_nodata must be set. Setting default nodata to {dst_nodata}. You may "
                        f"set a different nodata with `dst_nodata`."
                    )

                elif dst_nodata in self.data:
                    warnings.warn(
                        f"For reprojection, dst_nodata must be set. Default chosen value {dst_nodata} exists in "
                        f"self.data. This may have unexpected consequences. Consider setting a different nodata with "
                        f"self.set_nodata()."
                    )

        from geoutils.misc import resampling_method_from_str

        # Basic reprojection options, needed in all cases.
        reproj_kwargs = {
            "src_transform": self.transform,
            "src_crs": self.crs,
            "dst_crs": dst_crs,
            "resampling": resampling if isinstance(resampling, Resampling) else resampling_method_from_str(resampling),
            "src_nodata": src_nodata,
            "dst_nodata": dst_nodata,
        }

        # If dst_ref is None, check other input arguments
        if dst_size is not None and dst_res is not None:
            raise ValueError("dst_size and dst_res both specified. Specify only one.")

        # Create a BoundingBox if required
        if dst_bounds is not None:
            if not isinstance(dst_bounds, rio.coords.BoundingBox):
                dst_bounds = rio.coords.BoundingBox(
                    dst_bounds["left"],
                    dst_bounds["bottom"],
                    dst_bounds["right"],
                    dst_bounds["top"],
                )

        # Determine target raster size/resolution
        dst_transform = None
        if dst_res is not None:
            if dst_bounds is None:
                # Let rasterio determine the maximum bounds of the new raster.
                reproj_kwargs.update({"dst_resolution": dst_res})
            else:

                # Bounds specified. First check if xres and yres are different.
                if isinstance(dst_res, tuple):
                    xres = dst_res[0]
                    yres = dst_res[1]
                else:
                    xres = dst_res
                    yres = dst_res

                # Calculate new raster size which ensures that pixels have
                # precisely the resolution specified.
                dst_width = np.ceil((dst_bounds.right - dst_bounds.left) / xres)
                dst_height = np.ceil(np.abs(dst_bounds.bottom - dst_bounds.top) / yres)
                dst_size = (int(dst_width), int(dst_height))

                # As a result of precise pixel size, the destination bounds may
                # have to be adjusted.
                x1 = dst_bounds.left + (xres * dst_width)
                y1 = dst_bounds.top - (yres * dst_height)
                dst_bounds = rio.coords.BoundingBox(top=dst_bounds.top, left=dst_bounds.left, bottom=y1, right=x1)

        # Set output shape (Note: dst_size is (ncol, nrow))
        if dst_size is not None:
            dst_shape = (self.count, dst_size[1], dst_size[0])
            dst_data = np.ones(dst_shape, dtype=dst_dtype)
            reproj_kwargs.update({"destination": dst_data})
        else:
            dst_shape = (self.count, self.height, self.width)

        # If dst_bounds is set, will enforce dst_bounds
        if dst_bounds is not None:

            if dst_size is None:
                # Calculate new raster size which ensures that pixels resolution is as close as possible to original
                # Raster size is increased by up to one pixel if needed
                yres, xres = self.res
                dst_width = int(np.ceil((dst_bounds.right - dst_bounds.left) / xres))
                dst_height = int(np.ceil(np.abs(dst_bounds.bottom - dst_bounds.top) / yres))
                dst_size = (dst_width, dst_height)

            # Calculate associated transform
            dst_transform = rio.transform.from_bounds(*dst_bounds, width=dst_size[0], height=dst_size[1])

            # Specify the output bounds and shape, let rasterio handle the rest
            reproj_kwargs.update({"dst_transform": dst_transform})
            dst_data = np.ones((self.count, dst_size[1], dst_size[0]), dtype=dst_dtype)
            reproj_kwargs.update({"destination": dst_data})

        # Check that reprojection is actually needed
        # Caution, dst_size is (width, height) while shape is (height, width)
        if all(
            [
                (dst_transform == self.transform) or (dst_transform is None),
                (dst_crs == self.crs) or (dst_crs is None),
                (dst_size == self.shape[::-1]) or (dst_size is None),
                np.all(dst_res == self.res) or (dst_res == self.res[0] == self.res[1]) or (dst_res is None),
            ]
        ):
            if (dst_nodata == self.nodata) or (dst_nodata is None):
                if not silent:
                    warnings.warn("Output projection, bounds and size are identical -> return self (not a copy!)")
                return self

            elif dst_nodata is not None:
                if not silent:
                    warnings.warn(
                        "Only nodata is different, consider using the 'set_nodata()' method instead'\
                    ' -> return self (not a copy!)"
                    )
                return self

        # Set the performance keywords
        if n_threads == 0:
            # Default to cpu count minus one. If the cpu count is undefined, num_threads will be 1
            cpu_count = os.cpu_count() or 2
            num_threads = cpu_count - 1
        else:
            num_threads = n_threads
        reproj_kwargs.update({"num_threads": num_threads, "warp_mem_limit": memory_limit})

        # If data is loaded, reproject the numpy array directly
        if self.is_loaded:

            # All masked values must be set to a nodata value for rasterio's reproject to work properly
            # TODO: another option is to apply rio.warp.reproject to the mask to identify invalid pixels
            if src_nodata is None and np.sum(self.data.mask) > 0:
                raise ValueError("No nodata set, use `src_nodata`.")

            # Mask not taken into account by rasterio, need to fill with src_nodata
            dst_data, dst_transformed = rio.warp.reproject(self.data.filled(src_nodata), **reproj_kwargs)

        # If not, uses the dataset instead
        else:
            dst_data = []
            for k in range(self.count):
                with rio.open(self.filename) as ds:
                    band = rio.band(ds, k + 1)
                    dst_band, dst_transformed = rio.warp.reproject(band, **reproj_kwargs)
                    dst_data.append(dst_band.squeeze())

            dst_data = np.array(dst_data)

        # Enforce output type
        dst_data = np.ma.masked_array(dst_data.astype(dst_dtype), fill_value=dst_nodata)

        if dst_nodata is not None:
            dst_data.mask = dst_data == dst_nodata

        # Check for funny business.
        if dst_transform is not None:
            assert dst_transform == dst_transformed

        # Write results to a new Raster.
        dst_r = self.from_array(dst_data, dst_transformed, dst_crs, dst_nodata)

        return dst_r

    def shift(self, xoff: float, yoff: float) -> None:
        """
        Translate the Raster by a given x,y offset.

        :param xoff: Translation x offset.
        :param yoff: Translation y offset.


        """
        dx, b, xmin, d, dy, ymax = list(self.transform)[:6]

        self.transform = rio.transform.Affine(dx, b, xmin + xoff, d, dy, ymax + yoff)

    def save(
        self,
        filename: str | pathlib.Path | IO[bytes],
        driver: str = "GTiff",
        dtype: DTypeLike | None = None,
        nodata: AnyNumber | None = None,
        compress: str = "deflate",
        tiled: bool = False,
        blank_value: None | int | float = None,
        co_opts: dict[str, str] | None = None,
        metadata: dict[str, Any] | None = None,
        gcps: list[tuple[float, ...]] | None = None,
        gcps_crs: CRS | None = None,
    ) -> None:
        """Write the Raster to a geo-referenced file.

        Given a filename to save the Raster to, create a geo-referenced file
        on disk which contains the contents of self.data.

        If blank_value is set to an integer or float, then instead of writing
        the contents of self.data to disk, write this provided value to every
        pixel instead.

        :param filename: Filename to write the file to.
        :param driver: the 'GDAL' driver to use to write the file as.
        :param dtype: Data Type to write the image as (defaults to dtype of image data)
        :param nodata: nodata value to be used.
        :param compress: Compression type. Defaults to 'deflate' (equal to GDALs: COMPRESS=DEFLATE)
        :param tiled: Whether to write blocks in tiles instead of strips. Improves read performance on large files,
                      but increases file size.
        :param blank_value: Use to write an image out with every pixel's value
            corresponding to this value, instead of writing the image data to disk.
        :param co_opts: GDAL creation options provided as a dictionary,
            e.g. {'TILED':'YES', 'COMPRESS':'LZW'}
        :param metadata: pairs of metadata key, value
        :param gcps: list of gcps, each gcp being [row, col, x, y, (z)]
        :param gcps_crs: the CRS of the GCPS (Default is None)


        :returns: None.
        """
        dtype = self.data.dtype if dtype is None else dtype

        if co_opts is None:
            co_opts = {}
        if metadata is None:
            metadata = {}
        if gcps is None:
            gcps = []

        # Use nodata set by user, otherwise default to self's
        nodata = nodata if nodata is not None else self.nodata

        if (self.data is None) & (blank_value is None):
            raise AttributeError("No data loaded, and alternative blank_value not set.")
        elif blank_value is not None:
            if isinstance(blank_value, int) | isinstance(blank_value, float):
                save_data = np.zeros(self.data.shape)
                save_data[:, :, :] = blank_value
            else:
                raise ValueError("blank_values must be one of int, float (or None).")
        else:
            save_data = self.data

            # if masked array, save with masked values replaced by nodata
            if isinstance(save_data, np.ma.masked_array):

                # In this case, nodata=None is not compatible, so revert to default values, only if masked values exist
                if (nodata is None) & (np.count_nonzero(save_data.mask) > 0):
                    nodata = _default_nodata(save_data.dtype)
                    warnings.warn(f"No nodata set, will use default value of {nodata}")
                save_data = save_data.filled(nodata)

        with rio.open(
            filename,
            "w",
            driver=driver,
            height=self.height,
            width=self.width,
            count=self.count,
            dtype=save_data.dtype,
            crs=self.crs,
            transform=self.transform,
            nodata=nodata,
            compress=compress,
            tiled=tiled,
            **co_opts,
        ) as dst:

            dst.write(save_data)

            # Add metadata (tags in rio)
            dst.update_tags(**metadata)

            # Save GCPs
            if not isinstance(gcps, list):
                raise ValueError("gcps must be a list")

            if len(gcps) > 0:
                rio_gcps = []
                for gcp in gcps:
                    rio_gcps.append(rio.control.GroundControlPoint(*gcp))

                # Warning: this will overwrite the transform
                if dst.transform != rio.transform.Affine(1, 0, 0, 0, 1, 0):
                    warnings.warn("A geotransform previously set is going to be cleared due to the setting of GCPs.")

                dst.gcps = (rio_gcps, gcps_crs)

    def to_xarray(self, name: str | None = None) -> rioxarray.DataArray:
        """Convert this Raster into an xarray DataArray using rioxarray.

        This method uses rioxarray to generate a DataArray with associated
        geo-referencing information.

        See the documentation of rioxarray and xarray for more information on
        the methods and attributes of the resulting DataArray.

        :param name: Set the name of the DataArray.

        :returns: xarray DataArray
        """
        if not _has_rioxarray:
            raise ImportError("rioxarray is required for this functionality.")

        xr = rioxarray.open_rasterio(self.ds)
        if name is not None:
            xr.name = name

        return xr

    def get_bounds_projected(self, out_crs: CRS, densify_pts: int = 5000) -> rio.coords.BoundingBox:
        """
        Return self's bounds in the given CRS.

        :param out_crs: Output CRS
        :param densify_pts: Maximum points to be added between image corners to account for non linear edges.
         Reduce if time computation is really critical (ms) or increase if extent is not accurate enough.

        """
        # Max points to be added between image corners to account for non linear edges
        # rasterio's default is a bit low for very large images
        # instead, use image dimensions, with a maximum of 50000
        densify_pts = min(max(self.width, self.height), densify_pts)

        # Calculate new bounds
        new_bounds = _get_bounds_projected(self.bounds, in_crs=self.crs, out_crs=out_crs, densify_pts=densify_pts)

        return new_bounds

    def intersection(self, rst: str | Raster, match_ref: bool = True) -> tuple[float, float, float, float]:
        """
        Returns the bounding box of intersection between this image and another.

        If the rasters have different projections, the intersection extent is given in self's projection system.

        :param rst : path to the second image (or another Raster instance)
        :param match_ref: if set to True, returns the smallest intersection that aligns with that of self, i.e. same \
        resolution and offset with self's origin is a multiple of the resolution
        :returns: extent of the intersection between the 2 images \
        (xmin, ymin, xmax, ymax) in self's coordinate system.

        """
        from geoutils import projtools

        # If input rst is string, open as Raster
        if isinstance(rst, str):
            rst = Raster(rst, load_data=False)

        # Reproject the bounds of rst to self's
        rst_bounds_sameproj = rst.get_bounds_projected(self.crs)

        # Calculate intersection of bounding boxes
        intersection = projtools.merge_bounds([self.bounds, rst_bounds_sameproj], merging_algorithm="intersection")

        # Check that intersection is not void (changed to NaN instead of empty tuple end 2022)
        if intersection == () or all(math.isnan(i) for i in intersection):
            warnings.warn("Intersection is void")
            return (0.0, 0.0, 0.0, 0.0)

        # if required, ensure the intersection is aligned with self's georeferences
        if match_ref:
            intersection = projtools.align_bounds(self.transform, intersection)

        # mypy raises a type issue, not sure how to address the fact that output of merge_bounds can be ()
        return intersection  # type: ignore

    def show(
        self,
        index: int | None = None,
        cmap: matplotlib.colors.Colormap | str | None = None,
        vmin: float | int | None = None,
        vmax: float | int | None = None,
        cb_title: str | None = None,
        add_cb: bool = True,
        ax: matplotlib.axes.Axes | None = None,
        **kwargs: Any,
    ) -> None | tuple[matplotlib.axes.Axes, matplotlib.colors.Colormap]:
        r"""Show/display the image, with axes in projection of image.

        This method is a wrapper to rasterio.plot.show. Any \*\*kwargs which
        you give this method will be passed to rasterio.plot.show.

        :param index: Which band to plot, from 1 to self.count (default is all).
        :param cmap: The figure's colormap. Default is plt.rcParams['image.cmap'].
        :param vmin: Colorbar minimum value. Default is data min.
        :param vmax: Colorbar maximum value. Default is data min.
        :param cb_title: Colorbar label. Default is None.
        :param add_cb: Set to True to display a colorbar. Default is True.
        :param ax: A figure ax to be used for plotting. If None, will create default figure and axes,
            and plot figure directly.

        :returns: if ax is not None, returns (ax, cbar) where cbar is the colorbar (None if add_cb is False)


        You can also pass in \*\*kwargs to be used by the underlying imshow or
        contour methods of matplotlib. The example below shows provision of
        a kwarg for rasterio.plot.show, and a kwarg for matplotlib as well::

            import matplotlib.pyplot as plt
            ax1 = plt.subplot(111)
            mpl_kws = {'cmap':'seismic'}
            myimage.show(ax=ax1, mpl_kws)
        """
        # If data is not loaded, need to load it
        if not self.is_loaded:
            self.load()

        # Check if specific band selected, or take all
        # rshow takes care of image dimensions
        # if self.count=3 (4) => plotted as RGB(A)
        if index is None:
            index = np.arange(1, self.count + 1)
        elif isinstance(index, int):
            if index >= self.count:
                raise ValueError(f"Index must be in range 1-{self.count:d}")
            pass
        else:
            raise ValueError("Index must be int or None")

        # If multiple bands (RGB), cbar does not make sense
        if isinstance(index, abc.Sequence):
            if len(index) > 1:
                add_cb = False

        # Create colorbar
        # Use rcParam default
        if cmap is None:
            cmap = plt.get_cmap(plt.rcParams["image.cmap"])
        elif isinstance(cmap, str):
            cmap = plt.get_cmap(cmap)
        elif isinstance(cmap, matplotlib.colors.Colormap):
            pass

        # Set colorbar min/max values (needed for ScalarMappable)
        if vmin is None:
            vmin = np.nanmin(self.data[index - 1, :, :])

        if vmax is None:
            vmax = np.nanmax(self.data[index - 1, :, :])

        # Make sure they are numbers, to avoid mpl error
        try:
            vmin = float(vmin)
            vmax = float(vmax)
        except ValueError:
            raise ValueError("vmin or vmax cannot be converted to float")

        # Create axes
        if ax is None:
            fig, ax0 = plt.subplots()
        elif isinstance(ax, matplotlib.axes.Axes):
            ax0 = ax
            fig = ax.figure
        else:
            raise ValueError("ax must be a matplotlib.axes.Axes instance or None")

        # Use data array directly, as rshow on self.ds will re-load data
        rshow(
            self.data[index - 1, :, :],
            transform=self.transform,
            ax=ax0,
            cmap=cmap,
            vmin=vmin,
            vmax=vmax,
            **kwargs,
        )

        # Add colorbar
        if add_cb:
            cbar = fig.colorbar(
                cm.ScalarMappable(norm=colors.Normalize(vmin=vmin, vmax=vmax), cmap=cmap),
                ax=ax0,
            )

            if cb_title is not None:
                cbar.set_label(cb_title)
        else:
            cbar = None

        # If ax not set, figure should be plotted directly
        if ax is None:
            plt.show()
            return None

        return ax0, cbar

    def value_at_coords(
        self,
        x: float | ArrayLike,
        y: float | ArrayLike,
        latlon: bool = False,
        index: int | None = None,
        masked: bool = False,
        window: int | None = None,
        return_window: bool = False,
        boundless: bool = True,
        reducer_function: Callable[[np.ndarray], float] = np.ma.mean,
    ) -> Any:
        """ Extract the pixel value(s) at the nearest pixel(s) from the specified coordinates.

        Extract pixel value of each band in dataset at the specified
        coordinates. Alternatively, if band is specified, return only that
        band's pixel value.

        Optionally, return mean of pixels within a square window.

        :param x: x (or longitude) coordinate(s).
        :param y: y (or latitude) coordinate(s).
        :param latlon: Set to True if coordinates provided as longitude/latitude.
        :param index: The band number to extract from (from 1 to self.count).
        :param masked: If `masked` is `True` the return value will be a masked
            array. Otherwise (the default) the return value will be a
            regular array.
        :param window: expand area around coordinate to dimensions
            window * window. window must be odd.
        :param return_window: If True when window=int, returns (mean,array)
            where array is the dataset extracted via the specified window size.
        :param boundless: If `True`, windows that extend beyond the dataset's extent
            are permitted and partially or completely filled arrays (with self.nodata) will
            be returned as appropriate.
        :param reducer_function: a function to apply to the values in window.

        :returns: When called on a Raster or with a specific band set, return value of pixel.
        :returns: If multiple band Raster and the band is not specified, a
            dictionary containing the value of the pixel in each band.
        :returns: In addition, if return_window=True, return tuple of (values, arrays)

        :examples:

            >>> self.value_at_coords(-48.125, 67.8901, window=3)  # doctest: +SKIP
            Returns mean of a 3*3 window:
                v v v \
                v c v  | = float(mean)
                v v v /
            (c = provided coordinate, v= value of surrounding coordinate)

        """
        # Check for array-like inputs
        if (
            not isinstance(x, (float, np.floating, int, np.integer))
            and isinstance(y, (float, np.floating, int, np.integer))
            or isinstance(x, (float, np.floating, int, np.integer))
            and not isinstance(y, (float, np.floating, int, np.integer))
        ):
            raise TypeError("Coordinates must be both numbers or both array-like.")

        # If for a single value, wrap in a list
        if isinstance(x, (float, np.floating, int, np.integer)):
            x = [x]
            y = [y]
            # For the end of the function
            unwrap = True
        else:
            unwrap = False
            # Check that array-like objects are the same length
            if len(x) != len(y):  # type: ignore
                raise ValueError("Coordinates must be of the same length.")

        # Check window parameter
        if window is not None:
            if not float(window).is_integer():
                raise ValueError("Window must be a whole number.")
            if window % 2 != 1:
                raise ValueError("Window must be an odd number.")
            window = int(window)

        # Define subfunction for reducing the window array
        def format_value(value: Any) -> Any:
            """Check if valid value has been extracted"""
            if type(value) in [np.ndarray, np.ma.core.MaskedArray]:
                if window is not None:
                    value = reducer_function(value.flatten())
                else:
                    value = value[0, 0]
            else:
                value = None
            return value

        # Initiate output lists
        list_values = []
        if return_window:
            list_windows = []

        # Convert to latlon if asked
        if latlon:
            from geoutils import projtools

            x, y = projtools.reproject_from_latlon((y, x), self.crs)  # type: ignore

        # Convert coordinates to pixel space
        rows, cols = rio.transform.rowcol(self.transform, x, y, op=round)

        # Loop over all coordinates passed
        for k in range(len(rows)):  # type: ignore

            value: float | dict[int, float] | tuple[float | dict[int, float] | tuple[list[float], np.ndarray] | Any]

            row = rows[k]  # type: ignore
            col = cols[k]  # type: ignore

            # Decide what pixel coordinates to read:
            if window is not None:
                half_win = (window - 1) / 2
                # Subtract start coordinates back to top left of window
                col = col - half_win
                row = row - half_win
                # Offset to read to == window
                width = window
                height = window
            else:
                # Start reading at col,row and read 1px each way
                width = 1
                height = 1

            # Make sure coordinates are int
            col = int(col)
            row = int(row)

            # Create rasterio's window for reading
            rio_window = rio.windows.Window(col, row, width, height)

            if self.is_loaded:
                data = self.data[slice(None) if index is None else index, row : row + height, col : col + width]
                if not masked:
                    data = data.filled()
                value = format_value(data)
                win: np.ndarray | dict[int, np.ndarray] = data

            else:
                if self.count == 1:
                    with rio.open(self.filename) as raster:
                        data = raster.read(
                            window=rio_window, fill_value=self.nodata, boundless=boundless, masked=masked
                        )
                    value = format_value(data)
                    win = data
                else:
                    value = {}
                    win = {}
                    with rio.open(self.filename) as raster:
                        for b in self.indexes:
                            data = raster.read(
                                window=rio_window, fill_value=self.nodata, boundless=boundless, masked=masked, indexes=b
                            )
                            val = format_value(data)
                            value[b] = val
                            win[b] = data  # type: ignore

            list_values.append(value)
            if return_window:
                list_windows.append(win)

        # If for a single value, unwrap output list
        if unwrap:
            output_val = list_values[0]
            if return_window:
                output_win = list_windows[0]
        else:
            output_val = list_values  # type: ignore
            if return_window:
                output_win = list_windows

        if return_window:
            return (output_val, output_win)
        else:
            return output_val

    def coords(self, offset: str = "corner", grid: bool = True) -> tuple[np.ndarray, np.ndarray]:
        """
        Get x,y coordinates of all pixels in the raster.

        :param offset: coordinate type. If 'corner', returns corner coordinates of pixels.
            If 'center', returns center coordinates. Default is corner.
        :param grid: Return grid

        :returns x,y: numpy arrays corresponding to the x,y coordinates of each pixel.
        """
        assert offset in [
            "corner",
            "center",
        ], f"ctype is not one of 'corner', 'center': {offset}"

        dx = self.res[0]
        dy = self.res[1]

        xx = np.linspace(self.bounds.left, self.bounds.right, self.width + 1)[:: int(np.sign(dx))]
        yy = np.linspace(self.bounds.bottom, self.bounds.top, self.height + 1)[:: int(np.sign(dy))]

        if offset == "center":
            xx += dx / 2  # shift by half a pixel
            yy += dy / 2
        if grid:
            meshgrid: tuple[np.ndarray, np.ndarray] = np.meshgrid(xx[:-1], yy[:-1])  # drop the last element
            return meshgrid
        else:
            return xx[:-1], yy[:-1]

    def xy2ij(
        self,
        x: ArrayLike,
        y: ArrayLike,
        op: type = np.float32,
        precision: float | None = None,
        shift_area_or_point: bool = False,
    ) -> tuple[np.ndarray, np.ndarray]:
        """
        Return row, column indices for a given x,y coordinate pair.

        Optionally, user can enforce the interpretation of pixel coordinates in self.tags['AREA_OR_POINT']
        to ensure that the indexes of points represent the right location. See parameter description of
        shift_area_or_point for more details.

        :param x: X coordinates.
        :param y: Y coordinates.
        :param op: Operator to compute index.
        :param precision: Precision passed to rio.Dataset.index.
        :param shift_area_or_point: Shifts index to center pixel coordinates if GDAL's AREA_OR_POINT
            attribute (in self.tags) is "Point", keeps the corner pixel coordinate for "Area".

        :returns i, j: indices of x,y in the image.
        """
        # Input checks
        if op not in [np.float32, np.float64, float]:
            raise UserWarning(
                "Operator is not of type float: rio.Dataset.index might "
                "return unreliable indexes due to rounding issues."
            )

        i, j = rio.transform.rowcol(self.transform, x, y, op=op, precision=precision)

        # Necessary because rio.Dataset.index does not return abc.Iterable for a single point
        if not isinstance(i, abc.Iterable):
            i, j = (
                np.asarray(
                    [
                        i,
                    ]
                ),
                np.asarray(
                    [
                        j,
                    ]
                ),
            )
        else:
            i, j = (np.asarray(i), np.asarray(j))

        # AREA_OR_POINT GDAL attribute, i.e. does the value refer to the upper left corner "Area" or
        # the center of pixel "Point". This normally has no influence on georeferencing, it's only
        # about the interpretation of the raster values, and thus can affect sub-pixel interpolation,
        # for more details see: https://gdal.org/user/raster_data_model.html#metadata

        # If the user wants to shift according to the interpretation
        if shift_area_or_point:
            # If AREA_OR_POINT attribute does not exist, use the most typical "Area"
            if self.tags.get("AREA_OR_POINT") is not None:
                area_or_point = self.tags.get("AREA_OR_POINT")
                if not isinstance(area_or_point, str):
                    raise TypeError('Attribute self.tags["AREA_OR_POINT"] must be a string.')
                if area_or_point.lower() not in ["area", "point"]:
                    raise ValueError('Attribute self.tags["AREA_OR_POINT"] must be one of "Area" or "Point".')
            else:
                area_or_point = "Area"
                warnings.warn(
                    category=UserWarning,
                    message='Attribute AREA_OR_POINT undefined in self.tags, using "Area" as default (no shift).',
                )

            # Shift by half a pixel if the AREA_OR_POINT attribute is "Point", otherwise leave as is
            if area_or_point.lower() == "point":
                if not isinstance(i.flat[0], (np.floating, float)):
                    raise ValueError(
                        "Operator must return np.floating values to perform area_or_point subpixel index shifting."
                    )

                i += 0.5
                j += 0.5

        # Convert output indexes to integer if they are all whole numbers
        if np.all(np.mod(i, 1) == 0) and np.all(np.mod(j, 1) == 0):
            i = i.astype(int)
            j = j.astype(int)

        return i, j

    def ij2xy(self, i: ArrayLike, j: ArrayLike, offset: str = "ul") -> tuple[np.ndarray, np.ndarray]:
        """
        Return x,y coordinates for a given row, column index pair.

        Defaults to upper-left, for which this functionis fully reversible with xy2ij.

        :param i: Row (i) index of pixel.
        :param j: Column (j) index of pixel.
        :param offset: Return coordinates as "center" of pixel, or any corner (upper-left "ul", "ur", "ll", lr").

        :returns x, y: x,y coordinates of i,j in reference system.
        """

        x, y = rio.transform.xy(self.transform, i, j, offset=offset)

        return x, y

    def outside_image(self, xi: ArrayLike, yj: ArrayLike, index: bool = True) -> bool:
        """
        Check whether a given point falls outside the raster.

        :param xi: Indices (or coordinates) of x direction to check.
        :param yj: Indices (or coordinates) of y direction to check.
        :param index: Interpret ij as raster indices (default is True). If False, assumes ij is coordinates.

        :returns is_outside: True if ij is outside the image.
        """
        if not index:
            xi, xj = self.xy2ij(xi, yj)

        if np.any(np.array((xi, yj)) < 0):
            return True
        elif np.asanyarray(xi) > self.width or np.asanyarray(yj) > self.height:
            return True
        else:
            return False

    def interp_points(
        self,
        pts: ArrayLike,
        input_latlon: bool = False,
        mode: str = "linear",
<<<<<<< HEAD
        index: int = 1,
        area_or_point: str | None = None,
=======
        band: int = 1,
        shift_area_or_point: bool = False,
>>>>>>> 823fff23
        **kwargs: Any,
    ) -> np.ndarray:

        """
         Interpolate raster values at a given point, or sets of points.

         Optionally, user can enforce the interpretation of pixel coordinates in self.tags['AREA_OR_POINT']
         to ensure that the interpolation of points is done at the right location. See parameter description
         of shift_area_or_point for more details.

        :param pts: Point(s) at which to interpolate raster value. If points fall outside of image,
        value returned is nan. Shape should be (N,2)'.
        :param input_latlon: Whether the input is in latlon, unregarding of Raster CRS
        :param mode: One of 'linear', 'cubic', or 'quintic'. Determines what type of spline is
             used to interpolate the raster value at each point. For more information, see
             scipy.interpolate.interp2d. Default is linear.
<<<<<<< HEAD
        :param index: The band to use (from 1 to self.count).
        :param area_or_point: shift index according to GDAL AREA_OR_POINT attribute (None) or force position\
                ('Point' or 'Area') of the interpretation of where the raster value corresponds to in the pixel\
                ('Area' = lower left or 'Point' = center)
=======
        :param band: Raster band to use.
        :param shift_area_or_point: Shifts index to center pixel coordinates if GDAL's AREA_OR_POINT
            attribute (in self.tags) is "Point", keeps the corner pixel coordinate for "Area".
>>>>>>> 823fff23

        :returns rpts: Array of raster value(s) for the given points.
        """
        assert mode in [
            "mean",
            "linear",
            "cubic",
            "quintic",
            "nearest",
        ], "mode must be mean, linear, cubic, quintic or nearest."

        # get coordinates
        x, y = list(zip(*pts))

        # if those are in latlon, convert to Raster crs
        if input_latlon:
            init_crs = pyproj.CRS(4326)
            dest_crs = pyproj.CRS(self.crs)
            transformer = pyproj.Transformer.from_crs(init_crs, dest_crs)
            x, y = transformer.transform(x, y)

        i, j = self.xy2ij(x, y, op=np.float32, shift_area_or_point=shift_area_or_point)

        ind_invalid = np.vectorize(lambda k1, k2: self.outside_image(k1, k2, index=True))(j, i)

        rpts = map_coordinates(self.data[index - 1, :, :].astype(np.float32), [i, j], **kwargs)
        rpts = np.array(rpts, dtype=np.float32)
        rpts[np.array(ind_invalid)] = np.nan

        return rpts

        # #TODO: right now it's a loop... could add multiprocessing parallel loop outside,
        # # but such a method probably exists already within scipy/other interpolation packages?
        # for pt in pts:
        #     i,j = self.xy2ij(pt[0],pt[1])
        #     if self.outside_image(i,j, index=True):
        #         rpts.append(np.nan)
        #         continue
        #     else:
        #         x = xx[j - nsize:j + nsize + 1]
        #         y = yy[i - nsize:i + nsize + 1]
        #
        #         #TODO: read only that window?
        #         z = self.data[band-1, i - nsize:i + nsize + 1, j - nsize:j + nsize + 1]
        #         if mode in ['linear', 'cubic', 'quintic', 'nearest']:
        #             X, Y = np.meshgrid(x, y)
        #             try:
        #                 zint = griddata((X.flatten(), Y.flatten()), z.flatten(), list(pt), method=mode)[0]
        #             except:
        #                 #TODO: currently fails when dealing with the edges
        #                 print('Interpolation failed for:')
        #                 print(pt)
        #                 print(i,j)
        #                 print(x)
        #                 print(y)
        #                 print(z)
        #                 zint = np.nan
        #         else:
        #             zint = np.nanmean(z.flatten())
        #         rpts.append(zint)
        # rpts = np.array(rpts)

    def split_bands(self: RasterType, copy: bool = False, subset: list[int] | int | None = None) -> list[Raster]:
        """
        Split the bands into separate copied rasters.

        :param copy: Copy the bands or return slices of the original data.
        :param subset: Optional. A subset of band indices to extract (from 1 to self.count). Defaults to all.

        :returns: A list of Rasters for each band.
        """
        bands: list[Raster] = []

        if subset is None:
            indices = list(np.arange(1, self.count + 1))
        elif isinstance(subset, int):
            indices = [subset]
        elif isinstance(subset, list):
            indices = subset
        else:
            raise ValueError(f"'subset' got invalid type: {type(subset)}. Expected list[int], int or None")

        if copy:
            for band_n in indices:
                # Generate a new Raster from a copy of the band's data
                bands.append(
                    self.from_array(
                        self.data[band_n - 1, :, :].copy(),
                        transform=self.transform,
                        crs=self.crs,
                        nodata=self.nodata,
                    )
                )
        else:
            for band_n in indices:
                # Set the data to a slice of the original array
                bands.append(
                    self.from_array(
                        self.data[band_n - 1, :, :].reshape((1,) + self.data.shape[1:]),
                        transform=self.transform,
                        crs=self.crs,
                        nodata=self.nodata,
                    )
                )

        return bands

    @overload
    def to_points(
        self, subset: float | int, as_frame: Literal[True], pixel_offset: Literal["center", "corner"]
    ) -> gpd.GeoDataFrame:
        ...

    @overload
    def to_points(
        self, subset: float | int, as_frame: Literal[False], pixel_offset: Literal["center", "corner"]
    ) -> np.ndarray:
        ...

    def to_points(
        self, subset: float | int = 1, as_frame: bool = False, pixel_offset: Literal["center", "corner"] = "center"
    ) -> np.ndarray:
        """
        Subset a point cloud of the raster.

        If 'subset' is either 1 or is equal to the pixel count, all points are returned in order.
        If 'subset' is smaller than 1 (for fractions) or the pixel count, a random sample is returned.

        If the raster is not loaded, sampling will be done from disk without loading the entire Raster.

        Formats:
            * `as_frame` == None | False: A numpy ndarray of shape (N, 2 + count) with the columns [x, y, b1, b2..].
            * `as_frame` == True: A GeoPandas GeoDataFrame with the columns ["b1", "b2", ..., "geometry"]

        :param subset: The point count or fraction. If 'subset' > 1, it's parsed as a count.
        :param as_frame: Return a GeoDataFrame with a geometry column and crs instead of an ndarray.
        :param pixel_offset: The point at which to associate the pixel coordinate with ('corner' == upper left).

        :raises ValueError: If the subset count or fraction is poorly formatted.

        :returns: A ndarray/GeoDataFrame of the shape (N, 2 + count) where N is the subset count.
        """
        data_size = self.width * self.height

        # Validate the subset argument.
        if subset <= 0.0:
            raise ValueError(f"Subset cannot be zero or negative (given value: {subset})")
        # If the subset is equal to or less than 1, it is assumed to be a fraction.
        if subset <= 1.0:
            subset = int(data_size * subset)
        else:
            subset = int(subset)
        if subset > data_size:
            raise ValueError(f"Subset cannot exceed the size of the dataset ({subset} vs {data_size})")

        # If the subset is smaller than the max size, take a random subset of indices, otherwise take the whole.
        choice = np.random.randint(0, data_size - 1, subset) if subset != data_size else np.arange(data_size)

        cols = choice % self.width
        rows = (choice / self.width).astype(int)

        # Extract the coordinates of the pixels and filter by the chosen pixels.
        x_coords, y_coords = (np.array(a) for a in self.ij2xy(rows, cols, offset=pixel_offset))

        # If the Raster is loaded, pick from the data, otherwise use the disk-sample method from rasterio.
        if self.is_loaded:
            pixel_data = self.data[:, rows, cols]
        else:
            with rio.open(self.filename) as raster:
                pixel_data = np.array(list(raster.sample(zip(x_coords, y_coords)))).T

        if isinstance(pixel_data, np.ma.masked_array):
            pixel_data = np.where(pixel_data.mask, np.nan, pixel_data.data)

        # Merge the coordinates and pixel data into a point cloud.
        points = np.vstack((x_coords.reshape(1, -1), y_coords.reshape(1, -1), pixel_data)).T

        if as_frame:
            points = gpd.GeoDataFrame(
                points[:, 2:],
                columns=[f"b{i}" for i in range(1, pixel_data.shape[0] + 1)],
                geometry=gpd.points_from_xy(points[:, 0], points[:, 1]),
                crs=self.crs,
            )

        return points

    def polygonize(
        self, in_value: Number | tuple[Number, Number] | list[Number] | np.ndarray | Literal["all"] = 1
    ) -> Vector:
        """
        Return a GeoDataFrame polygonized from a raster.

        :param in_value: Value or range of values of the raster from which to
          create geometries (Default is 1). If 'all', all unique pixel values of the raster are used.

        :returns: Vector containing the polygonized geometries.
        """

        # mask a unique value set by a number
        if isinstance(in_value, Number):

            if np.sum(self.data == in_value) == 0:
                raise ValueError(f"no pixel with in_value {in_value}")

            bool_msk = np.array(self.data == in_value).astype(np.uint8)

        # mask values within boundaries set by a tuple
        elif isinstance(in_value, tuple):

            if np.sum((self.data > in_value[0]) & (self.data < in_value[1])) == 0:
                raise ValueError(f"no pixel with in_value between {in_value[0]} and {in_value[1]}")

            bool_msk = ((self.data > in_value[0]) & (self.data < in_value[1])).astype(np.uint8)

        # mask specific values set by a sequence
        elif isinstance(in_value, list) or isinstance(in_value, np.ndarray):

            if np.sum(np.isin(self.data, in_value)) == 0:
                raise ValueError("no pixel with in_value " + ", ".join(map("{}".format, in_value)))

            bool_msk = np.isin(self.data, in_value).astype("uint8")

        # mask all valid values
        elif in_value == "all":

            vals_for_msk = list(set(self.data.flatten()))
            bool_msk = np.isin(self.data, vals_for_msk).astype("uint8")

        else:

            raise ValueError("in_value must be a number, a tuple or a sequence")

        # GeoPandas.from_features() only supports certain dtypes, we find the best common dtype to optimize memory usage
        # TODO: this should be a function independent of polygonize, reused in several places
        gpd_dtypes = ["uint8", "uint16", "int16", "int32", "float32"]
        list_common_dtype_index = []
        for gpd_type in gpd_dtypes:
            polygonize_dtype = np.find_common_type([gpd_type, self.dtypes[0]], [])
            if str(polygonize_dtype) in gpd_dtypes:
                list_common_dtype_index.append(gpd_dtypes.index(gpd_type))
        if len(list_common_dtype_index) == 0:
            final_dtype = "float32"
        else:
            final_dtype_index = min(list_common_dtype_index)
            final_dtype = gpd_dtypes[final_dtype_index]

        results = (
            {"properties": {"raster_value": v}, "geometry": s}
            for i, (s, v) in enumerate(shapes(self.data.astype(final_dtype), mask=bool_msk, transform=self.transform))
        )

        gdf = gpd.GeoDataFrame.from_features(list(results))
        gdf.insert(0, "New_ID", range(0, 0 + len(gdf)))
        gdf.set_geometry(col="geometry", inplace=True)
        gdf.set_crs(self.crs, inplace=True)

        return gv.Vector(gdf)

    def proximity(
        self,
        vector: Vector | None = None,
        target_values: list[float] | None = None,
        geometry_type: str = "boundary",
        in_or_out: Literal["in"] | Literal["out"] | Literal["both"] = "both",
        distance_unit: Literal["pixel"] | Literal["georeferenced"] = "georeferenced",
    ) -> Raster:
        """
        Proximity to this Raster's target pixels, or to a Vector's geometry, computed for each cell of this Raster's
        grid.

        When passing a Vector, by default, the boundary of the geometry will be used. The full geometry can be used by
        passing "geometry", or any lower dimensional geometry attribute such as "centroid", "envelope" or "convex_hull".
        See all geometry attributes in the Shapely documentation at https://shapely.readthedocs.io/.

        :param vector: Vector for which to compute the proximity to geometry,
            if not provided computed on this Raster target pixels.
        :param target_values: (Only with Raster) List of target values to use for the proximity,
            defaults to all non-zero values.
        :param geometry_type: (Only with a Vector) Type of geometry to use for the proximity, defaults to 'boundary'.
        :param in_or_out: (Only with a Vector) Compute proximity only 'in' or 'out'-side the geometry, or 'both'.
        :param distance_unit: Distance unit, either 'georeferenced' or 'pixel'.

        :return: Proximity raster.
        """

        proximity = proximity_from_vector_or_raster(
            raster=self,
            vector=vector,
            target_values=target_values,
            geometry_type=geometry_type,
            in_or_out=in_or_out,
            distance_unit=distance_unit,
        )

        return self.copy(new_array=proximity)


# -----------------------------------------
# Additional stand-alone utility functions
# -----------------------------------------


def proximity_from_vector_or_raster(
    raster: Raster,
    vector: Vector | None = None,
    target_values: list[float] | None = None,
    geometry_type: str = "boundary",
    in_or_out: Literal["in"] | Literal["out"] | Literal["both"] = "both",
    distance_unit: Literal["pixel"] | Literal["georeferenced"] = "georeferenced",
) -> np.ndarray:
    """
    (This function is defined here as mostly raster-based, but used in a class method for both Raster and Vector)
    Proximity to a Raster's target values if no Vector is provided, otherwise to a Vector's geometry type
    rasterized on the Raster.

    :param raster: Raster to burn the proximity grid on.
    :param vector: Vector for which to compute the proximity to geometry,
        if not provided computed on the Raster target pixels.
    :param target_values: (Only with a Raster) List of target values to use for the proximity,
        defaults to all non-zero values.
    :param geometry_type: (Only with a Vector) Type of geometry to use for the proximity, defaults to 'boundary'.
    :param in_or_out: (Only with a Vector) Compute proximity only 'in' or 'out'-side the geometry, or 'both'.
    :param distance_unit: Distance unit, either 'georeferenced' or 'pixel'.
    """

    # 1/ First, if there is a vector input, we rasterize the geometry type
    # (works with .boundary that is a LineString (.exterior exists, but is a LinearRing)
    if vector is not None:
        # We create a geodataframe with the geometry type
        boundary_shp = gpd.GeoDataFrame(geometry=vector.ds.__getattr__(geometry_type), crs=vector.crs)
        # We mask the pixels that make up the geometry type
        mask_boundary = Vector(boundary_shp).create_mask(raster).squeeze()

    else:
        # We mask target pixels
        if target_values is not None:
            mask_boundary = np.logical_or.reduce([raster.get_nanarray() == target_val for target_val in target_values])
        # Otherwise, all non-zero values are considered targets
        else:
            mask_boundary = raster.get_nanarray().astype(bool)

    # 2/ Now, we compute the distance matrix relative to the masked geometry type
    if distance_unit.lower() == "georeferenced":
        sampling: int | tuple[float | int, float | int] = raster.res
    elif distance_unit.lower() == "pixel":
        sampling = 1
    else:
        raise ValueError('Distance unit must be either "georeferenced" or "pixel".')

    # If not all pixels are targets, then we compute the distance
    non_targets = np.count_nonzero(mask_boundary)
    if non_targets > 0:
        proximity = distance_transform_edt(~mask_boundary, sampling=sampling)
    # Otherwise, pass an array full of nodata
    else:
        proximity = np.ones(np.shape(mask_boundary)) * np.nan

    # 3/ If there was a vector input, apply the in_and_out argument to optionally mask inside/outside
    if vector is not None:
        if in_or_out == "both":
            pass
        elif in_or_out in ["in", "out"]:
            mask_polygon = Vector(vector.ds).create_mask(raster).squeeze()
            if in_or_out == "in":
                proximity[~mask_polygon] = 0
            else:
                proximity[mask_polygon] = 0
        else:
            raise ValueError('The type of proximity must be one of "in", "out" or "both".')

    return proximity<|MERGE_RESOLUTION|>--- conflicted
+++ resolved
@@ -2366,13 +2366,8 @@
         pts: ArrayLike,
         input_latlon: bool = False,
         mode: str = "linear",
-<<<<<<< HEAD
         index: int = 1,
-        area_or_point: str | None = None,
-=======
-        band: int = 1,
         shift_area_or_point: bool = False,
->>>>>>> 823fff23
         **kwargs: Any,
     ) -> np.ndarray:
 
@@ -2389,16 +2384,10 @@
         :param mode: One of 'linear', 'cubic', or 'quintic'. Determines what type of spline is
              used to interpolate the raster value at each point. For more information, see
              scipy.interpolate.interp2d. Default is linear.
-<<<<<<< HEAD
         :param index: The band to use (from 1 to self.count).
-        :param area_or_point: shift index according to GDAL AREA_OR_POINT attribute (None) or force position\
-                ('Point' or 'Area') of the interpretation of where the raster value corresponds to in the pixel\
-                ('Area' = lower left or 'Point' = center)
-=======
-        :param band: Raster band to use.
         :param shift_area_or_point: Shifts index to center pixel coordinates if GDAL's AREA_OR_POINT
             attribute (in self.tags) is "Point", keeps the corner pixel coordinate for "Area".
->>>>>>> 823fff23
+
 
         :returns rpts: Array of raster value(s) for the given points.
         """
