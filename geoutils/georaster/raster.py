--- conflicted
+++ resolved
@@ -2265,7 +2265,6 @@
         else:
             i, j = (np.asarray(i), np.asarray(j))
 
-<<<<<<< HEAD
         # AREA_OR_POINT GDAL attribute, i.e. does the value refer to the upper left corner "Area" or
         # the center of pixel "Point". This normally has no influence on georeferencing, it's only
         # about the interpretation of the raster values, and thus can affect sub-pixel interpolation,
@@ -2296,32 +2295,11 @@
 
                 i += 0.5
                 j += 0.5
-=======
-        # AREA_OR_POINT GDAL attribute, i.e. does the value refer to the upper left corner (AREA) or
-        # the center of pixel (POINT)
-        # This has no influence on georeferencing, it's only about the interpretation of the raster values,
-        # and thus only affects sub-pixel interpolation
-
-        # If input is None, default to GDAL METADATA
-        if area_or_point is None:
-            area_or_point = self.tags.get("AREA_OR_POINT", "Point")
-
-        if area_or_point == "Point":
-            if not isinstance(i.flat[0], np.floating):
-                raise ValueError(
-                    "Operator must return np.floating values to perform AREA_OR_POINT subpixel index shifting"
-                )
-
-            # If point, shift index by half a pixel
-            i += 0.5
-            j += 0.5
-            # Otherwise, leave as is
 
         # Convert output indexes to integer if they are all whole numbers
         if np.all(np.mod(i, 1) == 0) and np.all(np.mod(j, 1) == 0):
             i = i.astype(int)
             j = j.astype(int)
->>>>>>> b4b77058
 
         return i, j
 
