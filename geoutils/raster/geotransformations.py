# Copyright (c) 2025 GeoUtils developers
#
# This file is part of the GeoUtils project:
# https://github.com/glaciohack/geoutils
#
# Licensed under the Apache License, Version 2.0 (the "License");
# you may not use this file except in compliance with the License.
#
# You may obtain a copy of the License at
#
# http://www.apache.org/licenses/LICENSE-2.0
#
# Unless required by applicable law or agreed to in writing, software
# distributed under the License is distributed on an "AS IS" BASIS,
# WITHOUT WARRANTIES OR CONDITIONS OF ANY KIND, either express or implied.
# See the License for the specific language governing permissions and
# limitations under the License.

"""
Functionalities for geotransformations of raster objects.
"""

from __future__ import annotations

import warnings
from typing import Iterable, Literal

import affine
import numpy as np
import rasterio as rio
from rasterio.crs import CRS
from rasterio.enums import Resampling

import geoutils as gu
from geoutils import profiler
from geoutils._typing import DTypeLike, MArrayNum
from geoutils.profiler import profile_tool
from geoutils.raster._geotransformations import (
    _get_reproj_params,
    _is_reproj_needed,
    _rio_reproject,
    _user_input_reproject,
)
from geoutils.raster.distributed_computing.multiproc import _multiproc_reproject
from geoutils.raster.georeferencing import _cast_pixel_interpretation

##############
# 1/ REPROJECT
##############


<<<<<<< HEAD
@profile_tool("raster.geotransformations._reproject", memprof=True)  # type: ignore
=======
@profiler.profile("geoutils.raster.geotransformations._reproject", memprof=True)  # type: ignore
>>>>>>> f4cb1cb1
def _reproject(
    source_raster: gu.Raster,
    ref: gu.Raster,
    crs: CRS | str | int | None = None,
    res: float | Iterable[float] | None = None,
    grid_size: tuple[int, int] | None = None,
    bounds: dict[str, float] | rio.coords.BoundingBox | None = None,
    nodata: int | float | None = None,
    dtype: DTypeLike | None = None,
    resampling: Resampling | str = Resampling.bilinear,
    force_source_nodata: int | float | None = None,
    silent: bool = False,
    n_threads: int = 0,
    memory_limit: int = 64,
    multiproc_config: gu.raster.MultiprocConfig | None = None,
) -> tuple[bool, MArrayNum | None, affine.Affine | None, CRS | None, int | float | None]:
    """
    Reproject raster. See Raster.reproject() for details.
    """

    # 1/ Process user input
    crs, dtype, src_nodata, nodata, res, bounds = _user_input_reproject(
        source_raster=source_raster,
        ref=ref,
        crs=crs,
        bounds=bounds,
        res=res,
        nodata=nodata,
        dtype=dtype,
        force_source_nodata=force_source_nodata,
    )

    # 2/ Derive georeferencing parameters for reprojection (transform, grid size)
    reproj_kwargs = _get_reproj_params(
        source_raster=source_raster,
        crs=crs,
        res=res,
        grid_size=grid_size,
        bounds=bounds,
        dtype=dtype,
        src_nodata=src_nodata,
        nodata=nodata,
        resampling=resampling,
    )

    # 3/ Check if reprojection is needed, otherwise return source raster with warning
    if _is_reproj_needed(src_shape=source_raster.shape, reproj_kwargs=reproj_kwargs):
        if (nodata == src_nodata) or (nodata is None):
            if not silent:
                warnings.warn("Output projection, bounds and grid size are identical -> returning self (not a copy!)")
            return True, None, None, None, None

        elif nodata is not None:
            if not silent:
                warnings.warn(
                    "Only nodata is different, consider using the 'set_nodata()' method instead'\
                ' -> returning self (not a copy!)"
                )
            return True, None, None, None, None

    # 4/ Check reprojection is possible (boolean raster will be converted, so no need to check)
    if np.dtype(source_raster.dtype) != bool and (src_nodata is None and np.sum(source_raster.data.mask) > 0):
        raise ValueError(
            "No nodata set, set one for the raster with self.set_nodata() or use a temporary one "
            "with `force_source_nodata`."
        )

    # 5/ Perform reprojection
    reproj_kwargs.update({"n_threads": n_threads, "warp_mem_limit": memory_limit})
    if multiproc_config is not None:
        _multiproc_reproject(source_raster, config=multiproc_config, **reproj_kwargs)
        return False, None, None, None, None

    else:
        # All masked values must be set to a nodata value for rasterio's reproject to work properly
        src_arr = source_raster.data.data
        src_mask = np.ma.getmaskarray(source_raster.data)
        dst_arr, dst_mask = _rio_reproject(src_arr=src_arr, src_mask=src_mask, reproj_kwargs=reproj_kwargs)
        # Set mask
        dst_arr = np.ma.masked_array(data=dst_arr, mask=dst_mask, fill_value=nodata)

        return False, dst_arr, reproj_kwargs["dst_transform"], reproj_kwargs["dst_crs"], reproj_kwargs["dst_nodata"]


#########
# 2/ CROP
#########


<<<<<<< HEAD
@profile_tool("raster.geotransformations._crop", memprof=True)  # type: ignore
=======
@profiler.profile("geoutils.raster.geotransformations._crop", memprof=True)  # type: ignore
>>>>>>> f4cb1cb1
def _crop(
    source_raster: gu.Raster,
    bbox: gu.Raster | gu.Vector | list[float] | tuple[float, ...],
    mode: Literal["match_pixel"] | Literal["match_extent"] = "match_pixel",
    distance_unit: Literal["georeferenced", "pixel"] = "georeferenced",
) -> tuple[MArrayNum, affine.Affine]:
    """Crop raster. See details in Raster.crop()."""

    assert mode in ["match_extent", "match_pixel"], "mode must be one of 'match_pixel', 'match_extent'"
    assert distance_unit in ["georeferenced", "pixel"], "distance_unit must be 'georeferenced' or 'pixel'"

    if isinstance(bbox, (gu.Raster, gu.Vector)):
        # For another Vector or Raster, we reproject the bounding box in the same CRS as self
        xmin, ymin, xmax, ymax = bbox.get_bounds_projected(out_crs=source_raster.crs)
        if isinstance(bbox, gu.Raster):
            # Raise a warning if the reference is a raster that has a different pixel interpretation
            _cast_pixel_interpretation(source_raster.area_or_point, bbox.area_or_point)
    elif isinstance(bbox, (list, tuple)):
        if distance_unit == "georeferenced":
            xmin, ymin, xmax, ymax = bbox
        else:
            colmin, rowmin, colmax, rowmax = bbox
            xmin, ymax = rio.transform.xy(source_raster.transform, rowmin, colmin, offset="ul")
            xmax, ymin = rio.transform.xy(source_raster.transform, rowmax, colmax, offset="ul")
    else:
        raise ValueError("cropGeom must be a Raster, Vector, or list of coordinates.")

    if mode == "match_pixel":
        # Finding the intersection of requested bounds and original bounds, cropped to image shape
        ref_win = rio.windows.from_bounds(xmin, ymin, xmax, ymax, transform=source_raster.transform)
        self_win = rio.windows.from_bounds(*source_raster.bounds, transform=source_raster.transform).crop(
            *source_raster.shape
        )
        final_window = ref_win.intersection(self_win).round_lengths().round_offsets()

        # Update bounds and transform accordingly
        new_xmin, new_ymin, new_xmax, new_ymax = rio.windows.bounds(final_window, transform=source_raster.transform)
        tfm = rio.transform.from_origin(new_xmin, new_ymax, *source_raster.res)

        if source_raster.is_loaded:
            # In case data is loaded on disk, can extract directly from np array
            (rowmin, rowmax), (colmin, colmax) = final_window.toranges()
            crop_img = source_raster.data[..., rowmin:rowmax, colmin:colmax]

        else:

            assert source_raster._disk_shape is not None  # This should not be the case, sanity check to make mypy happy

            # If data was not loaded, and self's transform was updated (e.g. due to downsampling) need to
            # get the Window corresponding to on disk data
            ref_win_disk = rio.windows.from_bounds(
                new_xmin, new_ymin, new_xmax, new_ymax, transform=source_raster._disk_transform
            )
            self_win_disk = rio.windows.from_bounds(
                *source_raster.bounds, transform=source_raster._disk_transform
            ).crop(*source_raster._disk_shape[1:])
            final_window_disk = ref_win_disk.intersection(self_win_disk).round_lengths().round_offsets()

            # Round up to downsampling size, to match __init__
            final_window_disk = rio.windows.round_window_to_full_blocks(
                final_window_disk, ((source_raster._downsample, source_raster._downsample),)
            )

            # Load data for "on_disk" window but out_shape matching in-memory transform -> enforce downsampling
            # AD (24/04/24): Note that the same issue as #447 occurs here when final_window_disk extends beyond
            # self's bounds. Using option `boundless=True` solves the issue but causes other tests to fail
            # This should be fixed with #447 and previous line would be obsolete.
            with rio.open(source_raster.filename) as raster:
                crop_img = raster.read(
                    indexes=source_raster._bands,
                    masked=source_raster._masked,
                    window=final_window_disk,
                    out_shape=(final_window.height, final_window.width),
                )

            # Squeeze first axis for single-band
            if crop_img.ndim == 3 and crop_img.shape[0] == 1:
                crop_img = crop_img.squeeze(axis=0)

    else:
        bbox = rio.coords.BoundingBox(left=xmin, bottom=ymin, right=xmax, top=ymax)
        out_rst = source_raster.reproject(bounds=bbox)  # should we instead raise an issue and point to reproject?
        crop_img = out_rst.data
        tfm = out_rst.transform

    return crop_img, tfm


##############
# 3/ TRANSLATE
##############


<<<<<<< HEAD
@profile_tool("raster.geotransformations._translate", memprof=True)  # type: ignore
=======
@profiler.profile("geoutils.raster.geotransformations._translate", memprof=True)  # type: ignore
>>>>>>> f4cb1cb1
def _translate(
    transform: affine.Affine,
    xoff: float,
    yoff: float,
    distance_unit: Literal["georeferenced", "pixel"] = "georeferenced",
) -> affine.Affine:
    """
    Translate geotransform horizontally, either in pixels or georeferenced units.

    :param transform: Input geotransform.
    :param xoff: Translation x offset.
    :param yoff: Translation y offset.
    :param distance_unit: Distance unit, either 'georeferenced' (default) or 'pixel'.

    :return: Translated transform.
    """

    if distance_unit not in ["georeferenced", "pixel"]:
        raise ValueError("Argument 'distance_unit' should be either 'pixel' or 'georeferenced'.")

    # Get transform
    dx, b, xmin, d, dy, ymax = list(transform)[:6]

    # Convert pixel offsets to georeferenced units
    if distance_unit == "pixel":
        xoff *= dx
        yoff *= dy

    return rio.transform.Affine(dx, b, xmin + xoff, d, dy, ymax + yoff)<|MERGE_RESOLUTION|>--- conflicted
+++ resolved
@@ -34,7 +34,6 @@
 import geoutils as gu
 from geoutils import profiler
 from geoutils._typing import DTypeLike, MArrayNum
-from geoutils.profiler import profile_tool
 from geoutils.raster._geotransformations import (
     _get_reproj_params,
     _is_reproj_needed,
@@ -49,11 +48,7 @@
 ##############
 
 
-<<<<<<< HEAD
-@profile_tool("raster.geotransformations._reproject", memprof=True)  # type: ignore
-=======
 @profiler.profile("geoutils.raster.geotransformations._reproject", memprof=True)  # type: ignore
->>>>>>> f4cb1cb1
 def _reproject(
     source_raster: gu.Raster,
     ref: gu.Raster,
@@ -143,11 +138,7 @@
 #########
 
 
-<<<<<<< HEAD
-@profile_tool("raster.geotransformations._crop", memprof=True)  # type: ignore
-=======
 @profiler.profile("geoutils.raster.geotransformations._crop", memprof=True)  # type: ignore
->>>>>>> f4cb1cb1
 def _crop(
     source_raster: gu.Raster,
     bbox: gu.Raster | gu.Vector | list[float] | tuple[float, ...],
@@ -241,11 +232,7 @@
 ##############
 
 
-<<<<<<< HEAD
-@profile_tool("raster.geotransformations._translate", memprof=True)  # type: ignore
-=======
 @profiler.profile("geoutils.raster.geotransformations._translate", memprof=True)  # type: ignore
->>>>>>> f4cb1cb1
 def _translate(
     transform: affine.Affine,
     xoff: float,
