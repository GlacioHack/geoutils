# Copyright (c) 2025 GeoUtils developers
# Copyright (c) 2025 Centre National d'Etudes Spatiales (CNES)
#
# This file is part of the GeoUtils project:
# https://github.com/glaciohack/geoutils
#
# Licensed under the Apache License, Version 2.0 (the "License");
# you may not use this file except in compliance with the License.
#
# You may obtain a copy of the License at
#
# http://www.apache.org/licenses/LICENSE-2.0
#
# Unless required by applicable law or agreed to in writing, software
# distributed under the License is distributed on an "AS IS" BASIS,
# WITHOUT WARRANTIES OR CONDITIONS OF ANY KIND, either express or implied.
# See the License for the specific language governing permissions and
# limitations under the License.

"""
Module for Raster class.
"""

from __future__ import annotations

import math
import pathlib
import warnings
from collections import abc
from contextlib import ExitStack
from math import floor
from typing import IO, Any, Callable, TypeVar, overload

import affine
import geopandas as gpd
import matplotlib
import matplotlib.pyplot as plt
import numpy as np
import rasterio as rio
import rasterio.windows
import rioxarray
import xarray as xr
from affine import Affine
from mpl_toolkits.axes_grid1 import make_axes_locatable
from packaging.version import Version
from rasterio.crs import CRS
from rasterio.enums import Resampling
from rasterio.plot import show as rshow
from scipy import stats

import geoutils as gu
from geoutils._config import config
from geoutils._typing import (
    ArrayLike,
    DTypeLike,
    MArrayBool,
    MArrayNum,
    NDArrayBool,
    NDArrayNum,
    Number,
)
from geoutils.interface.distance import _proximity_from_vector_or_raster
from geoutils.interface.interpolate import _interp_points
from geoutils.interface.raster_point import (
    _raster_to_pointcloud,
    _regular_pointcloud_to_raster,
)
from geoutils.interface.raster_vector import _polygonize
from geoutils.misc import deprecate
from geoutils.projtools import (
    _get_bounds_projected,
    _get_footprint_projected,
    _get_utm_ups_crs,
    reproject_from_latlon,
    reproject_points,
)
from geoutils.raster.distributed_computing.multiproc import MultiprocConfig
from geoutils.raster.georeferencing import (
    _bounds,
    _cast_nodata,
    _cast_pixel_interpretation,
    _coords,
    _default_nodata,
    _ij2xy,
    _outside_image,
    _res,
    _xy2ij,
)
from geoutils.raster.geotransformations import _crop, _reproject, _translate
from geoutils.raster.satimg import (
    decode_sensor_metadata,
    parse_and_convert_metadata_from_filename,
)
from geoutils.stats.sampling import subsample_array
from geoutils.stats.stats import _STATS_ALIASES, _get_single_stat, _statistics

# If python38 or above, Literal is builtin. Otherwise, use typing_extensions
try:
    from typing import Literal
except ImportError:
    from typing_extensions import Literal  # type: ignore

RasterType = TypeVar("RasterType", bound="Raster")

# List of NumPy "array" functions that are handled.
# Note: all universal function are supported: https://numpy.org/doc/stable/reference/ufuncs.html
# Array functions include: NaN math and stats, classic math and stats, logical, sorting/counting:
_HANDLED_FUNCTIONS_1NIN = (
    # NaN math: https://numpy.org/doc/stable/reference/routines.math.html
    # and NaN stats: https://numpy.org/doc/stable/reference/routines.statistics.html
    [
        "nansum",
        "nanmax",
        "nanmin",
        "nanargmax",
        "nanargmin",
        "nanmean",
        "nanmedian",
        "nanpercentile",
        "nanvar",
        "nanstd",
        "nanprod",
        "nancumsum",
        "nancumprod",
        "nanquantile",
    ]
    # Classic math and stats (same links as above)
    + [
        "sum",
        "amax",
        "amin",
        "max",
        "min",
        "argmax",
        "argmin",
        "mean",
        "median",
        "percentile",
        "var",
        "std",
        "prod",
        "cumsum",
        "cumprod",
        "quantile",
        "abs",
        "absolute",
        "gradient",
    ]
    # Sorting, searching and counting: https://numpy.org/doc/stable/reference/routines.sort.html
    + ["sort", "count_nonzero", "unique"]
    # Logic functions: https://numpy.org/doc/stable/reference/routines.logic.html
    + ["all", "any", "isfinite", "isinf", "isnan", "logical_not"]
)

_HANDLED_FUNCTIONS_2NIN = [
    "logical_and",
    "logical_or",
    "logical_xor",
    "allclose",
    "isclose",
    "array_equal",
    "array_equiv",
    "greater",
    "greater_equal",
    "less",
    "less_equal",
    "equal",
    "not_equal",
]
handled_array_funcs = _HANDLED_FUNCTIONS_1NIN + _HANDLED_FUNCTIONS_2NIN

# Set default attributes to be kept from rasterio's DatasetReader
_default_rio_attrs = [
    "bounds",
    "count",
    "crs",
    "driver",
    "height",
    "indexes",
    "name",
    "nodata",
    "res",
    "shape",
    "transform",
    "width",
    "profile",
]


def _load_rio(
    dataset: rio.io.DatasetReader,
    only_mask: bool = False,
    indexes: int | list[int] | None = None,
    masked: bool = False,
    transform: Affine | None = None,
    shape: tuple[int, int] | None = None,
    out_count: int | None = None,
    **kwargs: Any,
) -> MArrayNum:
    r"""
    Load specific bands of the dataset, using :func:`rasterio.read`.

    Ensure that ``self.data.ndim=3`` for ease of use (needed e.g. in show).

    :param dataset: Dataset to read (opened with :func:`rasterio.open`).
    :param only_mask: Read only the dataset mask.
    :param indexes: Band(s) to load. Note that rasterio begins counting at 1, not 0.
    :param masked: Whether the mask should be read (if any exists) to use the nodata to mask values.
    :param transform: Create a window from the given transform (to read only parts of the raster)
    :param shape: Expected shape of the read ndarray. Must be given together with the `transform` argument.
    :param out_count: Specify the count for a downsampled version (to be used with kwargs out_shape).

    :raises ValueError: If only one of ``transform`` and ``shape`` are given.

    :returns: An unmasked array if ``masked`` is ``False``, or a masked array otherwise.

    \*\*kwargs: any additional arguments to rasterio.io.DatasetReader.read.
    Useful ones are:
    .. hlist::
    * out_shape : to load a downsampled version, always use with out_count
    * window : to load a cropped version
    * resampling : to set the resampling algorithm
    """
    # If out_shape is passed, no need to account for transform and shape
    if kwargs.get("out_shape") is not None:
        window = None
        # If multi-band raster, the out_shape needs to contain the count
        if out_count is not None and out_count > 1:
            kwargs["out_shape"] = (out_count, *kwargs["out_shape"])
    else:
        if transform is not None and shape is not None:
            if transform == dataset.transform:
                row_off, col_off = 0, 0
            else:
                row_off, col_off = (round(val) for val in dataset.index(transform[2], abs(transform[4])))

            window = rio.windows.Window(col_off, row_off, *shape[::-1])
        elif sum(param is None for param in [shape, transform]) == 1:
            raise ValueError("If 'shape' or 'transform' is provided, BOTH must be given.")

    if indexes is None:
        if only_mask:
            data = dataset.read_masks(window=window, **kwargs)
        else:
            data = dataset.read(masked=masked, window=window, **kwargs)
    else:
        if only_mask:
            data = dataset.read_masks(indexes=indexes, window=window, **kwargs)
        else:
            data = dataset.read(indexes=indexes, masked=masked, window=window, **kwargs)
    return data


def _cast_numeric_array_raster(
    raster: RasterType, other: RasterType | NDArrayNum | Number, operation_name: str
) -> tuple[MArrayNum, MArrayNum | NDArrayNum | Number, float | int | None, Literal["Area", "Point"] | None]:
    """
    Cast a raster and another raster or array or number to arrays with proper metadata, or raise an error message.

    :param raster: Raster.
    :param other: Raster or array or number.
    :param operation_name: Name of operation to raise in the error message.

    :return: Returns array objects, nodata value and pixel interpretation.
    """

    # Check first input is a raster
    if not isinstance(raster, Raster):
        raise ValueError("Developer error: Only a raster should be passed as first argument to this function.")

    # Check that other is of correct type
    # If not, a NotImplementedError should be raised, in case other's class has a method implemented.
    # See https://docs.python.org/3/reference/datamodel.html#emulating-numeric-types
    if not isinstance(other, (Raster, np.ndarray, float, int, np.floating, np.integer)):
        raise NotImplementedError(
            f"Operation between an object of type {type(other)} and a Raster impossible. Must be a Raster, "
            f"np.ndarray or single number."
        )

    # If other is a raster
    if isinstance(other, Raster):

        nodata2 = other.nodata
        dtype2 = other.data.dtype
        other_data: NDArrayNum | MArrayNum | Number = other.data

        # Check that both rasters have the same shape and georeferences
        if raster.georeferenced_grid_equal(other):  # type: ignore
            pass
        else:
            raise ValueError(
                "Both rasters must have the same shape, transform and CRS for " + operation_name + ". "
                "For example, use raster1 = raster1.reproject(raster2) to reproject raster1 on the "
                "same grid and CRS than raster2."
            )

    # If other is an array
    elif isinstance(other, np.ndarray):

        # Squeeze first axis of other data if possible
        if other.ndim == 3 and other.shape[0] == 1:
            other_data = other.squeeze(axis=0)
        else:
            other_data = other
        nodata2 = None
        dtype2 = other.dtype

        if raster.shape == other_data.shape:
            pass
        else:
            raise ValueError(
                "The raster and array must have the same shape for " + operation_name + ". "
                "For example, if the array comes from another raster, use raster1 = "
                "raster1.reproject(raster2) beforehand to reproject raster1 on the same grid and CRS "
                "than raster2. Or, if the array does not come from a raster, define one with raster = "
                "Raster.from_array(array, array_transform, array_crs, array_nodata) then reproject."
            )

    # If other is a single number
    else:
        other_data = other
        nodata2 = None
        dtype2 = rio.dtypes.get_minimum_dtype(other_data)

    # Get raster dtype and nodata
    nodata1 = raster.nodata
    dtype1 = raster.data.dtype

    # 1/ Output nodata depending on common data type
    out_dtype = np.promote_types(dtype1, dtype2)

    out_nodata = None
    # Priority to nodata of first raster if both match the output dtype
    if (nodata2 is not None) and (out_dtype == dtype2):
        out_nodata = nodata2
    elif (nodata1 is not None) and (out_dtype == dtype1):
        out_nodata = nodata1
    # In some cases the promoted output type does not match any inputs
    # (e.g. for inputs "uint8" and "int8", output is "int16")
    elif (nodata1 is not None) or (nodata2 is not None):
        out_nodata = nodata1 if nodata1 is not None else nodata2

    # 2/ Output pixel interpretation
    if isinstance(other, Raster):
        area_or_point = _cast_pixel_interpretation(raster.area_or_point, other.area_or_point)
    else:
        area_or_point = raster.area_or_point

    return raster.data, other_data, out_nodata, area_or_point


class Raster:
    """
    The georeferenced raster.

    Main attributes:
        data: :class:`np.ndarray`
            Data array of the raster, with dimensions corresponding to (count, height, width).
        transform: :class:`affine.Affine`
            Geotransform of the raster.
        crs: :class:`pyproj.crs.CRS`
            Coordinate reference system of the raster.
        nodata: :class:`int` or :class:`float`
            Nodata value of the raster.

    All other attributes are derivatives of those attributes, or read from the file on disk.
    See the API for more details.
    """

    def __init__(
        self,
        filename_or_dataset: (
            str | pathlib.Path | RasterType | rio.io.DatasetReader | rio.io.MemoryFile | dict[str, Any]
        ),
        bands: int | list[int] | None = None,
        load_data: bool = False,
        parse_sensor_metadata: bool = False,
        silent: bool = True,
        downsample: Number = 1,
        nodata: int | float | None = None,
    ) -> None:
        """
        Instantiate a raster from a filename or rasterio dataset.

        :param filename_or_dataset: Path to file or Rasterio dataset.
        :param bands: Band(s) to load into the object. Default loads all bands.
        :param load_data: Whether to load the array during instantiation. Default is False.
        :param parse_sensor_metadata: Whether to parse sensor metadata from filename and similarly-named metadata files.
        :param silent: Whether to parse metadata silently or with console output.
        :param downsample: Downsample the array once loaded by a round factor. Default is no downsampling.
        :param nodata: Nodata value to be used (overwrites the metadata). Default reads from metadata.
        """
        self._driver: str | None = None
        self._name: str | None = None
        self.filename: str | None = None
        self._tags: dict[str, Any] = {}

        self._data: MArrayNum | None = None
        self._transform: affine.Affine | None = None
        self._crs: CRS | None = None
        self._nodata: int | float | None = nodata
        self._bands = bands
        self._bands_loaded: int | tuple[int, ...] | None = None
        self._masked = True
        self._out_count: int | None = None
        self._out_shape: tuple[int, int] | None = None
        self._disk_hash: int | None = None
        self._is_modified = True
        self._disk_shape: tuple[int, int, int] | None = None
        self._disk_bands: tuple[int] | None = None
        self._disk_dtype: str | None = None
        self._disk_transform: affine.Affine | None = None
        self._downsample: int | float = 1
        self._area_or_point: Literal["Area", "Point"] | None = None
        self._profile: dict[str, Any] | None = None

        # This is for Raster.from_array to work.
        if isinstance(filename_or_dataset, dict):

            self.tags = filename_or_dataset["tags"]
            # To have "area_or_point" user input go through checks of the set() function without shifting the transform
            self.set_area_or_point(filename_or_dataset["area_or_point"], shift_area_or_point=False)

            # Need to set nodata before the data setter, which uses it
            # We trick set_nodata into knowing the data type by setting self._disk_dtype, then unsetting it
            # (as a raster created from an array doesn't have a disk dtype)
            if np.dtype(filename_or_dataset["data"].dtype) != bool:  # Exception for Mask class
                self._disk_dtype = filename_or_dataset["data"].dtype
                self.set_nodata(filename_or_dataset["nodata"], update_array=False, update_mask=False)
                self._disk_dtype = None

            # Then, we can set the data, transform and crs
            self.data = filename_or_dataset["data"]
            self.transform: rio.transform.Affine = filename_or_dataset["transform"]
            self.crs: rio.crs.CRS = filename_or_dataset["crs"]

            for key in filename_or_dataset:
                if key in ["data", "transform", "crs", "nodata", "area_or_point", "tags"]:
                    continue
                setattr(self, key, filename_or_dataset[key])
            return

        # If Raster is passed, simply point back to Raster
        if isinstance(filename_or_dataset, Raster):
            for key in filename_or_dataset.__dict__:
                setattr(self, key, filename_or_dataset.__dict__[key])

        # Image is a file on disk.
        elif isinstance(filename_or_dataset, (str, pathlib.Path, rio.io.DatasetReader, rio.io.MemoryFile)):
            # ExitStack is used instead of "with rio.open(filename_or_dataset) as ds:".
            # This is because we might not actually want to open it like that, so this is equivalent
            # to the pseudocode:
            # "with rio.open(filename_or_dataset) as ds if isinstance(filename_or_dataset, str) else ds:"
            # This is slightly black magic, but it works!
            with ExitStack():
                if isinstance(filename_or_dataset, (str, pathlib.Path)):
                    ds: rio.io.DatasetReader = rio.open(filename_or_dataset)
                    self.filename = str(filename_or_dataset)
                elif isinstance(filename_or_dataset, rio.io.DatasetReader):
                    ds = filename_or_dataset
                    self.filename = filename_or_dataset.files[0]
                # This is if it's a MemoryFile
                else:
                    ds = filename_or_dataset.open()
                    # In that case, data has to be loaded
                    load_data = True
                    self.filename = None

                self._transform = ds.transform
                self._crs = ds.crs
                self._nodata = ds.nodata
                self._name = ds.name
                self._driver = ds.driver
                self._tags.update(ds.tags())
                self._profile = ds.profile

                # For tags saved from sensor metadata, convert from string to practical type (datetime, etc)
                converted_tags = decode_sensor_metadata(self.tags)
                self._tags.update(converted_tags)
                # Add image structure in tags
                self._tags.update(ds.tags(ns="IMAGE_STRUCTURE"))

                self._area_or_point = self.tags.get("AREA_OR_POINT", None)

                self._disk_shape = (ds.count, ds.height, ds.width)
                self._disk_bands = ds.indexes
                self._disk_dtype = ds.dtypes[0]
                self._disk_transform = ds.transform

            # Check number of bands to be loaded
            if bands is None:
                count = self.count
            elif isinstance(bands, int):
                count = 1
            else:
                count = len(bands)

            # Downsampled image size
            if not isinstance(downsample, (int, float)):
                raise TypeError("downsample must be of type int or float.")

            if downsample == 1:
                out_shape = (self.height, self.width)
            else:
                down_width = int(np.ceil(self.width / downsample))
                down_height = int(np.ceil(self.height / downsample))
                out_shape = (down_height, down_width)
                res = tuple(np.asarray(self.res) * downsample)
                self.transform = rio.transform.from_origin(self.bounds.left, self.bounds.top, res[0], res[1])
                self._downsample = downsample

            # This will record the downsampled out_shape is data is only loaded later on by .load()
            self._out_shape = out_shape
            self._out_count = count

            if load_data:
                # Mypy doesn't like the out_shape for some reason. I can't figure out why! (erikmannerfelt, 14/01/2022)
                # Don't need to pass shape and transform, because out_shape overrides it
                self.data = _load_rio(
                    ds,
                    indexes=bands,
                    masked=self._masked,
                    out_shape=out_shape,
                    out_count=count,
                )  # type: ignore

            # Probably don't want to use set_nodata that can update array, setting self._nodata is sufficient
            # Set nodata only if data is loaded
            # if nodata is not None and self._data is not None:
            #     self.set_nodata(self._nodata)

            # If data was loaded explicitly, initiate is_modified and save disk hash
            if load_data and isinstance(filename_or_dataset, str):
                self._is_modified = False
                self._disk_hash = hash((self.data.tobytes(), self.transform, self.crs, self.nodata))

        # Provide a catch in case trying to load from data array
        elif isinstance(filename_or_dataset, np.ndarray):
            raise TypeError("The filename is an array, did you mean to call Raster.from_array(...) instead?")

        # Don't recognise the input, so stop here.
        else:
            raise TypeError("The filename argument is not recognised, should be a path or a Rasterio dataset.")

        # Parse metadata and add to tags
        if parse_sensor_metadata and self.filename is not None:
            sensor_meta = parse_and_convert_metadata_from_filename(self.filename, silent=silent)
            self._tags.update(sensor_meta)

    @property
    def count_on_disk(self) -> None | int:
        """Count of bands on disk if it exists."""
        if self._disk_shape is not None:
            return self._disk_shape[0]
        return None

    @property
    def count(self) -> int:
        """Count of bands loaded in memory if they are, otherwise the one on disk."""
        if self.is_loaded:
            if self.data.ndim == 2:
                return 1
            else:
                return int(self.data.shape[0])
        #  This can only happen if data is not loaded, with a DatasetReader on disk is open, never returns None
        return self.count_on_disk  # type: ignore

    @property
    def height(self) -> int:
        """Height of the raster in pixels."""
        if not self.is_loaded:
            if self._out_shape is not None:
                return self._out_shape[0]
            else:
                return self._disk_shape[1]  # type: ignore
        else:
            # If the raster is single-band
            if self.data.ndim == 2:
                return int(self.data.shape[0])
            # Or multi-band
            else:
                return int(self.data.shape[1])

    @property
    def width(self) -> int:
        """Width of the raster in pixels."""
        if not self.is_loaded:
            if self._out_shape is not None:
                return self._out_shape[1]
            else:
                return self._disk_shape[2]  # type: ignore
        else:
            # If the raster is single-band
            if self.data.ndim == 2:
                return int(self.data.shape[1])
            # Or multi-band
            else:
                return int(self.data.shape[2])

    @property
    def shape(self) -> tuple[int, int]:
        """Shape (i.e., height, width) of the raster in pixels."""
        # If a downsampling argument was defined but data not loaded yet
        if self._out_shape is not None and not self.is_loaded:
            return self._out_shape
        # If data loaded or not, pass the disk/data shape through height and width
        return self.height, self.width

    @property
    def res(self) -> tuple[float | int, float | int]:
        """Resolution (X, Y) of the raster in georeferenced units."""
        return _res(self.transform)

    @property
    def bounds(self) -> rio.coords.BoundingBox:
        """Bounding coordinates of the raster."""
        return _bounds(transform=self.transform, shape=self.shape)

    @property
    def footprint(self) -> gu.Vector:
        """Footprint of the raster."""
        return self.get_footprint_projected(self.crs)

    @property
    def is_loaded(self) -> bool:
        """Whether the raster array is loaded."""
        return self._data is not None

    @property
    def dtype(self) -> str:
        """Data type of the raster (string representation)."""
        if not self.is_loaded and self._disk_dtype is not None:
            return self._disk_dtype
        return str(self.data.dtype)

    @property
    def bands_on_disk(self) -> None | tuple[int, ...]:
        """Band indexes on disk if a file exists."""
        if self._disk_bands is not None:
            return self._disk_bands
        return None

    @property
    def bands(self) -> tuple[int, ...]:
        """Band indexes loaded in memory if they are, otherwise on disk."""
        if self._bands is not None and not self.is_loaded:
            if isinstance(self._bands, int):
                return (self._bands,)
            return tuple(self._bands)
        # if self._indexes_loaded is not None:
        #     if isinstance(self._indexes_loaded, int):
        #         return (self._indexes_loaded, )
        #     return tuple(self._indexes_loaded)
        if self.is_loaded:
            return tuple(range(1, self.count + 1))
        return self.bands_on_disk  # type: ignore

    @property
    def indexes(self) -> tuple[int, ...]:
        """
        Band indexes (duplicate of .bands attribute, mirroring Rasterio naming "indexes").
        Loaded in memory if they are, otherwise on disk.
        """
        return self.bands

    @property
    def name(self) -> str | None:
        """Name of the raster file on disk, if it exists."""
        return self._name

    @property
    def profile(self) -> dict[str, Any] | None:
        """Basic metadata and creation options of this dataset.
        May be passed as keyword arguments to rasterio.open()
        to create a clone of this dataset."""
        return self._profile

    def set_area_or_point(
        self, new_area_or_point: Literal["Area", "Point"] | None, shift_area_or_point: bool | None = None
    ) -> None:
        """
        Set new pixel interpretation of the raster.

        Overwrites the `area_or_point` attribute and updates "AREA_OR_POINT" in raster metadata tags.

        Optionally, shifts the raster to correct value coordinates in relation to interpretation:

        - By half a pixel (right and downwards) if old interpretation was "Area" and new is "Point",
        - By half a pixel (left and upwards) if old interpretration was "Point" and new is "Area",
        - No shift for all other cases.

        :param new_area_or_point: New pixel interpretation "Area", "Point" or None.
        :param shift_area_or_point: Whether to shift with pixel interpretation, which shifts to center of pixel
            indexes if self.area_or_point is "Point" and maintains corner pixel indexes if it is "Area" or None.
            Defaults to True. Can be configured with the global setting geoutils.config["shift_area_or_point"].

        :return: None.
        """

        # If undefined, default to the global system config
        if shift_area_or_point is None:
            shift_area_or_point = config["shift_area_or_point"]

        # Check input
        if new_area_or_point is not None and not (
            isinstance(new_area_or_point, str) and new_area_or_point.lower() in ["area", "point"]
        ):
            raise ValueError("New pixel interpretation must be 'Area', 'Point' or None.")

        # Update string input as exactly "Area" or "Point"
        if new_area_or_point is not None:
            if new_area_or_point.lower() == "area":
                new_area_or_point = "Area"
            else:
                new_area_or_point = "Point"

        # Save old area or point
        old_area_or_point = self.area_or_point

        # Set new interpretation
        self._area_or_point = new_area_or_point
        # Update tag only if not None
        if new_area_or_point is not None:
            self.tags.update({"AREA_OR_POINT": new_area_or_point})
        else:
            if "AREA_OR_POINT" in self.tags:
                self.tags.pop("AREA_OR_POINT")

        # If shift is True, and both interpretation were different strings, a change is needed
        if (
            shift_area_or_point
            and isinstance(old_area_or_point, str)
            and isinstance(new_area_or_point, str)
            and old_area_or_point != new_area_or_point
        ):
            # The shift below represents +0.5/+0.5 or opposite in indexes (as done in xy2ij)

            # If the new one is Point, we shift back by half a pixel
            if new_area_or_point == "Point":
                xoff = 0.5
                yoff = 0.5
            # Otherwise we shift forward half a pixel
            else:
                xoff = -0.5
                yoff = -0.5
            # We perform the shift in place
            self.translate(xoff=xoff, yoff=yoff, distance_unit="pixel", inplace=True)

    @property
    def area_or_point(self) -> Literal["Area", "Point"] | None:
        """
        Pixel interpretation of the raster.

        Based on the "AREA_OR_POINT" raster metadata:

        - If pixel interpretation is "Area", the value of the pixel is associated with its upper left corner.
        - If pixel interpretation is "Point", the value of the pixel is associated with its center.

        When setting with self.area_or_point = new_area_or_point, uses the default arguments of
        self.set_area_or_point().
        """
        return self._area_or_point

    @area_or_point.setter
    def area_or_point(self, new_area_or_point: Literal["Area", "Point"] | None) -> None:
        """
        Setter for pixel interpretation.

        Uses default arguments of self.set_area_or_point(): shifts by half a pixel going from "Area" to "Point",
        or the opposite.

        :param new_area_or_point: New pixel interpretation "Area", "Point" or None.

        :return: None.
        """
        self.set_area_or_point(new_area_or_point=new_area_or_point)

    @property
    def driver(self) -> str | None:
        """Driver used to read a file on disk."""
        return self._driver

    def _load_only_mask(self, bands: int | list[int] | None = None, **kwargs: Any) -> NDArrayBool:
        """
        Load only the raster mask from disk and return as independent array (not stored in any class attributes).

        :param bands: Band(s) to load. Note that rasterio begins counting at 1, not 0.
        :param kwargs: Optional keyword arguments sent to '_load_rio()'.

        :raises ValueError: If the data are already loaded.
        :raises AttributeError: If no 'filename' attribute exists.
        """
        if self.is_loaded:
            raise ValueError("Data are already loaded.")

        if self.filename is None:
            raise AttributeError(
                "Cannot load as filename is not set anymore. Did you manually update the filename attribute?"
            )

        out_count = self._out_count
        # If no index is passed, use all of them
        if bands is None:
            valid_bands = self.bands
        # If a new index was pass, redefine out_shape
        elif isinstance(bands, (int, list)):
            # Rewrite properly as a tuple
            if isinstance(bands, int):
                valid_bands = (bands,)
            else:
                valid_bands = tuple(bands)
            # Update out_count if out_shape exists (when a downsampling has been passed)
            if self._out_shape is not None:
                out_count = len(valid_bands)

        # If a downsampled out_shape was defined during instantiation
        with rio.open(self.filename) as dataset:
            mask = _load_rio(
                dataset,
                only_mask=True,
                indexes=list(valid_bands),
                masked=self._masked,
                transform=self.transform,
                shape=self.shape,
                out_shape=self._out_shape,
                out_count=out_count,
                **kwargs,
            )

        # Rasterio says the mask should be returned in 2D for a single band but it seems not
        mask = mask.squeeze()

        # Valid data is equal to 255, invalid is equal to zero (see Rasterio doc)
        mask_bool = mask == 0

        return mask_bool

    def load(self, bands: int | list[int] | None = None, **kwargs: Any) -> None:
        """
        Load the raster array from disk.

        :param bands: Band(s) to load. Note that rasterio begins counting at 1, not 0.
        :param kwargs: Optional keyword arguments sent to '_load_rio()'.

        :raises ValueError: If the data are already loaded.
        :raises AttributeError: If no 'filename' attribute exists.
        """
        if self.is_loaded:
            raise ValueError("Data are already loaded.")

        if self.filename is None:
            raise AttributeError(
                "Cannot load as filename is not set anymore. Did you manually update the filename attribute?"
            )

        # If no index is passed, use all of them
        if bands is None:
            valid_bands = self.bands
        # If a new index was pass, redefine out_shape
        elif isinstance(bands, (int, list)):
            # Rewrite properly as a tuple
            if isinstance(bands, int):
                valid_bands = (bands,)
            else:
                valid_bands = tuple(bands)
            # Update out_count if out_shape exists (when a downsampling has been passed)
            if self._out_shape is not None:
                self._out_count = len(valid_bands)

        # Save which bands are loaded
        self._bands_loaded = valid_bands

        # If a downsampled out_shape was defined during instantiation
        with rio.open(self.filename) as dataset:
            self.data = _load_rio(
                dataset,
                indexes=list(valid_bands),
                masked=self._masked,
                transform=self.transform,
                shape=self.shape,
                out_shape=self._out_shape,
                out_count=self._out_count,
                **kwargs,
            )

        # Probably don't want to use set_nodata() that updates the array
        # Set nodata value with the loaded array
        # if self._nodata is not None:
        #     self.set_nodata(nodata=self._nodata)

        # To have is_modified work correctly when data is loaded implicitly (not in init)
        self._is_modified = False
        self._disk_hash = hash((self.data.tobytes(), self.transform, self.crs, self.nodata))

    @classmethod
    def from_array(
        cls: type[RasterType],
        data: NDArrayNum | MArrayNum | NDArrayBool,
        transform: tuple[float, ...] | Affine,
        crs: CRS | int | None,
        nodata: int | float | None = None,
        area_or_point: Literal["Area", "Point"] | None = None,
        tags: dict[str, Any] = None,
        cast_nodata: bool = True,
    ) -> RasterType:
        """Create a raster from a numpy array and the georeferencing information.

        Expects a 2D (single band) or 3D (multi-band) array of the raster. The first axis corresponds to bands.

        :param data: Input array, 2D for single band or 3D for multi-band (bands should be first axis).
        :param transform: Affine 2D transform. Either a tuple(x_res, 0.0, top_left_x,
            0.0, y_res, top_left_y) or an affine.Affine object.
        :param crs: Coordinate reference system. Any CRS supported by Pyproj (e.g., CRS object, EPSG integer).
        :param nodata: Nodata value.
        :param area_or_point: Pixel interpretation of the raster, will be stored in AREA_OR_POINT metadata.
        :param tags: Metadata stored in a dictionary.
        :param cast_nodata: Automatically cast nodata value to the default nodata for the new array type if not
            compatible. If False, will raise an error when incompatible.

        :returns: Raster created from the provided array and georeferencing.

        Example:

            You have a data array in EPSG:32645. It has a spatial resolution of
            30 m in x and y, and its top left corner is X=478000, Y=3108140.

            >>> data = np.ones((500, 500), dtype="uint8")
            >>> transform = (30.0, 0.0, 478000.0, 0.0, -30.0, 3108140.0)
            >>> myim = Raster.from_array(data, transform, 32645)
        """
        # Define tags as empty dictionary if not defined
        if tags is None:
            tags = {}

        # Cast nodata if the new array has incompatible type with the old nodata value
        if cast_nodata:
            nodata = _cast_nodata(data.dtype, nodata)

        # If the data was transformed into boolean, re-initialize as a Mask subclass
        # Typing: we can specify this behaviour in @overload once we add the NumPy plugin of MyPy
        if data.dtype == bool:
            return RasterMask(
                {
                    "data": data,
                    "transform": transform,
                    "crs": crs,
                    "nodata": nodata,
                    "area_or_point": area_or_point,
                    "tags": tags,
                }
            )  # type: ignore
        # Otherwise, keep as a given RasterType subclass
        else:
            return cls(
                {
                    "data": data,
                    "transform": transform,
                    "crs": crs,
                    "nodata": nodata,
                    "area_or_point": area_or_point,
                    "tags": tags,
                }
            )

    def to_rio_dataset(self) -> rio.io.DatasetReader:
        """Export to a Rasterio in-memory dataset."""

        # Create handle to new memory file
        mfh = rio.io.MemoryFile()

        # Write info to the memory file
        with rio.open(
            mfh,
            "w",
            height=self.height,
            width=self.width,
            count=self.count,
            dtype=self.dtype,
            crs=self.crs,
            transform=self.transform,
            nodata=self.nodata,
            driver="GTiff",
        ) as ds:
            if self.count == 1:
                ds.write(self.data[np.newaxis, :, :])
            else:
                ds.write(self.data)

        # Then open as a DatasetReader
        return mfh.open()

    def __repr__(self) -> str:
        """Convert raster to string representation."""

        # If data not loaded, return and string and avoid calling .data
        if not self.is_loaded:
            str_data = "not_loaded; shape on disk " + str(self._disk_shape)
            if self._out_shape is not None:
                # Shape to load
                if self.count == 1:
                    shape_to_load = self._out_shape
                else:
                    shape_to_load = (self._out_count, *self._out_shape)  # type: ignore
                str_data = str_data + "; will load " + str(shape_to_load)
        else:
            str_data = "\n       ".join(self.data.__str__().split("\n"))

        # Above and below, we align left spaces for multi-line object representation (arrays) after return to lines
        # And call the class name for easier inheritance to subclasses (avoid overloading to just rewrite subclass name)
        s = (
            self.__class__.__name__
            + "(\n"
            + "  data="
            + str_data
            + "\n  transform="
            + "\n            ".join(self.transform.__str__().split("\n"))
            + "\n  crs="
            + self.crs.__str__()
            + "\n  nodata="
            + self.nodata.__str__()
            + ")"
        )

        return str(s)
        # L = [getattr(self, item) for item in self._saved_attrs]
        # s: str = "{}.{}({})".format(type(self).__module__, type(self).__qualname__, ", ".join(map(str, L)))

        # return s

    def _repr_html_(self) -> str:
        """Convert raster to HTML representation for documentation."""

        # If data not loaded, return and string and avoid calling .data
        if not self.is_loaded:
            str_data = "<i>not_loaded; shape on disk " + str(self._disk_shape)
            if self._out_shape is not None:
                # Shape to load
                if self._out_count == 1:
                    shape_to_load = self._out_shape
                else:
                    shape_to_load = (self._out_count, *self._out_shape)  # type: ignore
                str_data = str_data + "; will load " + str(shape_to_load) + "</i>"

        else:
            str_data = "\n       ".join(self.data.__str__().split("\n"))

        # Use <pre> to keep white spaces, <span> to keep line breaks
        s = (
            '<pre><span style="white-space: pre-wrap"><b><em>'
            + self.__class__.__name__
            + "</em></b>(\n"
            + "  <b>data=</b>"
            + str_data
            + "\n  <b>transform=</b>"
            + "\n            ".join(self.transform.__str__().split("\n"))
            + "\n  <b>crs=</b>"
            + self.crs.__str__()
            + "\n  <b>nodata=</b>"
            + self.nodata.__str__()
            + ")</span></pre>"
        )

        return str(s)

    def __str__(self) -> str:
        """Provide simplified raster string representation for print()."""

        if not self.is_loaded:
            s = "not_loaded"
        else:
            s = self.data.__str__()

        return str(s)

    def __getitem__(self, index: RasterMask | NDArrayBool | Any) -> NDArrayNum | Raster:
        """
        Index the raster.

        In addition to all index types supported by NumPy, also supports a mask of same georeferencing or a
        boolean array of the same shape as the raster.
        """

        if isinstance(index, (RasterMask, np.ndarray)):
            _cast_numeric_array_raster(self, index, operation_name="an indexing operation")  # type: ignore

        # If input is Mask with the same shape and georeferencing
        if isinstance(index, RasterMask):
            if self.count == 1:
                return self.data[index.data.squeeze()]
            else:
                return self.data[:, index.data.squeeze()]
        # If input is array with the same shape
        elif isinstance(index, np.ndarray):
            if str(index.dtype) != "bool":
                index = index.astype(bool)
                warnings.warn(message="Input array was cast to boolean for indexing.", category=UserWarning)
            if self.count == 1:
                return self.data[index]
            else:
                return self.data[:, index]

        # Otherwise, use any other possible index and leave it to NumPy
        else:
            return self.data[index]

    def __setitem__(self, index: RasterMask | NDArrayBool | Any, assign: NDArrayNum | Number) -> None:
        """
        Perform index assignment on the raster.

        In addition to all index types supported by NumPy, also supports a mask of same georeferencing or a
        boolean array of the same shape as the raster.
        """

        # First, check index
        if isinstance(index, (RasterMask, np.ndarray)):
            _cast_numeric_array_raster(self, index, operation_name="an index assignment operation")  # type: ignore

        # If input is Mask with the same shape and georeferencing
        if isinstance(index, RasterMask):
            ind = index.data.data
            use_all_bands = False
        # If input is array with the same shape
        elif isinstance(index, np.ndarray):
            if str(index.dtype) != "bool":
                ind = index.astype(bool)
                warnings.warn(message="Input array was cast to boolean for indexing.", category=UserWarning)
            else:
                ind = index
            use_all_bands = False
        # Otherwise, use the index, NumPy will raise appropriate errors itself
        else:
            ind = index
            use_all_bands = True

        # Second, assign the data, here also let NumPy do the job

        # We need to explicitly load here, as we cannot call the data getter/setter directly
        if not self.is_loaded:
            self.load()

        # Assign the values to the index (single band raster with mask/array, or other NumPy index)
        if self.count == 1 or use_all_bands:
            self._data[ind] = assign  # type: ignore
        # For multi-band rasters with a mask/array
        else:
            self._data[:, ind] = assign  # type: ignore
        return None

    def raster_equal(self, other: RasterType, strict_masked: bool = True, warn_failure_reason: bool = False) -> bool:
        """
        Check if two rasters are equal.

        This means that are equal:
        - The raster's masked array's data (including masked values), mask, fill_value and dtype,
        - The raster's transform, crs and nodata values.

        :param other: Other raster.
        :param strict_masked: Whether to check if masked cells (in .data.mask) have the same value (in .data.data).
        :param warn_failure_reason: Whether to warn for the reason of failure if the check does not pass.
        """

        if not isinstance(other, Raster):
            raise NotImplementedError("Equality with other object than Raster not supported by raster_equal.")

        if strict_masked:
            names = ["data.data", "data.mask", "data.fill_value", "dtype", "transform", "crs", "nodata"]
            equalities = [
                np.array_equal(self.data.data, other.data.data, equal_nan=True),
                # Use getmaskarray to avoid comparing boolean with array when mask=False
                np.array_equal(np.ma.getmaskarray(self.data), np.ma.getmaskarray(other.data)),
                self.data.fill_value == other.data.fill_value,
                self.data.dtype == other.data.dtype,
                self.transform == other.transform,
                self.crs == other.crs,
                self.nodata == other.nodata,
            ]
        else:
            names = ["data", "data.fill_value", "dtype", "transform", "crs", "nodata"]
            equalities = [
                np.ma.allequal(self.data, other.data),
                self.data.fill_value == other.data.fill_value,
                self.data.dtype == other.data.dtype,
                self.transform == other.transform,
                self.crs == other.crs,
                self.nodata == other.nodata,
            ]

        complete_equality = all(equalities)

        if not complete_equality and warn_failure_reason:
            where_fail = np.nonzero(~np.array(equalities))[0]
            warnings.warn(
                category=UserWarning, message=f"Equality failed for: {', '.join([names[w] for w in where_fail])}."
            )

        return complete_equality

    def __add__(self: RasterType, other: RasterType | NDArrayNum | Number) -> RasterType:
        """
        Sum two rasters, or a raster and a numpy array, or a raster and single number.

        If other is a Raster, it must have the same shape, transform and crs as self.
        If other is a np.ndarray, it must have the same shape.
        Otherwise, other must be a single number.
        """
        # Check inputs and return compatible data, output dtype and nodata value
        self_data, other_data, nodata, aop = _cast_numeric_array_raster(
            self, other, operation_name="an arithmetic operation"
        )

        # Run calculation
        out_data = self_data + other_data

        # Save to output Raster
        out_rst = self.from_array(out_data, self.transform, self.crs, nodata=nodata, area_or_point=aop)

        return out_rst

    # Skip Mypy not resolving forward operator typing with NumPy numbers: https://github.com/python/mypy/issues/11595
    def __radd__(self: RasterType, other: NDArrayNum | Number) -> RasterType:  # type: ignore
        """
        Sum two rasters, or a raster and a numpy array, or a raster and single number.

        For when other is first item in the operation (e.g. 1 + rst).
        """
        return self.__add__(other)  # type: ignore

    def __neg__(self: RasterType) -> RasterType:
        """
        Take the raster negation.

        Returns a raster with -self.data.
        """
        return self.copy(-self.data)

    def __sub__(self, other: Raster | NDArrayNum | Number) -> Raster:
        """
        Subtract two rasters, or a raster and a numpy array, or a raster and single number.

        If other is a Raster, it must have the same shape, transform and crs as self.
        If other is a np.ndarray, it must have the same shape.
        Otherwise, other must be a single number.
        """
        self_data, other_data, nodata, aop = _cast_numeric_array_raster(
            self, other, operation_name="an arithmetic operation"
        )
        out_data = self_data - other_data
        return self.from_array(out_data, self.transform, self.crs, nodata=nodata, area_or_point=aop)

    # Skip Mypy not resolving forward operator typing with NumPy numbers: https://github.com/python/mypy/issues/11595
    def __rsub__(self: RasterType, other: NDArrayNum | Number) -> RasterType:  # type: ignore
        """
        Subtract two rasters, or a raster and a numpy array, or a raster and single number.

        For when other is first item in the operation (e.g. 1 - rst).
        """
        self_data, other_data, nodata, aop = _cast_numeric_array_raster(
            self, other, operation_name="an arithmetic operation"
        )
        out_data = other_data - self_data
        return self.from_array(out_data, self.transform, self.crs, nodata=nodata, area_or_point=aop)

    def __mul__(self: RasterType, other: RasterType | NDArrayNum | Number) -> RasterType:
        """
        Multiply two rasters, or a raster and a numpy array, or a raster and single number.

        If other is a Raster, it must have the same shape, transform and crs as self.
        If other is a np.ndarray, it must have the same shape.
        Otherwise, other must be a single number.
        """
        self_data, other_data, nodata, aop = _cast_numeric_array_raster(
            self, other, operation_name="an arithmetic operation"
        )
        out_data = self_data * other_data
        out_rst = self.from_array(out_data, self.transform, self.crs, nodata=nodata, area_or_point=aop)
        return out_rst

    # Skip Mypy not resolving forward operator typing with NumPy numbers: https://github.com/python/mypy/issues/11595
    def __rmul__(self: RasterType, other: NDArrayNum | Number) -> RasterType:  # type: ignore
        """
        Multiply two rasters, or a raster and a numpy array, or a raster and single number.

        For when other is first item in the operation (e.g. 2 * rst).
        """
        return self.__mul__(other)

    def __truediv__(self: RasterType, other: RasterType | NDArrayNum | Number) -> RasterType:
        """
        True division of two rasters, or a raster and a numpy array, or a raster and single number.

        If other is a Raster, it must have the same shape, transform and crs as self.
        If other is a np.ndarray, it must have the same shape.
        Otherwise, other must be a single number.
        """
        self_data, other_data, nodata, aop = _cast_numeric_array_raster(
            self, other, operation_name="an arithmetic operation"
        )
        out_data = self_data / other_data
        out_rst = self.from_array(out_data, self.transform, self.crs, nodata=nodata, area_or_point=aop)
        return out_rst

    # Skip Mypy not resolving forward operator typing with NumPy numbers: https://github.com/python/mypy/issues/11595
    def __rtruediv__(self: RasterType, other: NDArrayNum | Number) -> RasterType:  # type: ignore
        """
        True division of two rasters, or a raster and a numpy array, or a raster and single number.

        For when other is first item in the operation (e.g. 1/rst).
        """
        self_data, other_data, nodata, aop = _cast_numeric_array_raster(
            self, other, operation_name="an arithmetic operation"
        )
        out_data = other_data / self_data
        out_rst = self.from_array(out_data, self.transform, self.crs, nodata=nodata, area_or_point=aop)
        return out_rst

    def __floordiv__(self: RasterType, other: RasterType | NDArrayNum | Number) -> RasterType:
        """
        Floor division of two rasters, or a raster and a numpy array, or a raster and single number.

        If other is a Raster, it must have the same shape, transform and crs as self.
        If other is a np.ndarray, it must have the same shape.
        Otherwise, other must be a single number.
        """
        self_data, other_data, nodata, aop = _cast_numeric_array_raster(
            self, other, operation_name="an arithmetic operation"
        )
        out_data = self_data // other_data
        out_rst = self.from_array(out_data, self.transform, self.crs, nodata=nodata, area_or_point=aop)
        return out_rst

    # Skip Mypy not resolving forward operator typing with NumPy numbers: https://github.com/python/mypy/issues/11595
    def __rfloordiv__(self: RasterType, other: NDArrayNum | Number) -> RasterType:  # type: ignore
        """
        Floor division of two rasters, or a raster and a numpy array, or a raster and single number.

        For when other is first item in the operation (e.g. 1/rst).
        """
        self_data, other_data, nodata, aop = _cast_numeric_array_raster(
            self, other, operation_name="an arithmetic operation"
        )
        out_data = other_data // self_data
        out_rst = self.from_array(out_data, self.transform, self.crs, nodata=nodata, area_or_point=aop)
        return out_rst

    def __mod__(self: RasterType, other: RasterType | NDArrayNum | Number) -> RasterType:
        """
        Modulo of two rasters, or a raster and a numpy array, or a raster and single number.

        If other is a Raster, it must have the same shape, transform and crs as self.
        If other is a np.ndarray, it must have the same shape.
        Otherwise, other must be a single number.
        """
        self_data, other_data, nodata, aop = _cast_numeric_array_raster(
            self, other, operation_name="an arithmetic operation"
        )
        out_data = self_data % other_data
        out_rst = self.from_array(out_data, self.transform, self.crs, nodata=nodata, area_or_point=aop)
        return out_rst

    def __pow__(self: RasterType, power: int | float) -> RasterType:
        """
        Power of a raster to a number.
        """
        # Check that input is a number
        if not isinstance(power, (float, int, np.floating, np.integer)):
            raise ValueError("Power needs to be a number.")

        # Calculate the product of arrays and save to new Raster
        out_data = self.data**power
        nodata = self.nodata
        out_rst = self.from_array(out_data, self.transform, self.crs, nodata=nodata, area_or_point=self.area_or_point)
        return out_rst

    def __eq__(self: RasterType, other: RasterType | NDArrayNum | Number) -> RasterType:  # type: ignore
        """
        Element-wise equality of two rasters, or a raster and a numpy array, or a raster and single number.

        This operation casts the result into a Mask.

        If other is a Raster, it must have the same shape, transform and crs as self.
        If other is a np.ndarray, it must have the same shape.
        Otherwise, other must be a single number.
        """
        self_data, other_data, _, aop = _cast_numeric_array_raster(
            self, other, operation_name="an arithmetic operation"
        )
        out_data = self_data == other_data
        out_mask = self.from_array(out_data, self.transform, self.crs, nodata=None, area_or_point=aop)
        return out_mask

    def __ne__(self: RasterType, other: RasterType | NDArrayNum | Number) -> RasterType:  # type: ignore
        """
        Element-wise negation of two rasters, or a raster and a numpy array, or a raster and single number.

        This operation casts the result into a Mask.

        If other is a Raster, it must have the same shape, transform and crs as self.
        If other is a np.ndarray, it must have the same shape.
        Otherwise, other must be a single number.
        """
        self_data, other_data, _, aop = _cast_numeric_array_raster(
            self, other, operation_name="an arithmetic operation"
        )
        out_data = self_data != other_data
        out_mask = self.from_array(out_data, self.transform, self.crs, nodata=None, area_or_point=aop)
        return out_mask

    def __lt__(self: RasterType, other: RasterType | NDArrayNum | Number) -> RasterType:
        """
        Element-wise lower than comparison of two rasters, or a raster and a numpy array,
        or a raster and single number.

        This operation casts the result into a Mask.

        If other is a Raster, it must have the same shape, transform and crs as self.
        If other is a np.ndarray, it must have the same shape.
        Otherwise, other must be a single number.
        """
        self_data, other_data, _, aop = _cast_numeric_array_raster(
            self, other, operation_name="an arithmetic operation"
        )
        out_data = self_data < other_data
        out_mask = self.from_array(out_data, self.transform, self.crs, nodata=None, area_or_point=aop)
        return out_mask

    def __le__(self: RasterType, other: RasterType | NDArrayNum | Number) -> RasterType:
        """
        Element-wise lower or equal comparison of two rasters, or a raster and a numpy array,
        or a raster and single number.

        This operation casts the result into a Mask.

        If other is a Raster, it must have the same shape, transform and crs as self.
        If other is a np.ndarray, it must have the same shape.
        Otherwise, other must be a single number.
        """
        self_data, other_data, _, aop = _cast_numeric_array_raster(
            self, other, operation_name="an arithmetic operation"
        )
        out_data = self_data <= other_data
        out_mask = self.from_array(out_data, self.transform, self.crs, nodata=None, area_or_point=aop)
        return out_mask

    def __gt__(self: RasterType, other: RasterType | NDArrayNum | Number) -> RasterType:
        """
        Element-wise greater than comparison of two rasters, or a raster and a numpy array,
        or a raster and single number.

        This operation casts the result into a Mask.

        If other is a Raster, it must have the same shape, transform and crs as self.
        If other is a np.ndarray, it must have the same shape.
        Otherwise, other must be a single number.
        """
        self_data, other_data, _, aop = _cast_numeric_array_raster(
            self, other, operation_name="an arithmetic operation"
        )
        out_data = self_data > other_data
        out_mask = self.from_array(out_data, self.transform, self.crs, nodata=None, area_or_point=aop)
        return out_mask

    def __ge__(self: RasterType, other: RasterType | NDArrayNum | Number) -> RasterType:
        """
        Element-wise greater or equal comparison of two rasters, or a raster and a numpy array,
        or a raster and single number.

        This operation casts the result into a Mask.

        If other is a Raster, it must have the same shape, transform and crs as self.
        If other is a np.ndarray, it must have the same shape.
        Otherwise, other must be a single number.
        """
        self_data, other_data, _, aop = _cast_numeric_array_raster(
            self, other, operation_name="an arithmetic operation"
        )
        out_data = self_data >= other_data
        out_mask = self.from_array(out_data, self.transform, self.crs, nodata=None, area_or_point=aop)
        return out_mask

    @overload
    def astype(
        self: RasterType, dtype: DTypeLike, convert_nodata: bool = True, *, inplace: Literal[False] = False
    ) -> RasterType: ...

    @overload
    def astype(self: RasterType, dtype: DTypeLike, convert_nodata: bool = True, *, inplace: Literal[True]) -> None: ...

    @overload
    def astype(
        self: RasterType, dtype: DTypeLike, convert_nodata: bool = True, *, inplace: bool = False
    ) -> RasterType | None: ...

    def astype(
        self: RasterType, dtype: DTypeLike, convert_nodata: bool = True, inplace: bool = False
    ) -> RasterType | None:
        """
        Convert data type of the raster.

        By default, converts the nodata value to the default of the new data type.

        :param dtype: Any numpy dtype or string accepted by numpy.astype.
        :param convert_nodata: Whether to convert the nodata value to the default of the new dtype.
        :param inplace: Whether to modify the raster in-place.

        :returns: Raster with updated dtype (or None if inplace).
        """
        # Check that dtype is supported by rasterio
        if not rio.dtypes.check_dtype(dtype):
            raise TypeError(f"{dtype} is not supported by rasterio")

        # Check that data type change will not result in a loss of information
        if not rio.dtypes.can_cast_dtype(self.data, dtype):
            warnings.warn(
                "dtype conversion will result in a loss of information. "
                f"{rio.dtypes.get_minimum_dtype(self.data)} is the minimum type to represent the data."
            )

        out_data = self.data.astype(dtype)

        if inplace:
            self._data = out_data  # type: ignore
            if convert_nodata:
                self.set_nodata(new_nodata=_default_nodata(dtype))
            return None
        else:
            if not convert_nodata:
                nodata = self.nodata
            else:
                nodata = _default_nodata(dtype)
            return self.from_array(out_data, self.transform, self.crs, nodata=nodata, area_or_point=self.area_or_point)

    @property
    def is_modified(self) -> bool:
        """Whether the array has been modified since it was loaded from disk.

        :returns: True if raster has been modified.

        """
        if not self.is_loaded:
            return False

        if not self._is_modified:
            new_hash = hash(
                (self._data.tobytes() if self._data is not None else 0, self.transform, self.crs, self.nodata)
            )
            self._is_modified = not (self._disk_hash == new_hash)

        return self._is_modified

    @property
    def nodata(self) -> int | float | None:
        """
        Nodata value of the raster.

        When setting with self.nodata = new_nodata, uses the default arguments of self.set_nodata().

        :returns: Nodata value
        """
        return self._nodata

    @nodata.setter
    def nodata(self, new_nodata: int | float | None) -> None:
        """
        Set .nodata and update .data by calling set_nodata() with default parameters.

        By default, the old nodata values are updated into the new nodata in the data array .data.data, and the
        mask .data.mask is updated to mask all new nodata values (i.e., the mask from old nodata stays and is extended
        to potential new values of new nodata found in the array).

        To set nodata for more complex cases (e.g., redefining a wrong nodata that has a valid value in the array),
        call the function set_nodata() directly to set the arguments update_array and update_mask adequately.

        :param new_nodata: New nodata to assign to this instance of Raster.
        """

        self.set_nodata(new_nodata=new_nodata)

    def set_nodata(
        self,
        new_nodata: int | float | None,
        update_array: bool = True,
        update_mask: bool = True,
    ) -> None:
        """
        Set a new nodata value for all bands. This updates the old nodata into a new nodata value in the metadata,
        replaces the nodata values in the data of the masked array, and updates the mask of the masked array.

        Careful! If the new nodata value already exists in the array, the related grid cells will be masked by default.

        If the nodata value was not defined in the raster, run this function with a new nodata value corresponding to
        the value of nodata that exists in the data array and is not yet accounted for. All those values will be masked.

        If a nodata value was correctly defined in the raster, and you wish to change it to a new value, run
        this function with that new value. All values having either the old or new nodata value will be masked.

        If the nodata value was wrongly defined in the raster, and you wish to change it to a new value without
        affecting data that might have the value of the old nodata, run this function with the update_array
        argument as False. Only the values of the new nodata will be masked.

        If you wish to set nodata value without updating the mask, run this function with the update_mask argument as
        False.

        If None is passed as nodata, only the metadata is updated and the mask of old nodata unset.

        :param new_nodata: New nodata value.
        :param update_array: Update the old nodata values into new nodata values in the data array.
        :param update_mask: Update the old mask by unmasking old nodata and masking new nodata (if array is updated,
            old nodata are changed to new nodata and thus stay masked).
        """
        if new_nodata is not None and not isinstance(new_nodata, (int, float, np.integer, np.floating)):
            raise ValueError("Type of nodata not understood, must be float or int.")

        if new_nodata is not None:
            if not rio.dtypes.can_cast_dtype(new_nodata, self.dtype):
                raise ValueError(f"Nodata value {new_nodata} incompatible with self.dtype {self.dtype}.")

        # If we update mask or array, get the masked array
        if update_array or update_mask:

            # Extract the data variable, so the self.data property doesn't have to be called a bunch of times
            imgdata = self.data

            # Get the index of old nodatas
            index_old_nodatas = imgdata.data == self.nodata

            # Get the index of new nodatas, if it is defined
            index_new_nodatas = imgdata.data == new_nodata

            if np.count_nonzero(index_new_nodatas) > 0:
                if update_array and update_mask:
                    warnings.warn(
                        message="New nodata value cells already exist in the data array. These cells will now be "
                        "masked, and the old nodata value cells will update to the same new value. "
                        "Use set_nodata() with update_array=False or update_mask=False to change "
                        "this behaviour.",
                        category=UserWarning,
                    )
                elif update_array:
                    warnings.warn(
                        "New nodata value cells already exist in the data array. The old nodata cells will update to "
                        "the same new value. Use set_nodata() with update_array=False to change this behaviour.",
                        category=UserWarning,
                    )
                elif update_mask:
                    warnings.warn(
                        "New nodata value cells already exist in the data array. These cells will now be masked. "
                        "Use set_nodata() with update_mask=False to change this behaviour.",
                        category=UserWarning,
                    )

            if update_array:
                # Only update array with new nodata if it is defined
                if new_nodata is not None:
                    # Replace the nodata value in the Raster
                    imgdata.data[index_old_nodatas] = new_nodata

            if update_mask:
                # If a mask already exists, unmask the old nodata values before masking the new ones
                # Can be skipped if array is updated (nodata is transferred from old to new, this part of the mask
                # stays the same)
                if np.ma.is_masked(imgdata) and (not update_array or new_nodata is None):
                    # No way to unmask a value from the masked array, so we modify the mask directly
                    imgdata.mask[index_old_nodatas] = False

                # Masking like this works from the masked array directly, whether a mask exists or not
                imgdata[index_new_nodatas] = np.ma.masked

            # Update the data
            self._data = imgdata

        # Update the nodata value
        self._nodata = new_nodata

        # Update the fill value only if the data is loaded
        if self.is_loaded:
            self.data.fill_value = new_nodata

    @property
    def data(self) -> MArrayNum:
        """
        Array of the raster.

        :returns: Raster array.

        """
        if not self.is_loaded:
            self.load()
        return self._data  # type: ignore

    @data.setter
    def data(self, new_data: NDArrayNum | MArrayNum) -> None:
        """
        Set the contents of .data and possibly update .nodata.

        The data setter behaviour is the following:

        1. Writes the data in a masked array, whether the input is a classic array or a masked_array,
        2. Reshapes the data to a 2D array if it is single band,
        3. If new dtype is different from Raster and nodata is not compatible, casts the nodata value to new dtype,
        4. Sets a new nodata value to the Raster if none is set and if the provided array contains non-finite values
            that are unmasked (including if there is no mask at all, e.g. NaNs in a classic array),
        5. Masks non-finite values that are unmasked, whether the input is a classic array or a masked_array. Note that
            these values are not overwritten and can still be accessed in .data.data.

        :param new_data: New data to assign to this instance of Raster.

        """
        # Check that new_data is a NumPy array
        if not isinstance(new_data, np.ndarray):
            raise ValueError("New data must be a numpy array.")

        if new_data.ndim not in [2, 3]:
            raise ValueError("Data array must have 2 or 3 dimensions.")

        # Squeeze 3D data if the band axis is of length 1
        if new_data.ndim == 3 and new_data.shape[0] == 1:
            new_data = new_data.squeeze(axis=0)

        # Check that new_data has correct shape

        # If data is loaded
        if self._data is not None:
            dtype = str(self._data.dtype)
            orig_shape = self._data.shape
        # If filename exists
        elif self._disk_dtype is not None:
            dtype = self._disk_dtype
            if self._out_count == 1:
                orig_shape = self._out_shape
            else:
                orig_shape = (self._out_count, *self._out_shape)  # type: ignore
        else:
            dtype = str(new_data.dtype)
            orig_shape = new_data.shape

        if new_data.shape != orig_shape:
            raise ValueError(
                f"New data must be of the same shape as existing data: {orig_shape}. Given: {new_data.shape}."
            )

        # Cast nodata if the new array has incompatible dtype with the old nodata value
        # (we accept setting an array with new dtype to mirror NumPy behaviour)
        self._nodata = _cast_nodata(new_data.dtype, self.nodata)

        # If the new data is not masked and has non-finite values, we define a default nodata value
        if (not np.ma.is_masked(new_data) and self.nodata is None and np.count_nonzero(~np.isfinite(new_data)) > 0) or (
            np.ma.is_masked(new_data)
            and self.nodata is None
            and np.count_nonzero(~np.isfinite(new_data.data[~new_data.mask])) > 0
        ):
            warnings.warn(
                "Setting default nodata {:.0f} to mask non-finite values found in the array, as "
                "no nodata value was defined.".format(_default_nodata(dtype)),
                UserWarning,
            )
            self._nodata = _default_nodata(dtype)

        # Now comes the important part, the data setting!
        # Several cases to consider:

        # 1/ If the new data is not masked (either classic array or masked array with no mask, hence the use of
        # as array) and contains non-finite values such as NaNs, define a mask
        if not np.ma.is_masked(new_data) and np.count_nonzero(~np.isfinite(new_data)) > 0:
            self._data = np.ma.masked_array(
                data=np.asarray(new_data), mask=~np.isfinite(new_data.data), fill_value=self.nodata
            )

        # 2/ If the new data is masked but some non-finite values aren't masked, add them to the mask
        elif np.ma.is_masked(new_data) and np.count_nonzero(~np.isfinite(new_data.data[~new_data.mask])) > 0:
            self._data = np.ma.masked_array(
                data=new_data.data,
                mask=np.logical_or(~np.isfinite(new_data.data), new_data.mask),
                fill_value=self.nodata,
            )

        # 3/ If the new data is a Masked Array, we pass data.data and data.mask independently (passing directly the
        # masked array to data= has a strange behaviour that redefines fill_value)
        elif np.ma.isMaskedArray(new_data):
            self._data = np.ma.masked_array(data=new_data.data, mask=new_data.mask, fill_value=self.nodata)

        # 4/ If the new data is classic ndarray
        else:
            self._data = np.ma.masked_array(data=new_data, fill_value=self.nodata)

        # Finally, mask values equal to the nodata value in case they weren't masked, but raise a warning
        if np.count_nonzero(np.logical_and(~self._data.mask, self._data.data == self.nodata)) > 0:
            # This can happen during a numerical operation, especially for integer values that max out with a modulo
            # It can also happen with from_array()
            warnings.warn(
                category=UserWarning,
                message="Unmasked values equal to the nodata value found in data array. They are now masked.\n "
                "If this happened when creating or updating the array, to silence this warning, "
                "convert nodata values in the array to np.nan or mask them with np.ma.masked prior "
                "to creating or updating the raster.\n"
                "If this happened during a numerical operation, use astype() prior to the operation "
                "to convert to a data type that won't derive the nodata values (e.g., a float type).",
            )
            self._data[self._data.data == self.nodata] = np.ma.masked

    @property
    def transform(self) -> affine.Affine:
        """
        Geotransform of the raster.

        :returns: Affine matrix geotransform.
        """
        return self._transform

    @transform.setter
    def transform(self, new_transform: tuple[float, ...] | Affine | None) -> None:
        """
        Set the geotransform of the raster.
        """

        if new_transform is None:
            self._transform = None
            return

        if not isinstance(new_transform, Affine):
            if isinstance(new_transform, tuple):
                new_transform = Affine(*new_transform)
            else:
                raise TypeError("The transform argument needs to be Affine or tuple.")

        self._transform = new_transform

    @property
    def crs(self) -> CRS:
        """
        Coordinate reference system of the raster.

        :returns: Pyproj coordinate reference system.
        """
        return self._crs

    @crs.setter
    def crs(self, new_crs: CRS | int | str | None) -> None:
        """
        Set the coordinate reference system of the raster.
        """

        if new_crs is None:
            self._crs = None
            return

        new_crs = CRS.from_user_input(value=new_crs)
        self._crs = new_crs

    @property
    def tags(self) -> dict[str, Any]:
        """
        Metadata tags of the raster.

        :returns: Dictionary of raster metadata, potentially including sensor information.
        """
        return self._tags

    @tags.setter
    def tags(self, new_tags: dict[str, Any] | None) -> None:
        """
        Set the metadata tags of the raster.
        """

        if new_tags is None:
            new_tags = {}
        self._tags = new_tags

    def set_mask(self, mask: NDArrayBool | RasterMask) -> None:
        """
        Set a mask on the raster array.

        All pixels where `mask` is set to True or > 0 will be masked (in addition to previously masked pixels).

        Masking is performed in place. The mask must have the same shape as loaded data,
        unless the first dimension is 1, then it is ignored.

        :param mask: The raster array mask.
        """
        # Check that mask is a Numpy array
        if not isinstance(mask, (np.ndarray, RasterMask)):
            raise ValueError("mask must be a numpy array or a Mask.")

        # Check that new_data has correct shape
        if self.is_loaded:
            orig_shape = self.data.shape
        else:
            raise AttributeError("self.data must be loaded first, with e.g. self.load()")

        # If the mask is a Mask instance, pass the boolean array
        if isinstance(mask, RasterMask):
            mask_arr = mask.data.filled(False)
        else:
            mask_arr = mask
        mask_arr = mask_arr.squeeze()

        if mask_arr.shape != orig_shape:
            # In case first dimension is more than one (several bands) and other dimensions match
            if orig_shape[1:] == mask_arr.shape:
                self.data[:, mask_arr > 0] = np.ma.masked
            else:
                raise ValueError(f"mask must be of the same shape as existing data: {orig_shape}.")
        else:
            self.data[mask_arr > 0] = np.ma.masked

<<<<<<< HEAD
=======
    def _statistics(self, band: int = 1, counts: tuple[int, int] | None = None) -> dict[str, np.floating[Any]]:
        """
        Calculate common statistics for a specified band in the raster.

        :param band: The index of the band for which to compute statistics. Default is 1.
        :param counts: (number of finite data points in the array, number of valid points in inlier_mask).

        :returns: A dictionary containing the calculated statistics for the selected band.
        """

        if self.count == 1:
            data = self.data
        else:
            data = self.data[band - 1]

        # Compute the statistics
        mdata = np.ma.filled(data.astype(float), np.nan)
        valid_count = np.count_nonzero(~self.get_mask()) if counts is None else counts[0]
        stats_dict = {
            "Mean": np.ma.mean(data),
            "Median": np.ma.median(data),
            "Max": np.ma.max(data),
            "Min": np.ma.min(data),
            "Sum": np.ma.sum(data),
            "Sum of squares": np.ma.sum(np.square(data)),
            "90th percentile": np.nanpercentile(mdata, 90),
            "IQR": stats.iqr(mdata, nan_policy="omit"),  # ignore masked value (nan)
            "LE90": linear_error(mdata, interval=90),
            "NMAD": nmad(data),
            "RMSE": np.sqrt(np.ma.mean(np.square(data))),
            "Standard deviation": np.ma.std(data),
            "Valid count": valid_count,
            "Total count": data.size,
            "Percentage valid points": (valid_count / data.size) * 100,
        }

        if counts is not None:
            valid_inlier_count = np.count_nonzero(~self.get_mask())
            stats_dict.update(
                {
                    "Valid inlier count": valid_inlier_count,
                    "Total inlier count": counts[1],
                    "Percentage inlier points": (valid_inlier_count / counts[0]) * 100,
                    "Percentage valid inlier points": (valid_inlier_count / counts[1]) * 100 if counts[1] != 0 else 0,
                }
            )

        # If there are no valid data points, set all statistics to NaN
        if np.count_nonzero(~self.get_mask()) == 0:
            logging.warning("Empty raster, returns Nan for all stats")
            for key in stats_dict:
                stats_dict[key] = np.nan

        return stats_dict

>>>>>>> 6b847de4
    @overload
    def get_stats(
        self,
        stats_name: str | Callable[[NDArrayNum], np.floating[Any]],
        inlier_mask: RasterMask | NDArrayBool | None = None,
        band: int = 1,
        counts: tuple[int, int] | None = None,
    ) -> np.floating[Any]: ...

    @overload
    def get_stats(
        self,
        stats_name: list[str | Callable[[NDArrayNum], np.floating[Any]]] | None = None,
        inlier_mask: RasterMask | NDArrayBool | None = None,
        band: int = 1,
        counts: tuple[int, int] | None = None,
    ) -> dict[str, np.floating[Any]]: ...

    def get_stats(
        self,
        stats_name: (
            str | Callable[[NDArrayNum], np.floating[Any]] | list[str | Callable[[NDArrayNum], np.floating[Any]]] | None
        ) = None,
        inlier_mask: RasterMask | NDArrayBool | None = None,
        band: int = 1,
        counts: tuple[int, int] | None = None,
    ) -> np.floating[Any] | dict[str, np.floating[Any]]:
        """
        Retrieve specified statistics or all available statistics for the raster data. Allows passing custom callables
        to calculate custom stats.

        :param stats_name: Name or list of names of the statistics to retrieve. If None, all statistics are returned.
            Accepted names include:
            `mean`, `median`, `max`, `min`, `sum`, `sum of squares`, `90th percentile`, `iqr`, `LE90`, `nmad`, `rmse`,
            `std`, `valid count`, `total count`, `percentage valid points` and if an inlier mask is passed :
            `valid inlier count`, `total inlier count`, `percentage inlier point`, `percentage valid inlier points`.
            Custom callables can also be provided.
        :param inlier_mask: Mask or boolean array of areas to include (inliers=True).
        :param band: The index of the band for which to compute statistics. Default is 1.
        :param counts: (number of finite data points in the array, number of valid points (=True, to keep)
            in inlier_mask). DO NOT USE.
        :returns: The requested statistic or a dictionary of statistics if multiple or all are requested.
        """
        # Force load if not loaded
        if not self.is_loaded:
            self.load()

        # Get data band
        data = self.data[band - 1, :, :] if self.count > 1 else self.data

        # Derive inlier mask
        if inlier_mask is not None:
<<<<<<< HEAD
            valid_points = np.count_nonzero(np.logical_and(np.isfinite(data), ~data.mask))
            if isinstance(inlier_mask, RasterMask):
                inlier_points = np.count_nonzero(~inlier_mask.data)
=======
            valid_points = np.count_nonzero(~self.get_mask())
            if isinstance(inlier_mask, Mask):
                inlier_points = np.count_nonzero(inlier_mask.data)
>>>>>>> 6b847de4
            else:
                inlier_points = np.count_nonzero(inlier_mask)
            dem_masked = self.copy()
            dem_masked.set_mask(~inlier_mask)
            return dem_masked.get_stats(stats_name=stats_name, band=band, counts=(valid_points, inlier_points))

        # If no name is passed, derive all statistics
        # TODO: All stats are computed even when only one or an independent user-callable is asked for
        #  Need to modify code to remove this requirement
        stats_dict = _statistics(data=data, counts=counts)
        if stats_name is None:
            return stats_dict

<<<<<<< HEAD
        if counts is None:
            ignore_aliases = [
                "validinliercount",
                "totalinliercount",
                "percentagevalidinlierpoints",
                "percentageinlierpoints",
            ]
            stats_aliases = {k: _STATS_ALIASES[k] for k in _STATS_ALIASES.keys() if k not in ignore_aliases}
        else:
            stats_aliases = _STATS_ALIASES
=======
        # Define the metric aliases and their actual names
        stats_aliases = {
            "mean": "Mean",
            "median": "Median",
            "max": "Max",
            "maximum": "Max",
            "min": "Min",
            "minimum": "Min",
            "sum": "Sum",
            "sumofsquares": "Sum of squares",
            "sum2": "Sum of squares",
            "90thpercentile": "90th percentile",
            "90percentile": "90th percentile",
            "iqr": "IQR",
            "le90": "LE90",
            "nmad": "NMAD",
            "rmse": "RMSE",
            "rms": "RMSE",
            "std": "Standard deviation",
            "standarddeviation": "Standard deviation",
            "validcount": "Valid count",
            "totalcount": "Total count",
            "percentagevalidpoints": "Percentage valid points",
        }
        if counts is not None:
            stats_aliases.update(
                {
                    "validinliercount": "Valid inlier count",
                    "totalinliercount": "Total inlier count",
                    "percentagevalidinlierpoints": "Percentage valid inlier points",
                    "percentageinlierpoints": "Percentage inlier points",
                }
            )
>>>>>>> 6b847de4

        if isinstance(stats_name, list):
            result = {}
            for name in stats_name:
                if callable(name):
                    result[name.__name__] = name(data)
                else:
                    result[name] = _get_single_stat(stats_dict, stats_aliases, name)
            return result
        else:
            if callable(stats_name):
                return stats_name(data)
            else:
                return _get_single_stat(stats_dict, stats_aliases, stats_name)

    @overload
    def info(self, stats: bool = False, *, verbose: Literal[True] = ...) -> None: ...

    @overload
    def info(self, stats: bool = False, *, verbose: Literal[False]) -> str: ...

    def info(self, stats: bool = False, verbose: bool = True) -> None | str:
        """
        Print summary information about the raster.

        :param stats: Add statistics for each band of the dataset (max, min, median, mean, std. dev.). Default is to
            not calculate statistics.
        :param verbose: If set to True (default) will directly print to screen and return None

        :returns: Summary string or None.
        """
        as_str = [
            f"Driver:               {self.driver} \n",
            f"Opened from file:     {self.filename} \n",
            f"Filename:             {self.name} \n",
            f"Loaded?               {self.is_loaded} \n",
            f"Modified since load?  {self.is_modified} \n",
            f"Grid size:            {self.width}, {self.height}\n",
            f"Number of bands:      {self.count:d}\n",
            f"Data types:           {self.dtype}\n",
            f"Coordinate system:    {[self.crs.to_string() if self.crs is not None else None]}\n",
            f"Nodata value:         {self.nodata}\n",
            f"Pixel interpretation: {self.area_or_point}\n",
            "Pixel size:           {}, {}\n".format(*self.res),
            "Upper left corner:    {}, {}\n".format(*self.bounds[:2]),
            "Lower right corner:   {}, {}\n".format(*self.bounds[2:]),
        ]

        if stats:
            as_str.append("\nStatistics:\n")
            if not self.is_loaded:
                self.load()

            if self.count == 1:
                statistics = self.get_stats()

                # Determine the maximum length of the stat names for alignment
                max_len = max(len(name) for name in statistics.keys())

                # Format the stats with aligned names
                for name, value in statistics.items():
                    as_str.append(f"{name.ljust(max_len)}: {value:.2f}\n")
            else:
                for b in range(self.count):
                    # try to keep with rasterio convention.
                    as_str.append(f"Band {b + 1}:\n")
                    statistics = self.get_stats(band=b)
                    if isinstance(statistics, dict):
                        max_len = max(len(name) for name in statistics.keys())
                        for name, value in statistics.items():
                            as_str.append(f"{name.ljust(max_len)}: {value:.2f}\n")

        if verbose:
            print("".join(as_str))
            return None
        else:
            return "".join(as_str)

    def copy(self: RasterType, new_array: NDArrayNum | None = None, cast_nodata: bool = True) -> RasterType:
        """
        Copy the raster in-memory.

        :param new_array: New array to use in the copied raster.
        :param cast_nodata: Automatically cast nodata value to the default nodata for the new array type if not
            compatible. If False, will raise an error when incompatible.

        :return: Copy of the raster.
        """
        # Define new array
        if new_array is not None:
            data = new_array
        else:
            data = self.data.copy()

        # Send to from_array
        cp = self.from_array(
            data=data,
            transform=self.transform,
            crs=self.crs,
            nodata=self.nodata,
            area_or_point=self.area_or_point,
            tags=self.tags,
            cast_nodata=cast_nodata,
        )

        return cp

    def georeferenced_grid_equal(self: RasterType, raster: RasterType) -> bool:
        """
        Check that raster shape, geotransform and CRS are equal.

        :param raster: Another raster.

        :return: Whether the two objects have the same georeferenced grid.
        """

        return all([self.shape == raster.shape, self.transform == raster.transform, self.crs == raster.crs])

    @overload
    def get_nanarray(
        self, floating_dtype: DTypeLike = "float32", *, return_mask: Literal[False] = False
    ) -> NDArrayNum: ...

    @overload
    def get_nanarray(
        self, floating_dtype: DTypeLike = "float32", *, return_mask: Literal[True]
    ) -> tuple[NDArrayNum, NDArrayBool]: ...

    def get_nanarray(
        self, floating_dtype: DTypeLike = "float32", *, return_mask: bool = False
    ) -> NDArrayNum | tuple[NDArrayNum, NDArrayBool]:
        """
        Get NaN array from the raster.

        Optionally, return the mask from the masked array.

        :param floating_dtype: Floating dtype to convert to, if masked array is not of floating type.
        :param return_mask: Whether to return the mask of valid data.

        :returns Array with masked data as NaNs, (Optional) Mask of invalid data.
        """

        # Cast array to float32 is its dtype is integer (cannot be filled with NaNs otherwise)
        if "int" in str(self.data.dtype):
            # Get the array with masked value fill with NaNs
            nanarray = self.data.astype(floating_dtype).filled(fill_value=np.nan).squeeze()
        else:
            # Same here
            nanarray = self.data.filled(fill_value=np.nan).squeeze()

        # The function np.ma.filled() only returns a copy if the array is masked, copy the array if it's not the case
        if not np.ma.is_masked(self.data):
            nanarray = np.copy(nanarray)

        # Return the NaN array, and possibly the mask as well
        if return_mask:
            return nanarray, np.copy(np.ma.getmaskarray(self.data).squeeze())
        else:
            return nanarray

    def get_mask(self) -> NDArrayBool:
        """
        Get mask of invalid values from the raster.

        If the raster is not loaded, reads only the mask from disk to optimize memory usage.

        The mask is always returned as a boolean array, even if there is no mask associated to .data (nomask property
        of masked arrays).

        :return: The mask of invalid values in the raster.
        """
        # If it is loaded, use NumPy's getmaskarray function to deal with False values
        if self.is_loaded:
            mask = np.ma.getmaskarray(self.data)
        # Otherwise, load from Rasterio and deal with the possibility of having a single value "False" mask manually
        else:
            mask = self._load_only_mask()
            if isinstance(mask, np.bool_):
                mask = np.zeros(self.shape, dtype=bool)

        return mask

    # This is interfering with __array_ufunc__ and __array_function__, so better to leave out and specify
    # behaviour directly in those.
    # def __array__(self) -> np.ndarray:
    #     """Method to cast np.array() or np.asarray() function directly on Raster classes."""
    #
    #     return self._data

    def __array_ufunc__(
        self,
        ufunc: Callable[[NDArrayNum | tuple[NDArrayNum, NDArrayNum]], NDArrayNum | tuple[NDArrayNum, NDArrayNum]],
        method: str,
        *inputs: Raster | tuple[Raster, Raster] | tuple[NDArrayNum, Raster] | tuple[Raster, NDArrayNum],
        **kwargs: Any,
    ) -> Raster | tuple[Raster, Raster]:
        """
        Method to cast NumPy universal functions directly on Raster classes, by passing to the masked array.
        This function basically applies the ufunc (with its method and kwargs) to .data, and rebuilds the Raster from
        self.__class__. The cases separate the number of input nin and output nout, to properly feed .data and return
        Raster objects.
        See more details in NumPy doc, e.g., https://numpy.org/doc/stable/user/basics.dispatch.html#basics-dispatch.
        """

        # In addition to running ufuncs, this function takes over arithmetic operations (__add__, __multiply__, etc...)
        # when the first input provided is a NumPy array and second input a Raster.

        # The Raster ufuncs behave exactly as arithmetic operations (+, *, .) of NumPy masked array (call np.ma instead
        # of np when available). There is an inconsistency when calling np.ma: operations return a full boolean mask
        # even when there is no invalid value (true_divide and floor_divide).
        # We find one exception, however, for modulo: np.ma.remainder is not called but np.remainder instead one the
        # masked array is the second input (an inconsistency in NumPy!), so we mirror this exception below:
        if "remainder" in ufunc.__name__:
            final_ufunc = getattr(ufunc, method)
        else:
            try:
                final_ufunc = getattr(getattr(np.ma, ufunc.__name__), method)
            except AttributeError:
                final_ufunc = getattr(ufunc, method)

        # If the universal function takes only one input
        if ufunc.nin == 1:
            # If the universal function has only one output
            if ufunc.nout == 1:
                return self.copy(new_array=final_ufunc(inputs[0].data, **kwargs))  # type: ignore

            # If the universal function has two outputs (Note: no ufunc exists that has three outputs or more)
            else:
                output = final_ufunc(inputs[0].data, **kwargs)  # type: ignore
                return self.copy(new_array=output[0]), self.copy(new_array=output[1])

        # If the universal function takes two inputs (Note: no ufunc exists that has three inputs or more)
        else:

            # Check the casting between Raster and array inputs, and return error messages if not consistent
            # TODO: Use nodata value derived here after fixing issue #517
            if isinstance(inputs[0], Raster):
                raster = inputs[0]
                other = inputs[1]
            else:
                raster = inputs[1]  # type: ignore
                other = inputs[0]
            nodata, aop = _cast_numeric_array_raster(raster, other, "an arithmetic operation")[-2:]  # type: ignore

            if ufunc.nout == 1:
                return self.from_array(
                    data=final_ufunc(inputs[0].data, inputs[1].data, **kwargs),  # type: ignore
                    transform=self.transform,
                    crs=self.crs,
                    nodata=self.nodata,
                    area_or_point=aop,
                )

            # If the universal function has two outputs (Note: no ufunc exists that has three outputs or more)
            else:
                output = final_ufunc(inputs[0].data, inputs[1].data, **kwargs)  # type: ignore
                return self.from_array(
                    data=output[0],
                    transform=self.transform,
                    crs=self.crs,
                    nodata=self.nodata,
                    area_or_point=aop,
                ), self.from_array(
                    data=output[1], transform=self.transform, crs=self.crs, nodata=self.nodata, area_or_point=aop
                )

    def __array_function__(
        self, func: Callable[[NDArrayNum, Any], Any], types: tuple[type], args: Any, kwargs: Any
    ) -> Any:
        """
        Method to cast NumPy array function directly on a Raster object by applying it to the masked array.
        A limited number of function is supported, listed in raster.handled_array_funcs.
        """

        # If function is not implemented
        if func.__name__ not in _HANDLED_FUNCTIONS_1NIN + _HANDLED_FUNCTIONS_2NIN:
            return NotImplemented

        # For subclassing
        if not all(issubclass(t, self.__class__) for t in types):
            return NotImplemented

        # We now choose the behaviour of array functions
        # For median, np.median ignores masks of masked array, so we force np.ma.median
        if func.__name__ in ["median", "nanmedian"]:
            func = np.ma.median
            first_arg = args[0].data

        # For percentiles and quantiles, there exist no masked array version, so we compute on the valid data directly
        elif func.__name__ in ["percentile", "nanpercentile"]:
            first_arg = args[0].data.compressed()

        elif func.__name__ in ["quantile", "nanquantile"]:
            first_arg = args[0].data.compressed()

        elif func.__name__ in ["gradient"]:
            if self.count == 1:
                first_arg = args[0].data
            else:
                warnings.warn("Applying np.gradient to first raster band only.")
                first_arg = args[0].data[0, :, :]

        # Otherwise, we run the numpy function normally (most take masks into account)
        else:
            first_arg = args[0].data

        # Separate one and two input functions
        cast_required = False
        aop = None  # The None value is never used (aop only used when cast_required = True)
        if func.__name__ in _HANDLED_FUNCTIONS_1NIN:
            outputs = func(first_arg, *args[1:], **kwargs)  # type: ignore
        # Two input functions require casting
        else:
            # Check the casting between Raster and array inputs, and return error messages if not consistent
            # TODO: Use nodata below, but after fixing issue #517
            if isinstance(args[0], Raster):
                raster = args[0]
                other = args[1]
            else:
                raster = args[1]
                other = args[0]
            nodata, aop = _cast_numeric_array_raster(raster, other, operation_name="an arithmetic operation")[-2:]
            cast_required = True
            second_arg = args[1].data
            outputs = func(first_arg, second_arg, *args[2:], **kwargs)  # type: ignore

        # Below, we recast to Raster if the shape was preserved, otherwise return an array
        # First, if there are several outputs in a tuple which are arrays
        if isinstance(outputs, tuple) and isinstance(outputs[0], np.ndarray):
            if all(output.shape == args[0].data.shape for output in outputs):

                # If casting was not necessary, copy all attributes except array
                # Otherwise update array, nodata and
                if cast_required:
                    return tuple(
                        self.from_array(
                            data=output, transform=self.transform, crs=self.crs, nodata=self.nodata, area_or_point=aop
                        )
                        for output in outputs
                    )
                else:
                    return tuple(self.copy(new_array=output) for output in outputs)
            else:
                return outputs
        # Second, if there is a single output which is an array
        elif isinstance(outputs, np.ndarray):
            if outputs.shape == args[0].data.shape:

                # If casting was not necessary, copy all attributes except array
                if cast_required:
                    return self.from_array(
                        data=outputs, transform=self.transform, crs=self.crs, nodata=self.nodata, area_or_point=aop
                    )
                else:
                    return self.copy(new_array=outputs)
            else:
                return outputs
        # Else, return outputs directly
        else:
            return outputs

    # Note the star is needed because of the default argument 'mode' preceding non default arg 'inplace'
    # Then the final overload must be duplicated
    # Also note that in the first overload, only "inplace: Literal[False]" does not work. The ellipsis is
    # essential, otherwise MyPy gives incompatible return type Optional[Raster].
    @overload
    def crop(
        self: RasterType,
        bbox: RasterType | gu.Vector | list[float] | tuple[float, ...],
        mode: Literal["match_pixel"] | Literal["match_extent"] = "match_pixel",
        *,
        inplace: Literal[False] = False,
    ) -> RasterType: ...

    @overload
    def crop(
        self: RasterType,
        bbox: RasterType | gu.Vector | list[float] | tuple[float, ...],
        mode: Literal["match_pixel"] | Literal["match_extent"] = "match_pixel",
        *,
        inplace: Literal[True],
    ) -> None: ...

    @overload
    def crop(
        self: RasterType,
        bbox: RasterType | gu.Vector | list[float] | tuple[float, ...],
        mode: Literal["match_pixel"] | Literal["match_extent"] = "match_pixel",
        *,
        inplace: bool = False,
    ) -> RasterType | None: ...

    def crop(
        self: RasterType,
        bbox: RasterType | gu.Vector | list[float] | tuple[float, ...],
        mode: Literal["match_pixel"] | Literal["match_extent"] = "match_pixel",
        *,
        inplace: bool = False,
    ) -> RasterType | None:
        """
        Crop the raster to a given extent.

        **Match-reference:** a reference raster or vector can be passed to match bounds during cropping.

        Reprojection is done on the fly if georeferenced objects have different projections.

        :param bbox: Geometry to crop raster to. Can use either a raster or vector as match-reference, or a list of
            coordinates. If ``bbox`` is a raster or vector, will crop to the bounds. If ``bbox`` is a
            list of coordinates, the order is assumed to be [xmin, ymin, xmax, ymax].
        :param mode: Whether to match within pixels or exact extent. ``'match_pixel'`` will preserve the original pixel
            resolution, cropping to the extent that most closely aligns with the current coordinates. ``'match_extent'``
            will match the extent exactly, adjusting the pixel resolution to fit the extent.
        :param inplace: Whether to update the raster in-place.

        :returns: A new raster (or None if inplace).
        """

        crop_img, tfm = _crop(source_raster=self, bbox=bbox, mode=mode)

        if inplace:
            self._data = crop_img
            self.transform = tfm
            return None
        else:
            newraster = self.from_array(crop_img, tfm, self.crs, self.nodata, self.area_or_point)
            return newraster

    @overload
    def icrop(
        self: RasterType,
        bbox: list[int] | tuple[int, ...],
        *,
        inplace: Literal[True],
    ) -> None: ...

    @overload
    def icrop(
        self: RasterType,
        bbox: list[int] | tuple[int, ...],
        *,
        inplace: Literal[False] = False,
    ) -> RasterType: ...

    def icrop(
        self: RasterType,
        bbox: list[int] | tuple[int, ...],
        *,
        inplace: bool = False,
    ) -> RasterType | None:
        """
        Crop raster based on pixel indices (bbox), converting them into georeferenced coordinates.

        :param bbox: Bounding box based on indices of the raster array (colmin, rowmin, colmax, rowax).
        :param inplace: If True, modify the raster in place. Otherwise, return a new cropped raster.

        :returns: Cropped raster or None (if inplace=True).
        """
        crop_img, tfm = _crop(source_raster=self, bbox=bbox, distance_unit="pixel")

        if inplace:
            self._data = crop_img
            self.transform = tfm
            return None
        else:
            newraster = self.from_array(crop_img, tfm, self.crs, self.nodata, self.area_or_point)
            return newraster

    @overload
    def reproject(
        self: RasterType,
        ref: RasterType | str | None = None,
        crs: CRS | str | int | None = None,
        res: float | abc.Iterable[float] | None = None,
        grid_size: tuple[int, int] | None = None,
        bounds: dict[str, float] | rio.coords.BoundingBox | None = None,
        nodata: int | float | None = None,
        dtype: DTypeLike | None = None,
        resampling: Resampling | str = Resampling.bilinear,
        force_source_nodata: int | float | None = None,
        *,
        inplace: Literal[False] = False,
        silent: bool = False,
        n_threads: int = 0,
        memory_limit: int = 64,
        multiproc_config: MultiprocConfig | None = None,
    ) -> RasterType: ...

    @overload
    def reproject(
        self: RasterType,
        ref: RasterType | str | None = None,
        crs: CRS | str | int | None = None,
        res: float | abc.Iterable[float] | None = None,
        grid_size: tuple[int, int] | None = None,
        bounds: dict[str, float] | rio.coords.BoundingBox | None = None,
        nodata: int | float | None = None,
        dtype: DTypeLike | None = None,
        resampling: Resampling | str = Resampling.bilinear,
        force_source_nodata: int | float | None = None,
        *,
        inplace: Literal[True],
        silent: bool = False,
        n_threads: int = 0,
        memory_limit: int = 64,
        multiproc_config: MultiprocConfig | None = None,
    ) -> None: ...

    def reproject(
        self: RasterType,
        ref: RasterType | str | None = None,
        crs: CRS | str | int | None = None,
        res: float | abc.Iterable[float] | None = None,
        grid_size: tuple[int, int] | None = None,
        bounds: dict[str, float] | rio.coords.BoundingBox | None = None,
        nodata: int | float | None = None,
        dtype: DTypeLike | None = None,
        resampling: Resampling | str = Resampling.bilinear,
        force_source_nodata: int | float | None = None,
        inplace: bool = False,
        silent: bool = False,
        n_threads: int = 0,
        memory_limit: int = 64,
        multiproc_config: MultiprocConfig | None = None,
    ) -> RasterType | None:
        """
        Reproject raster to a different geotransform (resolution, bounds) and/or coordinate reference system (CRS).

        **Match-reference**: a reference raster can be passed to match resolution, bounds and CRS during reprojection.

        Alternatively, the destination resolution, bounds and CRS can be passed individually.

        Any resampling algorithm implemented in Rasterio can be passed as a string.

        The reprojection can be computed out-of-memory in multiprocessing by passing a
        :class:`~geoutils.raster.MultiprocConfig` object.
        The reprojected raster is written to disk under the path specified in the configuration

        :param ref: Reference raster to match resolution, bounds and CRS.
        :param crs: Destination coordinate reference system as a string or EPSG. If ``ref`` not set,
            defaults to this raster's CRS.
        :param res: Destination resolution (pixel size) in units of destination CRS. Single value or (xres, yres).
            Do not use with ``grid_size``.
        :param grid_size: Destination grid size as (x, y). Do not use with ``res``.
        :param bounds: Destination bounds as a Rasterio bounding box, or a dictionary containing left, bottom,
            right, top bounds in the destination CRS.
        :param nodata: Destination nodata value. If set to ``None``, will use the same as source. If source does
            not exist, will use GDAL's default.
        :param dtype: Destination data type of array.
        :param resampling: A Rasterio resampling method, can be passed as a string.
            See https://rasterio.readthedocs.io/en/stable/api/rasterio.enums.html#rasterio.enums.Resampling
            for the full list.
        :param inplace: Whether to update the raster in-place.
        :param force_source_nodata: Force a source nodata value (read from the metadata by default).
        :param silent: Whether to print warning statements.
        :param n_threads: Number of threads. Defaults to (os.cpu_count() - 1).
        :param memory_limit: Memory limit in MB for warp operations. Larger values may perform better.
        :param multiproc_config: Configuration object containing chunk size, output file path, and an optional cluster.

        :returns: Reprojected raster (or None if inplace or computed out-of-memory).

        """
        # Reproject
        return_copy, data, transformed, crs, nodata = _reproject(
            source_raster=self,
            ref=ref,
            crs=crs,
            res=res,
            grid_size=grid_size,
            bounds=bounds,
            nodata=nodata,
            dtype=dtype,
            resampling=resampling,
            force_source_nodata=force_source_nodata,
            silent=silent,
            n_threads=n_threads,
            memory_limit=memory_limit,
            multiproc_config=multiproc_config,
        )

        # If return copy is True (target georeferenced grid was the same as input)
        if return_copy:
            if inplace:
                return None
            else:
                return self

        # If multiprocessing -> results on disk -> load metadata
        if multiproc_config:
            result_raster = Raster(multiproc_config.outfile)
            if inplace:
                crs = result_raster.crs
                nodata = result_raster.nodata
                transformed = result_raster.transform
                data = result_raster.data
            else:
                return result_raster  # type: ignore

        # To make MyPy happy without overload for _reproject (as it might re-structured soon anyway)
        assert data is not None
        assert transformed is not None
        assert crs is not None

        # Write results to a new Raster.
        if inplace:
            # Order is important here, because calling self.data will use nodata to mask the array properly
            self._crs = crs
            self._nodata = nodata
            self._transform = transformed
            # A little trick to force the right shape of data in, then update the mask properly through the data setter
            self._data = data.squeeze()
            self.data = data
            return None
        else:
            return self.from_array(data, transformed, crs, nodata, self.area_or_point)

    @overload
    def translate(
        self: RasterType,
        xoff: float,
        yoff: float,
        distance_unit: Literal["georeferenced"] | Literal["pixel"] = "georeferenced",
        *,
        inplace: Literal[False] = False,
    ) -> RasterType: ...

    @overload
    def translate(
        self: RasterType,
        xoff: float,
        yoff: float,
        distance_unit: Literal["georeferenced"] | Literal["pixel"] = "georeferenced",
        *,
        inplace: Literal[True],
    ) -> None: ...

    @overload
    def translate(
        self: RasterType,
        xoff: float,
        yoff: float,
        distance_unit: Literal["georeferenced"] | Literal["pixel"] = "georeferenced",
        *,
        inplace: bool = False,
    ) -> RasterType | None: ...

    def translate(
        self: RasterType,
        xoff: float,
        yoff: float,
        distance_unit: Literal["georeferenced", "pixel"] = "georeferenced",
        inplace: bool = False,
    ) -> RasterType | None:
        """
        Translate a raster by a (x,y) offset.

        The translation only updates the geotransform (no resampling is performed).

        :param xoff: Translation x offset.
        :param yoff: Translation y offset.
        :param distance_unit: Distance unit, either 'georeferenced' (default) or 'pixel'.
        :param inplace: Whether to modify the raster in-place.

        :returns: Translated raster (or None if inplace).
        """

        translated_transform = _translate(self.transform, xoff=xoff, yoff=yoff, distance_unit=distance_unit)

        if inplace:
            # Overwrite transform by translated transform
            self.transform = translated_transform
            return None
        else:
            raster_copy = self.copy()
            raster_copy.transform = translated_transform
            return raster_copy

    def save(
        self,
        filename: str | pathlib.Path | IO[bytes],
        driver: str = "GTiff",
        dtype: DTypeLike | None = None,
        nodata: Number | None = None,
        compress: str = "deflate",
        tiled: bool = False,
        blank_value: int | float | None = None,
        co_opts: dict[str, str] | None = None,
        metadata: dict[str, Any] | None = None,
        gcps: list[tuple[float, ...]] | None = None,
        gcps_crs: CRS | None = None,
    ) -> None:
        """
        Write the raster to file.

        If blank_value is set to an integer or float, then instead of writing
        the contents of self.data to disk, write this provided value to every
        pixel instead.

        :param filename: Filename to write the file to.
        :param driver: Driver to write file with.
        :param dtype: Data type to write the image as (defaults to dtype of image data).
        :param nodata: Force a nodata value to be used (default to that of raster).
        :param compress: Compression type. Defaults to 'deflate' (equal to GDALs: COMPRESS=DEFLATE).
        :param tiled: Whether to write blocks in tiles instead of strips. Improves read performance on large files,
            but increases file size.
        :param blank_value: Use to write an image out with every pixel's value.
            corresponding to this value, instead of writing the image data to disk.
        :param co_opts: GDAL creation options provided as a dictionary,
            e.g. {'TILED':'YES', 'COMPRESS':'LZW'}.
        :param metadata: Pairs of metadata to save to disk, in addition to existing metadata in self.tags.
        :param gcps: List of gcps, each gcp being [row, col, x, y, (z)].
        :param gcps_crs: CRS of the GCPS.

        :returns: None.
        """

        if co_opts is None:
            co_opts = {}
        meta = self.tags if self.tags is not None else {}
        if metadata is not None:
            meta.update(metadata)
        if gcps is None:
            gcps = []

        # Use nodata set by user, otherwise default to self's
        nodata = nodata if nodata is not None else self.nodata

        # Declare type of save_data to work in all occurrences
        save_data: NDArrayNum

        # Define save_data depending on blank_value argument
        if (self.data is None) & (blank_value is None):
            raise AttributeError("No data loaded, and alternative blank_value not set.")
        elif blank_value is not None:
            if isinstance(blank_value, int) | isinstance(blank_value, float):
                save_data = np.zeros(self.data.shape)
                save_data[:] = blank_value
            else:
                raise ValueError("blank_values must be one of int, float (or None).")
        else:
            save_data = self.data

            # If the raster is a mask, convert to uint8 before saving and force nodata to 255
            if self.data.dtype == bool:
                save_data = save_data.astype("uint8")
                nodata = 255

            # If masked array, save with masked values replaced by nodata
            if isinstance(save_data, np.ma.masked_array):
                # In this case, nodata=None is not compatible, so revert to default values, only if masked values exist
                if (nodata is None) & (np.count_nonzero(save_data.mask) > 0):
                    nodata = _default_nodata(save_data.dtype)
                    warnings.warn(f"No nodata set, will use default value of {nodata}")
                save_data = save_data.filled(nodata)

        # Cast to 3D before saving if single band
        if self.count == 1:
            save_data = save_data[np.newaxis, :, :]

        with rio.open(
            filename,
            "w",
            driver=driver,
            height=self.height,
            width=self.width,
            count=self.count,
            dtype=save_data.dtype,
            crs=self.crs,
            transform=self.transform,
            nodata=nodata,
            compress=compress,
            tiled=tiled,
            **co_opts,
        ) as dst:
            dst.write(save_data)

            # Add metadata (tags in rio)
            dst.update_tags(**meta)

            # Save GCPs
            if not isinstance(gcps, list):
                raise ValueError("gcps must be a list")

            if len(gcps) > 0:
                rio_gcps = []
                for gcp in gcps:
                    rio_gcps.append(rio.control.GroundControlPoint(*gcp))

                # Warning: this will overwrite the transform
                if dst.transform != rio.transform.Affine(1, 0, 0, 0, 1, 0):
                    warnings.warn("A geotransform previously set is going to be cleared due to the setting of GCPs.")

                dst.gcps = (rio_gcps, gcps_crs)

    @classmethod
    def from_xarray(cls: type[RasterType], ds: xr.DataArray, dtype: DTypeLike | None = None) -> RasterType:
        """
        Create raster from a xarray.DataArray.

        This conversion loads the xarray.DataArray in memory. Use functions of the Xarray accessor directly
        to avoid this behaviour.

        :param ds: Data array.
        :param dtype: Cast the array to a certain dtype.

        :return: Raster.
        """

        # Define main attributes
        crs = ds.rio.crs
        transform = ds.rio.transform(recalc=True)
        nodata = ds.rio.nodata

        # TODO: Add tags and area_or_point with PR #509
        raster = cls.from_array(data=ds.data, transform=transform, crs=crs, nodata=nodata)

        if dtype is not None:
            raster = raster.astype(dtype)

        return raster

    def to_xarray(self, name: str | None = None) -> xr.DataArray:
        """
        Convert raster to a xarray.DataArray.

        This converts integer-type rasters into float32.

        :param name: Name attribute for the data array.

        :returns: Data array.
        """

        # If type was integer, cast to float to be able to save nodata values in the xarray data array
        if np.issubdtype(self.dtype, np.integer):
            # Nodata conversion is not needed in this direction (integer towards float), we can maintain the original
            updated_raster = self.astype(np.float32, convert_nodata=False)
        else:
            updated_raster = self

        ds = rioxarray.open_rasterio(updated_raster.to_rio_dataset(), masked=True)
        # When reading as masked, the nodata is not written to the dataset so we do it manually
        ds.rio.set_nodata(self.nodata)

        if name is not None:
            ds.name = name

        return ds

    def get_bounds_projected(self, out_crs: CRS, densify_points: int = 5000) -> rio.coords.BoundingBox:
        """
        Get raster bounds projected in a specified CRS.

        :param out_crs: Output CRS.
        :param densify_points: Maximum points to be added between image corners to account for non linear edges.
         Reduce if time computation is really critical (ms) or increase if extent is not accurate enough.

        """
        # Max points to be added between image corners to account for non linear edges
        # rasterio's default is a bit low for very large images
        # instead, use image dimensions, with a maximum of 50000
        densify_points = min(max(self.width, self.height), densify_points)

        # Calculate new bounds
        new_bounds = _get_bounds_projected(self.bounds, in_crs=self.crs, out_crs=out_crs, densify_points=densify_points)

        return new_bounds

    def get_footprint_projected(self, out_crs: CRS, densify_points: int = 5000) -> gu.Vector:
        """
        Get raster footprint projected in a specified CRS.

        The polygon points of the vector are densified during reprojection to warp
        the rectangular square footprint of the original projection into the new one.

        :param out_crs: Output CRS.
        :param densify_points: Maximum points to be added between image corners to account for non linear edges.
         Reduce if time computation is really critical (ms) or increase if extent is not accurate enough.
        """

        return gu.Vector(
            _get_footprint_projected(
                bounds=self.bounds, in_crs=self.crs, out_crs=out_crs, densify_points=densify_points
            )
        )

    def get_metric_crs(
        self,
        local_crs_type: Literal["universal"] | Literal["custom"] = "universal",
        method: Literal["centroid"] | Literal["geopandas"] = "centroid",
    ) -> CRS:
        """
        Get local metric coordinate reference system for the raster (UTM, UPS, or custom Mercator or Polar).

        :param local_crs_type: Whether to get a "universal" local CRS (UTM or UPS) or a "custom" local CRS
            (Mercator or Polar centered on centroid).
        :param method: Method to choose the zone of the CRS, either based on the centroid of the footprint
            or the extent as implemented in :func:`geopandas.GeoDataFrame.estimate_utm_crs`.
            Forced to centroid if `local_crs="custom"`.
        """

        # For universal CRS (UTM or UPS)
        if local_crs_type == "universal":
            return _get_utm_ups_crs(self.get_footprint_projected(out_crs=self.crs).ds, method=method)
        # For a custom CRS
        else:
            raise NotImplementedError("This is not implemented yet.")

    def intersection(self, raster: str | Raster, match_ref: bool = True) -> tuple[float, float, float, float]:
        """
        Returns the bounding box of intersection between this image and another.

        If the rasters have different projections, the intersection extent is given in self's projection system.

        :param raster : path to the second image (or another Raster instance)
        :param match_ref: if set to True, returns the smallest intersection that aligns with that of self, i.e. same \
        resolution and offset with self's origin is a multiple of the resolution
        :returns: extent of the intersection between the 2 images \
        (xmin, ymin, xmax, ymax) in self's coordinate system.

        """
        from geoutils import projtools

        # If input raster is string, open as Raster
        if isinstance(raster, str):
            raster = Raster(raster, load_data=False)

        # Reproject the bounds of raster to self's
        raster_bounds_sameproj = raster.get_bounds_projected(self.crs)

        # Calculate intersection of bounding boxes
        intersection = projtools.merge_bounds([self.bounds, raster_bounds_sameproj], merging_algorithm="intersection")

        # Check that intersection is not void (changed to NaN instead of empty tuple end 2022)
        if intersection == () or all(math.isnan(i) for i in intersection):
            warnings.warn("Intersection is void")
            return (0.0, 0.0, 0.0, 0.0)

        # if required, ensure the intersection is aligned with self's georeferences
        if match_ref:
            intersection = projtools.align_bounds(self.transform, intersection)

        # mypy raises a type issue, not sure how to address the fact that output of merge_bounds can be ()
        return intersection  # type: ignore

    @overload
    def plot(
        self,
        bands: int | tuple[int, ...] | None = None,
        cmap: matplotlib.colors.Colormap | str | None = None,
        vmin: float | int | None = None,
        vmax: float | int | None = None,
        alpha: float | int | None = None,
        cbar_title: str | None = None,
        add_cbar: bool = True,
        ax: matplotlib.axes.Axes | Literal["new"] | None = None,
        *,
        return_axes: Literal[False] = False,
        **kwargs: Any,
    ) -> None: ...

    @overload
    def plot(
        self,
        bands: int | tuple[int, ...] | None = None,
        cmap: matplotlib.colors.Colormap | str | None = None,
        vmin: float | int | None = None,
        vmax: float | int | None = None,
        alpha: float | int | None = None,
        cbar_title: str | None = None,
        add_cbar: bool = True,
        ax: matplotlib.axes.Axes | Literal["new"] | None = None,
        *,
        return_axes: Literal[True],
        **kwargs: Any,
    ) -> tuple[matplotlib.axes.Axes, matplotlib.colors.Colormap]: ...

    def plot(
        self,
        bands: int | tuple[int, ...] | None = None,
        cmap: matplotlib.colors.Colormap | str | None = None,
        vmin: float | int | None = None,
        vmax: float | int | None = None,
        alpha: float | int | None = None,
        cbar_title: str | None = None,
        add_cbar: bool = True,
        ax: matplotlib.axes.Axes | Literal["new"] | None = None,
        return_axes: bool = False,
        **kwargs: Any,
    ) -> None | tuple[matplotlib.axes.Axes, matplotlib.colors.Colormap]:
        r"""
        Plot the raster, with axes in projection of image.

        This method is a wrapper to rasterio.plot.show. Any \*\*kwargs which
        you give this method will be passed to it.

        :param bands: Bands to plot, from 1 to self.count (default is all).
        :param cmap: The figure's colormap. Default is plt.rcParams['image.cmap'].
        :param vmin: Colorbar minimum value. Default is data min.
        :param vmax: Colorbar maximum value. Default is data max.
        :param alpha: Transparency of raster and colorbar.
        :param cbar_title: Colorbar label. Default is None.
        :param add_cbar: Set to True to display a colorbar. Default is True.
        :param ax: A figure ax to be used for plotting. If None, will plot on current axes.
            If "new", will create a new axis.
        :param return_axes: Whether to return axes.

        :returns: None, or (ax, caxes) if return_axes is True.


        You can also pass in \*\*kwargs to be used by the underlying imshow or
        contour methods of matplotlib. The example below shows provision of
        a kwarg for rasterio.plot.show, and a kwarg for matplotlib as well::

            import matplotlib.pyplot as plt
            ax1 = plt.subplot(111)
            mpl_kws = {'cmap':'seismic'}
            myimage.plot(ax=ax1, mpl_kws)
        """
        # If data is not loaded, need to load it
        if not self.is_loaded:
            self.load()

        # Set matplotlib interpolation to None by default, to avoid spreading gaps in plots
        if "interpolation" not in kwargs.keys():
            kwargs.update({"interpolation": None})

        # Check if specific band selected, or take all
        # rshow takes care of image dimensions
        # if self.count=3 (4) => plotted as RGB(A)
        if bands is None:
            bands = tuple(range(1, self.count + 1))
        elif isinstance(bands, int):
            if bands > self.count:
                raise ValueError(f"Index must be in range 1-{self.count:d}")
            pass
        else:
            raise ValueError("Index must be int or None")

        # Get data
        if self.count == 1:
            data = self.data
        else:
            data = self.data[np.array(bands) - 1, :, :]

        # If multiple bands (RGB), cbar does not make sense
        if isinstance(bands, abc.Sequence):
            if len(bands) > 1:
                add_cbar = False

        # Create colorbar
        # Use rcParam default
        if cmap is None:
            cmap = plt.get_cmap(plt.rcParams["image.cmap"])
        elif isinstance(cmap, str):
            cmap = plt.get_cmap(cmap)
        elif isinstance(cmap, matplotlib.colors.Colormap):
            pass

        # Set colorbar min/max values (needed for ScalarMappable)
        if vmin is None:
            vmin = float(np.nanmin(data))

        if vmax is None:
            vmax = float(np.nanmax(data))

        # Make sure they are numbers, to avoid mpl error
        try:
            vmin = float(vmin)
            vmax = float(vmax)
        except ValueError:
            raise ValueError("vmin or vmax cannot be converted to float")

        # Create axes
        if ax is None:
            ax0 = plt.gca()
        elif isinstance(ax, str) and ax.lower() == "new":
            _, ax0 = plt.subplots()
        elif isinstance(ax, matplotlib.axes.Axes):
            ax0 = ax
        else:
            raise ValueError("ax must be a matplotlib.axes.Axes instance, 'new' or None.")

        # Use data array directly, as rshow on self.ds will re-load data
        rshow(
            data,
            transform=self.transform,
            ax=ax0,
            cmap=cmap,
            vmin=vmin,
            vmax=vmax,
            alpha=alpha,
            **kwargs,
        )

        # Add colorbar
        if add_cbar:
            divider = make_axes_locatable(ax0)
            cax = divider.append_axes("right", size="5%", pad="2%")
            norm = matplotlib.colors.Normalize(vmin=vmin, vmax=vmax)
            cbar = matplotlib.colorbar.ColorbarBase(cax, cmap=cmap, norm=norm)
            cbar.solids.set_alpha(alpha)

            if cbar_title is not None:
                cbar.set_label(cbar_title)
        else:
            cbar = None

        plt.sca(ax0)
        plt.tight_layout()

        # If returning axes
        if return_axes:
            return ax0, cax
        return None

    def reduce_points(
        self,
        points: tuple[ArrayLike, ArrayLike] | gu.PointCloud,
        reducer_function: Callable[[NDArrayNum], float] = np.ma.mean,
        window: int | None = None,
        input_latlon: bool = False,
        band: int | None = None,
        masked: bool = False,
        return_window: bool = False,
        boundless: bool = True,
    ) -> Any:
        """
        Reduce raster values around point coordinates.

        By default, samples pixel value of each band. Can be passed a band index to sample from.

        Uses Rasterio's windowed reading to keep memory usage low (for a raster not loaded).

        :param points: Point(s) at which to interpolate raster value. Can be either a tuple of array-like of X/Y
            coordinates (same CRS as raster or latitude/longitude, see "input_latlon") or a pointcloud in any CRS.
            If points fall outside of image, value returned is nan.
        :param reducer_function: Reducer function to apply to the values in window (defaults to np.mean).
        :param window: Window size to read around coordinates. Must be odd.
        :param input_latlon: (Only for tuple point input) Whether to convert input coordinates from latlon to raster
            CRS.
        :param band: Band number to extract from (from 1 to self.count).
        :param masked: Whether to return a masked array, or classic array.
        :param return_window: Whether to return the windows (in addition to the reduced value).
        :param boundless: Whether to allow windows that extend beyond the extent.

        :returns: When called on a raster or with a specific band set, return value of pixel.
        :returns: If multiple band raster and the band is not specified, a
            dictionary containing the value of the pixel in each band.
        :returns: In addition, if return_window=True, return tuple of (values, arrays)

        :examples:

            >>> self.value_at_coords(-48.125, 67.8901, window=3)  # doctest: +SKIP
            Returns mean of a 3*3 window:
                v v v \
                v c v  | = float(mean)
                v v v /
            (c = provided coordinate, v= value of surrounding coordinate)

        """

        if isinstance(points, gu.PointCloud):
            # TODO: Check conversion is not done for nothing?
            points = reproject_points((points.ds.geometry.x.values, points.ds.geometry.y.values), points.crs, self.crs)
            # Otherwise
        else:
            if input_latlon:
                points = reproject_from_latlon((points[1], points[0]), out_crs=self.crs)  # type: ignore

        x, y = points

        # Check for array-like inputs
        if (
            not isinstance(x, (float, np.floating, int, np.integer))
            and isinstance(y, (float, np.floating, int, np.integer))
            or isinstance(x, (float, np.floating, int, np.integer))
            and not isinstance(y, (float, np.floating, int, np.integer))
        ):
            raise TypeError("Coordinates must be both numbers or both array-like.")

        # If for a single value, wrap in a list
        if isinstance(x, (float, np.floating, int, np.integer)):
            x = [x]  # type: ignore
            y = [y]  # type: ignore
            # For the end of the function
            unwrap = True
        else:
            unwrap = False
            # Check that array-like objects are the same length
            if len(x) != len(y):  # type: ignore
                raise ValueError("Coordinates must be of the same length.")

        # Check window parameter
        if window is not None:
            if not float(window).is_integer():
                raise ValueError("Window must be a whole number.")
            if window % 2 != 1:
                raise ValueError("Window must be an odd number.")
            window = int(window)

        # Define subfunction for reducing the window array
        def format_value(value: Any) -> Any:
            """Check if valid value has been extracted"""
            if type(value) in [np.ndarray, np.ma.core.MaskedArray]:
                if window is not None:
                    value = reducer_function(value.flatten())
                else:
                    value = value[0, 0]
            else:
                value = None
            return value

        # Initiate output lists
        list_values = []
        if return_window:
            list_windows = []

        # Convert to latlon if asked
        # if input_latlon:
        #     x, y = reproject_from_latlon((y, x), self.crs)  # type: ignore

        # Convert coordinates to pixel space
        rows, cols = rio.transform.rowcol(self.transform, x, y, op=floor)

        # Loop over all coordinates passed
        for k in range(len(rows)):  # type: ignore
            value: float | dict[int, float] | tuple[float | dict[int, float] | tuple[list[float], NDArrayNum] | Any]

            row = rows[k]  # type: ignore
            col = cols[k]  # type: ignore

            # Decide what pixel coordinates to read:
            if window is not None:
                half_win = (window - 1) / 2
                # Subtract start coordinates back to top left of window
                col = col - half_win
                row = row - half_win
                # Offset to read to == window
                width = window
                height = window
            else:
                # Start reading at col,row and read 1px each way
                width = 1
                height = 1

            # Make sure coordinates are int
            col = int(col)
            row = int(row)

            # Create rasterio's window for reading
            rio_window = rio.windows.Window(col, row, width, height)

            if self.is_loaded:
                if self.count == 1:
                    data = self.data[row : row + height, col : col + width]
                else:
                    data = self.data[slice(None) if band is None else band - 1, row : row + height, col : col + width]
                if not masked:
                    data = data.astype(np.float32).filled(np.nan)
                value = format_value(data)
                win: NDArrayNum | dict[int, NDArrayNum] = data

            else:
                # TODO: if we want to allow sampling multiple bands, need to do it also when data is loaded
                # if self.count == 1:
                with rio.open(self.filename) as raster:
                    data = raster.read(
                        window=rio_window,
                        fill_value=self.nodata,
                        boundless=boundless,
                        masked=masked,
                        indexes=band,
                    )
                value = format_value(data)
                win = data
                # else:
                #     value = {}
                #     win = {}
                #     with rio.open(self.filename) as raster:
                #         for b in self.indexes:
                #             data = raster.read(
                #                 window=rio_window, fill_value=self.nodata, boundless=boundless,
                #                 masked=masked, indexes=b
                #             )
                #             val = format_value(data)
                #             value[b] = val
                #             win[b] = data  # type: ignore

            list_values.append(value)
            if return_window:
                list_windows.append(win)

        # If for a single value, unwrap output list
        if unwrap:
            output_val = list_values[0]
            if return_window:
                output_win = list_windows[0]
        else:
            output_val = np.array(list_values)  # type: ignore
            if return_window:
                output_win = list_windows  # type: ignore

        if return_window:
            return (output_val, output_win)
        else:
            return output_val

    def xy2ij(
        self,
        x: ArrayLike,
        y: ArrayLike,
        op: type = np.float32,
        precision: float | None = None,
        shift_area_or_point: bool | None = None,
    ) -> tuple[NDArrayNum, NDArrayNum]:
        """
        Get indexes (row,column) of coordinates (x,y).

        By default, the indexes are shifted with the interpretation of pixel coordinates "AREA_OR_POINT" of the raster,
        to ensure that the indexes of points represent the right location. See parameter description of
        shift_area_or_point for more details.

        This function is reversible with ij2xy for any pixel interpretation.

        :param x: X coordinates.
        :param y: Y coordinates.
        :param op: Operator to compute index.
        :param precision: Precision passed to :func:`rasterio.transform.rowcol`.
        :param shift_area_or_point: Whether to shift with pixel interpretation, which shifts to center of pixel
            indexes if self.area_or_point is "Point" and maintains corner pixel indexes if it is "Area" or None.
            Defaults to True. Can be configured with the global setting geoutils.config["shift_area_or_point"].

        :returns i, j: Indices of (x,y) in the image.
        """

        return _xy2ij(
            x=x,
            y=y,
            transform=self.transform,
            area_or_point=self.area_or_point,
            op=op,
            precision=precision,
            shift_area_or_point=shift_area_or_point,
        )

    def ij2xy(
        self, i: ArrayLike, j: ArrayLike, shift_area_or_point: bool | None = None, force_offset: str | None = None
    ) -> tuple[NDArrayNum, NDArrayNum]:
        """
        Get coordinates (x,y) of indexes (row,column).

        By default, the indexes are shifted with the interpretation of pixel coordinates "AREA_OR_POINT" of the
        raster, to ensure that the indexes of points represent the right location. See parameter description of
        shift_area_or_point for more details.

        This function is reversible with xy2ij for any pixel interpretation.

        :param i: Row (i) index of pixel.
        :param j: Column (j) index of pixel.
        :param shift_area_or_point: Whether to shift with pixel interpretation, which shifts to center of pixel
            coordinates if self.area_or_point is "Point" and maintains corner pixel coordinate if it is "Area" or None.
            Defaults to True. Can be configured with the global setting geoutils.config["shift_area_or_point"].
        :param force_offset: Ignore pixel interpretation and force coordinate to a certain offset: "center" of pixel, or
            any corner (upper-left "ul", "ur", "ll", lr"). Default coordinate of a raster is upper-left.

        :returns x, y: x,y coordinates of i,j in reference system.
        """

        return _ij2xy(
            i=i,
            j=j,
            transform=self.transform,
            area_or_point=self.area_or_point,
            shift_area_or_point=shift_area_or_point,
            force_offset=force_offset,
        )

    def coords(
        self, grid: bool = True, shift_area_or_point: bool | None = None, force_offset: str | None = None
    ) -> tuple[NDArrayNum, NDArrayNum]:
        """
        Get coordinates (x,y) of all pixels in the raster.

        :param grid: Whether to return mesh grids of coordinates matrices.
        :param shift_area_or_point: Whether to shift with pixel interpretation, which shifts to center of pixel
            coordinates if self.area_or_point is "Point" and maintains corner pixel coordinate if it is "Area" or None.
            Defaults to True. Can be configured with the global setting geoutils.config["shift_area_or_point"].
        :param force_offset: Ignore pixel interpretation and force coordinate to a certain offset: "center" of pixel, or
            any corner (upper-left "ul", "ur", "ll", lr"). Default coordinate of a raster is upper-left.

        :returns x,y: Arrays of the (x,y) coordinates.
        """

        return _coords(
            transform=self.transform,
            shape=self.shape,
            area_or_point=self.area_or_point,
            grid=grid,
            shift_area_or_point=shift_area_or_point,
            force_offset=force_offset,
        )

    def outside_image(self, xi: ArrayLike, yj: ArrayLike, index: bool = True) -> bool:
        """
        Check whether a given point falls outside the raster.

        :param xi: Indices (or coordinates) of x direction to check.
        :param yj: Indices (or coordinates) of y direction to check.
        :param index: Interpret ij as raster indices (default is ``True``). If False, assumes ij is coordinates.

        :returns is_outside: ``True`` if ij is outside the image.
        """

        return _outside_image(
            xi=xi, yj=yj, transform=self.transform, shape=self.shape, area_or_point=self.area_or_point, index=index
        )

    @overload
    def interp_points(
        self,
        points: tuple[Number, Number] | tuple[NDArrayNum, NDArrayNum] | gu.PointCloud,
        method: Literal["nearest", "linear", "cubic", "quintic", "slinear", "pchip", "splinef2d"] = "linear",
        dist_nodata_spread: Literal["half_order_up", "half_order_down"] | int = "half_order_up",
        band: int = 1,
        input_latlon: bool = False,
        *,
        as_array: Literal[False] = False,
        shift_area_or_point: bool | None = None,
        force_scipy_function: Literal["map_coordinates", "interpn"] | None = None,
        **kwargs: Any,
    ) -> gu.PointCloud: ...

    @overload
    def interp_points(
        self,
        points: tuple[Number, Number] | tuple[NDArrayNum, NDArrayNum] | gu.PointCloud,
        method: Literal["nearest", "linear", "cubic", "quintic", "slinear", "pchip", "splinef2d"] = "linear",
        dist_nodata_spread: Literal["half_order_up", "half_order_down"] | int = "half_order_up",
        band: int = 1,
        input_latlon: bool = False,
        *,
        as_array: Literal[True],
        shift_area_or_point: bool | None = None,
        force_scipy_function: Literal["map_coordinates", "interpn"] | None = None,
        **kwargs: Any,
    ) -> NDArrayNum: ...

    @overload
    def interp_points(
        self,
        points: tuple[Number, Number] | tuple[NDArrayNum, NDArrayNum] | gu.PointCloud,
        method: Literal["nearest", "linear", "cubic", "quintic", "slinear", "pchip", "splinef2d"] = "linear",
        dist_nodata_spread: Literal["half_order_up", "half_order_down"] | int = "half_order_up",
        band: int = 1,
        input_latlon: bool = False,
        *,
        as_array: bool = False,
        shift_area_or_point: bool | None = None,
        force_scipy_function: Literal["map_coordinates", "interpn"] | None = None,
        **kwargs: Any,
    ) -> NDArrayNum | gu.PointCloud: ...

    def interp_points(
        self,
        points: tuple[Number, Number] | tuple[NDArrayNum, NDArrayNum] | gu.PointCloud,
        method: Literal["nearest", "linear", "cubic", "quintic", "slinear", "pchip", "splinef2d"] = "linear",
        dist_nodata_spread: Literal["half_order_up", "half_order_down"] | int = "half_order_up",
        band: int = 1,
        input_latlon: bool = False,
        as_array: bool = False,
        shift_area_or_point: bool | None = None,
        force_scipy_function: Literal["map_coordinates", "interpn"] | None = None,
        **kwargs: Any,
    ) -> NDArrayNum | gu.PointCloud:
        """
         Interpolate raster values at a set of points.

         Returns a point cloud with data column the interpolated values at the point coordinates, or optionally just
         the array of interpolated rvalues.

         Uses scipy.ndimage.map_coordinates if the Raster is on an equal grid using "nearest" or "linear" (for speed),
         otherwise uses scipy.interpn on a regular grid.

         Optionally, user can enforce the interpretation of pixel coordinates in self.tags['AREA_OR_POINT']
         to ensure that the interpolation of points is done at the right location. See parameter description
         of shift_area_or_point for more details.

        :param points: Point(s) at which to interpolate raster value. Can be either a tuple of array-like of X/Y
            coordinates (same CRS as raster or latitude/longitude, see "input_latlon") or a pointcloud in any CRS.
            If points fall outside of image, value returned is nan.
        :param method: Interpolation method, one of 'nearest', 'linear', 'cubic', 'quintic', 'slinear', 'pchip' or
            'splinef2d'. For more information, see scipy.ndimage.map_coordinates and scipy.interpolate.interpn.
            Default is linear.
        :param dist_nodata_spread: Distance of nodata spreading during interpolation, either half-interpolation order
            rounded up (default; equivalent to 0 for nearest, 1 for linear methods, 2 for cubic methods and 3 for
            quintic method), or rounded down, or a fixed integer.
        :param band: Band to use (from 1 to self.count).
        :param input_latlon: (Only for tuple point input) Whether to convert input coordinates from latlon to raster
        CRS.
        :param as_array: Whether to return a point cloud with data column the interpolated values (default) or an
            array of interpolated values.
        :param shift_area_or_point: Whether to shift with pixel interpretation, which shifts to center of pixel
            coordinates if self.area_or_point is "Point" and maintains corner pixel coordinate if it is "Area" or None.
            Defaults to True. Can be configured with the global setting geoutils.config["shift_area_or_point"].
        :param force_scipy_function: Force to use either map_coordinates or interpn. Mainly for testing purposes.

        :returns rpoints: Array of raster value(s) for the given points.
        """

        # Extract array supporting NaNs
        array = self.get_nanarray()
        if self.count != 1:
            array = array[band - 1, :, :]

        # If point cloud input
        if isinstance(points, gu.PointCloud):
            # TODO: Check conversion is not done for nothing?
            points = reproject_points((points.ds.geometry.x.values, points.ds.geometry.y.values), points.crs, self.crs)
        # Otherwise
        else:
            if input_latlon:
                points = reproject_from_latlon(points, out_crs=self.crs)  # type: ignore

        z = _interp_points(
            array,
            transform=self.transform,
            area_or_point=self.area_or_point,
            points=points,
            method=method,
            shift_area_or_point=shift_area_or_point,
            dist_nodata_spread=dist_nodata_spread,
            force_scipy_function=force_scipy_function,
            **kwargs,
        )

        # Return array or pointcloud
        if as_array:
            return z
        else:
            return gu.PointCloud.from_xyz(x=points[0], y=points[1], z=z, crs=self.crs)

    def split_bands(self: RasterType, copy: bool = False, bands: list[int] | int | None = None) -> list[Raster]:
        """
        Split the bands into separate rasters.

        :param copy: Copy the bands or return slices of the original data.
        :param bands: Optional. A list of band indices to extract (from 1 to self.count). Defaults to all.

        :returns: A list of Rasters for each band.
        """
        raster_bands: list[Raster] = []

        if bands is None:
            indices = list(np.arange(1, self.count + 1))
        elif isinstance(bands, int):
            indices = [bands]
        elif isinstance(bands, list):
            indices = bands
        else:
            raise ValueError(f"'subset' got invalid type: {type(bands)}. Expected list[int], int or None")

        if copy:
            for band_n in indices:
                # Generate a new Raster from a copy of the band's data
                raster_bands.append(
                    self.copy(
                        self.data[band_n - 1, :, :].copy(),
                    )
                )
        else:
            for band_n in indices:
                # Set the data to a slice of the original array
                raster_bands.append(
                    self.copy(
                        self.data[band_n - 1, :, :],
                    )
                )

        return raster_bands

    @deprecate(
        Version("0.3.0"),
        "Raster.to_points() is deprecated in favor of Raster.to_pointcloud() and " "will be removed in v0.3.",
    )
    def to_points(self, **kwargs):  # type: ignore

        self.to_pointcloud(**kwargs)  # type: ignore

    @overload
    def to_pointcloud(
        self,
        data_column_name: str = "b1",
        data_band: int = 1,
        auxiliary_data_bands: list[int] | None = None,
        auxiliary_column_names: list[str] | None = None,
        subsample: float | int = 1,
        skip_nodata: bool = True,
        *,
        as_array: Literal[False] = False,
        random_state: int | np.random.Generator | None = None,
        force_pixel_offset: Literal["center", "ul", "ur", "ll", "lr"] = "ul",
    ) -> NDArrayNum: ...

    @overload
    def to_pointcloud(
        self,
        data_column_name: str = "b1",
        data_band: int = 1,
        auxiliary_data_bands: list[int] | None = None,
        auxiliary_column_names: list[str] | None = None,
        subsample: float | int = 1,
        skip_nodata: bool = True,
        *,
        as_array: Literal[True],
        random_state: int | np.random.Generator | None = None,
        force_pixel_offset: Literal["center", "ul", "ur", "ll", "lr"] = "ul",
    ) -> gu.Vector: ...

    @overload
    def to_pointcloud(
        self,
        data_column_name: str = "b1",
        data_band: int = 1,
        auxiliary_data_bands: list[int] | None = None,
        auxiliary_column_names: list[str] | None = None,
        subsample: float | int = 1,
        skip_nodata: bool = True,
        *,
        as_array: bool = False,
        random_state: int | np.random.Generator | None = None,
        force_pixel_offset: Literal["center", "ul", "ur", "ll", "lr"] = "ul",
    ) -> NDArrayNum | gu.Vector: ...

    def to_pointcloud(
        self,
        data_column_name: str = "b1",
        data_band: int = 1,
        auxiliary_data_bands: list[int] | None = None,
        auxiliary_column_names: list[str] | None = None,
        subsample: float | int = 1,
        skip_nodata: bool = True,
        as_array: bool = False,
        random_state: int | np.random.Generator | None = None,
        force_pixel_offset: Literal["center", "ul", "ur", "ll", "lr"] = "ul",
    ) -> NDArrayNum | gu.PointCloud:
        """
        Convert raster to point cloud.

        A point cloud is a vector of point geometries associated to a data column, and possibly other auxiliary data
        columns, see geoutils.PointCloud.

        For a single band raster, the main data column name of the point cloud defaults to "b1" and stores values of
        that single band.
        For a multi-band raster, the main data column name of the point cloud defaults to "bX" where X is the data band
        index chosen by the user (defaults to 1, the first band).
        Optionally, all other bands can also be stored in columns "b1", "b2", etc. For more specific band selection,
        use Raster.split_bands previous to converting to point cloud.

        Optionally, randomly subsample valid pixels for the data band (nodata values can be skipped, but only for the
        band that will be used as data column of the point cloud).
        If 'subsample' is either 1, or is equal to the pixel count, all (valid) points are returned.
        If 'subsample' is smaller than 1 (for fractions), or smaller than the pixel count, a random subsample
        of (valid) points is returned.

        If the raster is not loaded, sampling will be done from disk using rasterio.sample after loading only the masks
        of the dataset.

        Formats:
            * `as_array` == False: A vector with dataframe columns ["b1", "b2", ..., "geometry"],
            * `as_array` == True: A numpy ndarray of shape (N, 2 + count) with the columns [x, y, b1, b2..].

        :param data_column_name: Name to use for point cloud data column, defaults to "bX" where X is the data band
            number.
        :param data_band: (Only for multi-band rasters) Band to use for data column, defaults to first. Band counting
            starts at 1.
        :param auxiliary_data_bands: (Only for multi-band rasters) Whether to save other band numbers as auxiliary data
            columns, defaults to none.
        :param auxiliary_column_names: (Only for multi-band rasters) Names to use for auxiliary data bands, only if
            auxiliary data bands is not none, defaults to "b1", "b2", etc.
        :param subsample: Subsample size. If > 1, parsed as a count, otherwise a fraction.
        :param skip_nodata: Whether to skip nodata values.
        :param as_array: Return an array instead of a vector.
        :param random_state: Random state or seed number.
        :param force_pixel_offset: Force offset to derive point coordinate with. Raster coordinates normally only
            associate to upper-left corner "ul" ("Area" definition) or center ("Point" definition).

        :raises ValueError: If the sample count or fraction is poorly formatted.

        :returns: A point cloud, or array of the shape (N, 2 + count) where N is the sample count.
        """

        return _raster_to_pointcloud(
            source_raster=self,
            data_column_name=data_column_name,
            data_band=data_band,
            auxiliary_data_bands=auxiliary_data_bands,
            auxiliary_column_names=auxiliary_column_names,
            subsample=subsample,
            skip_nodata=skip_nodata,
            as_array=as_array,
            random_state=random_state,
            force_pixel_offset=force_pixel_offset,
        )

    @classmethod
    def from_pointcloud_regular(
        cls: type[RasterType],
        pointcloud: gpd.GeoDataFrame | gu.PointCloud,
        grid_coords: tuple[NDArrayNum, NDArrayNum] = None,
        transform: rio.transform.Affine = None,
        shape: tuple[int, int] = None,
        nodata: int | float | None = None,
        data_column_name: str = "b1",
        area_or_point: Literal["Area", "Point"] = "Point",
    ) -> RasterType:
        """
        Create a raster from a point cloud with coordinates on a regular grid.

        To inform on what grid to create the raster, either pass a tuple of X/Y grid coordinates, or the expected
        transform and shape. All point cloud coordinates must fall exactly at one of the coordinates of this grid.

        :param pointcloud: Point cloud.
        :param grid_coords: Regular coordinate vectors for the raster, from which the geotransform and shape are
            deduced.
        :param transform: Geotransform of the raster.
        :param shape: Shape of the raster.
        :param nodata: Nodata value of the raster.
        :param data_column_name: Name to use for point cloud data column, defaults to "bX" where X is the data band
            number.
        :param area_or_point: Whether to set the pixel interpretation of the raster to "Area" or "Point".
        """

        arr, transform, crs, nodata, aop = _regular_pointcloud_to_raster(
            pointcloud=pointcloud,
            grid_coords=grid_coords,
            transform=transform,
            shape=shape,
            nodata=nodata,
            data_column_name=data_column_name,
            area_or_point=area_or_point,
        )

        return cls.from_array(data=arr, transform=transform, crs=crs, nodata=nodata, area_or_point=area_or_point)

    def polygonize(
        self,
        target_values: Number | tuple[Number, Number] | list[Number] | NDArrayNum | Literal["all"] = "all",
        data_column_name: str = "id",
    ) -> gu.Vector:
        """
        Polygonize the raster into a vector.

        :param target_values: Value or range of values of the raster from which to
          create geometries (defaults to "all", for which all unique pixel values of the raster are used).
        :param data_column_name: Data column name to be associated with target values in the output vector
            (defaults to "id").

        :returns: gu.Vector containing the polygonized geometries associated to target values.
        """

        return _polygonize(source_raster=self, target_values=target_values, data_column_name=data_column_name)

    def proximity(
        self,
        vector: gu.Vector | None = None,
        target_values: list[float] | None = None,
        geometry_type: str = "boundary",
        in_or_out: Literal["in"] | Literal["out"] | Literal["both"] = "both",
        distance_unit: Literal["pixel"] | Literal["georeferenced"] = "georeferenced",
    ) -> Raster:
        """
        Compute proximity distances to the raster target pixels, or to a vector geometry on the raster grid.

        **Match-reference**: a raster can be passed to match its resolution, bounds and CRS for computing
        proximity distances.

        When passing a vector, by default, the boundary of the geometry will be used. The full geometry can be used by
        passing "geometry", or any lower dimensional geometry attribute such as "centroid", "envelope" or "convex_hull".
        See all geometry attributes in the Shapely documentation at https://shapely.readthedocs.io/.

        :param vector: gu.Vector for which to compute the proximity to geometry,
            if not provided computed on this raster target pixels.
        :param target_values: (Only with raster) List of target values to use for the proximity,
            defaults to all non-zero values.
        :param geometry_type: (Only with a vector) Type of geometry to use for the proximity, defaults to 'boundary'.
        :param in_or_out: (Only with a vector) Compute proximity only 'in' or 'out'-side the geometry, or 'both'.
        :param distance_unit: Distance unit, either 'georeferenced' or 'pixel'.

        :return: Proximity distances raster.
        """

        proximity = _proximity_from_vector_or_raster(
            raster=self,
            vector=vector,
            target_values=target_values,
            geometry_type=geometry_type,
            in_or_out=in_or_out,
            distance_unit=distance_unit,
        )

        out_nodata = _default_nodata(proximity.dtype)
        return self.from_array(
            data=proximity,
            transform=self.transform,
            crs=self.crs,
            nodata=out_nodata,
            area_or_point=self.area_or_point,
            tags=self.tags,
        )

    @overload
    def subsample(
        self,
        subsample: int | float,
        return_indices: Literal[False] = False,
        *,
        random_state: int | np.random.Generator | None = None,
    ) -> NDArrayNum: ...

    @overload
    def subsample(
        self,
        subsample: int | float,
        return_indices: Literal[True],
        *,
        random_state: int | np.random.Generator | None = None,
    ) -> tuple[NDArrayNum, ...]: ...

    @overload
    def subsample(
        self,
        subsample: float | int,
        return_indices: bool = False,
        random_state: int | np.random.Generator | None = None,
    ) -> NDArrayNum | tuple[NDArrayNum, ...]: ...

    def subsample(
        self,
        subsample: float | int,
        return_indices: bool = False,
        random_state: int | np.random.Generator | None = None,
    ) -> NDArrayNum | tuple[NDArrayNum, ...]:
        """
        Randomly sample the raster. Only valid values are considered.

        :param subsample: Subsample size. If <= 1, a fraction of the total pixels to extract.
            If > 1, the number of pixels.
        :param return_indices: Whether to return the extracted indices only.
        :param random_state: Random state or seed number.

        :return: Array of sampled valid values, or array of sampled indices.
        """

        return subsample_array(
            array=self.data, subsample=subsample, return_indices=return_indices, random_state=random_state
        )


class RasterMask(Raster):
    """
    The georeferenced raster mask.

    A raster mask is a raster with a boolean array (True or False), that can serve to index or assign values to other
    rasters with the same georeferenced grid.

    Note: As boolean arrays cannot be saved to file, Masks are converted to uint8 type with default nodata of 255 when
    saving to file.

    Subclasses :class:`geoutils.Raster`.

     Main attributes:
        data: :class:`np.ndarray`
            Boolean data array of the mask, with dimensions corresponding to (height, width).
        transform: :class:`affine.Affine`
            Geotransform of the raster.
        crs: :class:`pyproj.crs.CRS`
            Coordinate reference system of the raster.

    All other attributes are derivatives of those attributes, or read from the file on disk.
    See the API for more details.
    """

    def __init__(
        self,
        filename_or_dataset: str | RasterType | rio.io.DatasetReader | rio.io.MemoryFile | dict[str, Any],
        **kwargs: Any,
    ) -> None:

        self._data: MArrayNum | MArrayBool | None = None  # type: ignore

        # If a Mask is passed, simply point back to Mask
        if isinstance(filename_or_dataset, RasterMask):
            for key in filename_or_dataset.__dict__:
                setattr(self, key, filename_or_dataset.__dict__[key])
            return
        # Else rely on parent Raster class options (including raised errors)
        else:
            super().__init__(filename_or_dataset, **kwargs)

            # If nbands larger than one, use only first band and raise a warning
            if self.count > 1:
                warnings.warn(
                    category=UserWarning,
                    message="Multi-band raster provided to create a Mask, only the first band will be used.",
                )
                self._data = self.data[0, :, :]

            # Force dtypes
            self._dtypes = (bool,)

            # Fix nodata to None
            self._nodata = None

            # Convert masked array to boolean
            self._data = self.data.astype(bool)  # type: ignore

    def __repr__(self) -> str:
        """Convert mask to string representation."""

        # If data not loaded, return and string and avoid calling .data
        if not self.is_loaded:
            str_data = "not_loaded"
        else:
            str_data = "\n       ".join(self.data.__str__().split("\n"))

        # Over-ride Raster's method to remove nodata value (always None)
        s = (
            "Mask(\n"
            + "  data="
            + str_data
            + "\n  transform="
            + "\n            ".join(self.transform.__str__().split("\n"))
            + "\n  crs="
            + self.crs.__str__()
            + ")"
        )

        return str(s)

    def _repr_html_(self) -> str:
        """Convert mask to HTML representation for notebooks and doc"""

        # If data not loaded, return and string and avoid calling .data
        if not self.is_loaded:
            str_data = "<i>not_loaded</i>"
        else:
            str_data = "\n       ".join(self.data.__str__().split("\n"))

        # Over-ride Raster's method to remove nodata value (always None)
        # Use <pre> to keep white spaces, <span> to keep line breaks
        s = (
            '<pre><span style="white-space: pre-wrap"><b><em>Mask</em></b>(\n'
            + "  <b>data=</b>"
            + str_data
            + "\n  <b>transform=</b>"
            + "\n            ".join(self.transform.__str__().split("\n"))
            + "\n  <b>crs=</b>"
            + self.crs.__str__()
            + ")</span></pre>"
        )

        return str(s)

    @overload
    def reproject(
        self: RasterMask,
        ref: RasterType | str | None = None,
        crs: CRS | str | int | None = None,
        res: float | abc.Iterable[float] | None = None,
        grid_size: tuple[int, int] | None = None,
        bounds: dict[str, float] | rio.coords.BoundingBox | None = None,
        nodata: int | float | None = None,
        dtype: DTypeLike | None = None,
        resampling: Resampling | str = Resampling.nearest,
        force_source_nodata: int | float | None = None,
        *,
        inplace: Literal[False] = False,
        silent: bool = False,
        n_threads: int = 0,
        memory_limit: int = 64,
        multiproc_config: MultiprocConfig | None = None,
    ) -> RasterMask: ...

    @overload
    def reproject(
        self: RasterMask,
        ref: RasterType | str | None = None,
        crs: CRS | str | int | None = None,
        res: float | abc.Iterable[float] | None = None,
        grid_size: tuple[int, int] | None = None,
        bounds: dict[str, float] | rio.coords.BoundingBox | None = None,
        nodata: int | float | None = None,
        dtype: DTypeLike | None = None,
        resampling: Resampling | str = Resampling.nearest,
        force_source_nodata: int | float | None = None,
        *,
        inplace: Literal[True],
        silent: bool = False,
        n_threads: int = 0,
        memory_limit: int = 64,
        multiproc_config: MultiprocConfig | None = None,
    ) -> None: ...

    @overload
    def reproject(
        self: RasterMask,
        ref: RasterType | str | None = None,
        crs: CRS | str | int | None = None,
        res: float | abc.Iterable[float] | None = None,
        grid_size: tuple[int, int] | None = None,
        bounds: dict[str, float] | rio.coords.BoundingBox | None = None,
        nodata: int | float | None = None,
        dtype: DTypeLike | None = None,
        resampling: Resampling | str = Resampling.nearest,
        force_source_nodata: int | float | None = None,
        *,
        inplace: bool = False,
        silent: bool = False,
        n_threads: int = 0,
        memory_limit: int = 64,
        multiproc_config: MultiprocConfig | None = None,
    ) -> RasterMask | None: ...

    def reproject(
        self: RasterMask,
        ref: RasterType | str | None = None,
        crs: CRS | str | int | None = None,
        res: float | abc.Iterable[float] | None = None,
        grid_size: tuple[int, int] | None = None,
        bounds: dict[str, float] | rio.coords.BoundingBox | None = None,
        nodata: int | float | None = None,
        dtype: DTypeLike | None = None,
        resampling: Resampling | str = Resampling.nearest,
        force_source_nodata: int | float | None = None,
        inplace: bool = False,
        silent: bool = False,
        n_threads: int = 0,
        memory_limit: int = 64,
        multiproc_config: MultiprocConfig | None = None,
    ) -> RasterMask | None:
        # Depending on resampling, adjust to rasterio supported types
        if resampling in [Resampling.nearest, "nearest"]:
            self._data = self.data.astype("uint8")  # type: ignore
        else:
            warnings.warn(
                "Reprojecting a mask with a resampling method other than 'nearest', "
                "the boolean array will be converted to float during interpolation."
            )
            self._data = self.data.astype("float32")  # type: ignore

        # Call Raster.reproject()
        output = super().reproject(
            ref=ref,  # type: ignore
            crs=crs,
            res=res,
            grid_size=grid_size,
            bounds=bounds,
            nodata=nodata,
            dtype=dtype,
            resampling=resampling,
            inplace=False,
            force_source_nodata=force_source_nodata,
            silent=silent,
            n_threads=n_threads,
            memory_limit=memory_limit,
        )

        # Transform output back to a boolean array
        output._data = output.data.astype(bool)  # type: ignore

        # Transform self back to boolean array
        self._data = self.data.astype(bool)  # type: ignore

        if inplace:
            self._transform = output._transform  # type: ignore
            self._crs = output._crs  # type: ignore
            # Little trick to force the shape, same as in Raster.reproject()
            self._data = output._data  # type: ignore
            self.data = output._data  # type: ignore
            return None
        else:
            return output

    # Note the star is needed because of the default argument 'mode' preceding non default arg 'inplace'
    # Then the final overload must be duplicated
    @overload
    def crop(
        self: RasterMask,
        bbox: RasterMask | gu.Vector | list[float] | tuple[float, ...],
        mode: Literal["match_pixel"] | Literal["match_extent"] = "match_pixel",
        *,
        inplace: Literal[False] = False,
    ) -> RasterMask: ...

    @overload
    def crop(
        self: RasterMask,
        bbox: RasterMask | gu.Vector | list[float] | tuple[float, ...],
        mode: Literal["match_pixel"] | Literal["match_extent"] = "match_pixel",
        *,
        inplace: Literal[True],
    ) -> None: ...

    @overload
    def crop(
        self: RasterMask,
        bbox: RasterMask | gu.Vector | list[float] | tuple[float, ...],
        mode: Literal["match_pixel"] | Literal["match_extent"] = "match_pixel",
        *,
        inplace: bool = False,
    ) -> RasterMask | None: ...

    def crop(
        self: RasterMask,
        bbox: RasterMask | gu.Vector | list[float] | tuple[float, ...],
        mode: Literal["match_pixel"] | Literal["match_extent"] = "match_pixel",
        *,
        inplace: bool = False,
    ) -> RasterMask | None:
        # If there is resampling involved during cropping, encapsulate type as in reproject()
        if mode == "match_extent":
            raise ValueError(NotImplementedError)
            # self._data = self.data.astype("float32")
            # if inplace:
            #     super().crop(bbox=bbox, mode=mode, inplace=inplace)
            #     self._data = self.data.astype(bool)
            #     return None
            # else:
            #     output = super().crop(bbox=bbox, mode=mode, inplace=inplace)
            #     output._data = output.data.astype(bool)
            #     return output
        # Otherwise, run a classic crop
        else:
            return super().crop(bbox=bbox, mode=mode, inplace=inplace)

    def polygonize(
        self,
        target_values: Number | tuple[Number, Number] | list[Number] | NDArrayNum | Literal["all"] = 1,
        data_column_name: str = "id",
    ) -> gu.Vector:
        # If target values is passed but does not correspond to 0 or 1, raise a warning
        if not isinstance(target_values, (int, np.integer, float, np.floating)) or target_values not in [0, 1]:
            warnings.warn("In-value converted to 1 for polygonizing boolean mask.")
            target_values = 1

        # Convert to unsigned integer and pass to parent method
        self._data = self.data.astype("uint8")  # type: ignore

        # Get output from parent method
        output = super().polygonize(target_values=target_values)

        # Convert array back to boolean
        self._data = self.data.astype(bool)  # type: ignore

        return output

    def proximity(
        self,
        vector: gu.Vector | None = None,
        target_values: list[float] | None = None,
        geometry_type: str = "boundary",
        in_or_out: Literal["in"] | Literal["out"] | Literal["both"] = "both",
        distance_unit: Literal["pixel"] | Literal["georeferenced"] = "georeferenced",
    ) -> Raster:
        # By default, target True values of the mask
        if vector is None and target_values is None:
            target_values = [1]

        # TODO: Adapt target_value into int | list in Raster.proximity
        # If target values is passed but does not correspond to 0 or 1, raise a warning
        # if target_values is not None and not isinstance(target_values, (int, np.integer,
        # float, np.floating)) or target_values not in [0, 1]:
        #     warnings.warn("In-value converted to 1 for polygonizing boolean mask.")
        #     target_values = [1]

        # Need to cast output to Raster before computing proximity, as output will not be boolean
        # (super() would instantiate Mask() again)
        raster = Raster(
            {
                "data": self.data.astype("uint8"),
                "transform": self.transform,
                "crs": self.crs,
                "nodata": self.nodata,
                "area_or_point": self.area_or_point,
                "tags": self.tags,
            }
        )
        return raster.proximity(
            vector=vector,
            target_values=target_values,
            geometry_type=geometry_type,
            in_or_out=in_or_out,
            distance_unit=distance_unit,
        )

    def __and__(self: RasterMask, other: RasterMask | NDArrayBool) -> RasterMask:
        """Bitwise and between masks, or a mask and an array."""
        self_data, other_data = _cast_numeric_array_raster(
            self, other, operation_name="an arithmetic operation"  # type: ignore
        )[0:2]

        return self.copy(self_data & other_data)  # type: ignore

    def __rand__(self: RasterMask, other: RasterMask | NDArrayBool) -> RasterMask:
        """Bitwise and between masks, or a mask and an array."""

        return self.__and__(other)

    def __or__(self: RasterMask, other: RasterMask | NDArrayBool) -> RasterMask:
        """Bitwise or between masks, or a mask and an array."""

        self_data, other_data = _cast_numeric_array_raster(
            self, other, operation_name="an arithmetic operation"  # type: ignore
        )[0:2]

        return self.copy(self_data | other_data)  # type: ignore

    def __ror__(self: RasterMask, other: RasterMask | NDArrayBool) -> RasterMask:
        """Bitwise or between masks, or a mask and an array."""

        return self.__or__(other)

    def __xor__(self: RasterMask, other: RasterMask | NDArrayBool) -> RasterMask:
        """Bitwise xor between masks, or a mask and an array."""

        self_data, other_data = _cast_numeric_array_raster(
            self, other, operation_name="an arithmetic operation"  # type: ignore
        )[0:2]

        return self.copy(self_data ^ other_data)  # type: ignore

    def __rxor__(self: RasterMask, other: RasterMask | NDArrayBool) -> RasterMask:
        """Bitwise xor between masks, or a mask and an array."""

        return self.__xor__(other)

    def __invert__(self: RasterMask) -> RasterMask:
        """Bitwise inversion of a mask."""

        return self.copy(~self.data)


class Mask(RasterMask):
    """Deprecated raster mask class, used RasterMask."""

    @deprecate(removal_version=Version("0.3.0"), details="The Mask class is deprecated, use RasterMask instead.")
    def __init__(self, *args: Any):
        super().__init__(*args)<|MERGE_RESOLUTION|>--- conflicted
+++ resolved
@@ -1902,64 +1902,6 @@
         else:
             self.data[mask_arr > 0] = np.ma.masked
 
-<<<<<<< HEAD
-=======
-    def _statistics(self, band: int = 1, counts: tuple[int, int] | None = None) -> dict[str, np.floating[Any]]:
-        """
-        Calculate common statistics for a specified band in the raster.
-
-        :param band: The index of the band for which to compute statistics. Default is 1.
-        :param counts: (number of finite data points in the array, number of valid points in inlier_mask).
-
-        :returns: A dictionary containing the calculated statistics for the selected band.
-        """
-
-        if self.count == 1:
-            data = self.data
-        else:
-            data = self.data[band - 1]
-
-        # Compute the statistics
-        mdata = np.ma.filled(data.astype(float), np.nan)
-        valid_count = np.count_nonzero(~self.get_mask()) if counts is None else counts[0]
-        stats_dict = {
-            "Mean": np.ma.mean(data),
-            "Median": np.ma.median(data),
-            "Max": np.ma.max(data),
-            "Min": np.ma.min(data),
-            "Sum": np.ma.sum(data),
-            "Sum of squares": np.ma.sum(np.square(data)),
-            "90th percentile": np.nanpercentile(mdata, 90),
-            "IQR": stats.iqr(mdata, nan_policy="omit"),  # ignore masked value (nan)
-            "LE90": linear_error(mdata, interval=90),
-            "NMAD": nmad(data),
-            "RMSE": np.sqrt(np.ma.mean(np.square(data))),
-            "Standard deviation": np.ma.std(data),
-            "Valid count": valid_count,
-            "Total count": data.size,
-            "Percentage valid points": (valid_count / data.size) * 100,
-        }
-
-        if counts is not None:
-            valid_inlier_count = np.count_nonzero(~self.get_mask())
-            stats_dict.update(
-                {
-                    "Valid inlier count": valid_inlier_count,
-                    "Total inlier count": counts[1],
-                    "Percentage inlier points": (valid_inlier_count / counts[0]) * 100,
-                    "Percentage valid inlier points": (valid_inlier_count / counts[1]) * 100 if counts[1] != 0 else 0,
-                }
-            )
-
-        # If there are no valid data points, set all statistics to NaN
-        if np.count_nonzero(~self.get_mask()) == 0:
-            logging.warning("Empty raster, returns Nan for all stats")
-            for key in stats_dict:
-                stats_dict[key] = np.nan
-
-        return stats_dict
-
->>>>>>> 6b847de4
     @overload
     def get_stats(
         self,
@@ -2012,15 +1954,9 @@
 
         # Derive inlier mask
         if inlier_mask is not None:
-<<<<<<< HEAD
             valid_points = np.count_nonzero(np.logical_and(np.isfinite(data), ~data.mask))
             if isinstance(inlier_mask, RasterMask):
-                inlier_points = np.count_nonzero(~inlier_mask.data)
-=======
-            valid_points = np.count_nonzero(~self.get_mask())
-            if isinstance(inlier_mask, Mask):
                 inlier_points = np.count_nonzero(inlier_mask.data)
->>>>>>> 6b847de4
             else:
                 inlier_points = np.count_nonzero(inlier_mask)
             dem_masked = self.copy()
@@ -2034,7 +1970,6 @@
         if stats_name is None:
             return stats_dict
 
-<<<<<<< HEAD
         if counts is None:
             ignore_aliases = [
                 "validinliercount",
@@ -2045,41 +1980,6 @@
             stats_aliases = {k: _STATS_ALIASES[k] for k in _STATS_ALIASES.keys() if k not in ignore_aliases}
         else:
             stats_aliases = _STATS_ALIASES
-=======
-        # Define the metric aliases and their actual names
-        stats_aliases = {
-            "mean": "Mean",
-            "median": "Median",
-            "max": "Max",
-            "maximum": "Max",
-            "min": "Min",
-            "minimum": "Min",
-            "sum": "Sum",
-            "sumofsquares": "Sum of squares",
-            "sum2": "Sum of squares",
-            "90thpercentile": "90th percentile",
-            "90percentile": "90th percentile",
-            "iqr": "IQR",
-            "le90": "LE90",
-            "nmad": "NMAD",
-            "rmse": "RMSE",
-            "rms": "RMSE",
-            "std": "Standard deviation",
-            "standarddeviation": "Standard deviation",
-            "validcount": "Valid count",
-            "totalcount": "Total count",
-            "percentagevalidpoints": "Percentage valid points",
-        }
-        if counts is not None:
-            stats_aliases.update(
-                {
-                    "validinliercount": "Valid inlier count",
-                    "totalinliercount": "Total inlier count",
-                    "percentagevalidinlierpoints": "Percentage valid inlier points",
-                    "percentageinlierpoints": "Percentage inlier points",
-                }
-            )
->>>>>>> 6b847de4
 
         if isinstance(stats_name, list):
             result = {}
