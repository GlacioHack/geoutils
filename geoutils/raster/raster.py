--- conflicted
+++ resolved
@@ -3910,14 +3910,9 @@
                 )  # This is to avoid the case where the mask is just "False"
             valid_mask = ~self_mask
 
-<<<<<<< HEAD
-        # Extract the coordinates of the pixels and filter by the chosen pixels.
-        x_coords, y_coords = (np.array(a) for a in self.ij2xy(rows, cols, force_offset=pixel_offset))
-=======
         # Load only mask of valid data from disk if array not loaded
         else:
             valid_mask = ~self._load_only_mask(bands=data_band)
->>>>>>> a5a5d79c
 
         # Get subsample on valid mask
         # Build a low memory boolean masked array with invalid values masked to pass to subsampling
@@ -3938,7 +3933,7 @@
             # Extract the coordinates at subsampled pixels with valid data
             # To extract data, we always use "upper left" which rasterio interprets as the exact raster coordinates
             # Further below we redefine output coordinates based on point interpretation
-            x_coords, y_coords = (np.array(a) for a in self.ij2xy(indices[0], indices[1], offset="ul"))
+            x_coords, y_coords = (np.array(a) for a in self.ij2xy(indices[0], indices[1], force_offset="ul"))
 
             with rio.open(self.filename) as raster:
                 # Rasterio uses indexes (starts at 1)
@@ -3949,7 +3944,7 @@
             pixel_data = pixel_data.data
 
         # Now we force the coordinates we define for the point cloud, according to pixel interpretation
-        x_coords_2, y_coords_2 = (np.array(a) for a in self.ij2xy(indices[0], indices[1], offset=force_pixel_offset))
+        x_coords_2, y_coords_2 = (np.array(a) for a in self.ij2xy(indices[0], indices[1], force_offset=force_pixel_offset))
 
         # Merge the coordinates and pixel data into a point cloud.
         points_arr = np.vstack((x_coords_2.reshape(1, -1), y_coords_2.reshape(1, -1), pixel_data)).T
