--- conflicted
+++ resolved
@@ -171,12 +171,8 @@
             dst_res=reference_raster.res,
             dst_crs=reference_raster.crs,
             dtype=reference_raster.data.dtype,
-<<<<<<< HEAD
-            dst_nodata=ndv,
-=======
             dst_nodata=reference_raster.nodata,
             silent=True,
->>>>>>> dfc4add1
         )
         reprojected_raster.set_ndv(ndv)
 
@@ -193,10 +189,6 @@
         if not raster.is_loaded:
             raster._data = None
 
-<<<<<<< HEAD
-    # Convert to numpy array
-    data = np.ma.masked_array(data, mask=np.moveaxis(np.dstack([d.mask for d in data]), 2, 0))
-=======
     # Convert to masked array
     data = np.ma.asarray(data)
     if reference_raster.nodata is not None:
@@ -204,7 +196,7 @@
     else:
         nodata = _default_ndv(data.dtype)
     data[np.isnan(data)] = nodata
->>>>>>> dfc4add1
+
 
     # Save as gu.Raster - needed as some child classes may not accept multiple bands
     r = gu.Raster.from_array(
