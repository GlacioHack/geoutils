--- conflicted
+++ resolved
@@ -6,11 +6,7 @@
 import warnings
 from collections import abc
 from numbers import Number
-<<<<<<< HEAD
-from typing import Literal, TypeVar
-=======
 from typing import Literal, TypeVar, overload
->>>>>>> 7e7ad866
 
 import geopandas as gpd
 import matplotlib.pyplot as plt
@@ -383,7 +379,6 @@
         new_vector.__init__(self.ds.query(expression))  # type: ignore
         return new_vector  # type: ignore
 
-<<<<<<< HEAD
     def proximity(
         self,
         raster: gu.Raster | None = None,
@@ -477,14 +472,12 @@
 
         return vector_buffered
 
-    def buffer_without_overlap(self, buffer_size: int | float, metric: bool = True, plot: bool = False) -> np.ndarray:
-=======
     def get_bounds_projected(self, out_crs: CRS, densify_pts: int = 5000) -> rio.coords.BoundingBox:
         """
         Return self's bounds in the given CRS.
 
         :param out_crs: Output CRS
-        :param densify_pts: Maximum points to be added between image corners to account for non linear edges.
+        :param densify_pts: Maximum points to be added between image corners to account for nonlinear edges.
         Reduce if time computation is really critical (ms) or increase if extent is not accurate enough.
         """
 
@@ -493,21 +486,15 @@
 
         return new_bounds
 
-    def buffer_without_overlap(self, buffer_size: int | float, plot: bool = False) -> Vector:
->>>>>>> 7e7ad866
+
+    def buffer_without_overlap(self, buffer_size: int | float, metric: bool = True, plot: bool = False) -> Vector:
         """
         Returns a Vector object containing self's geometries extended by a buffer, without overlapping each other.
 
         The algorithm is based upon this tutorial: https://statnmap.com/2020-07-31-buffer-area-for-nearest-neighbour/.
-<<<<<<< HEAD
         The buffered polygons are created using Voronoi polygons in order to delineate the "area of influence"
         of each geometry.
         The buffer is slightly inaccurate where two geometries touch, due to the nature of the Voronoi polygons,
-=======
-        The buffered polygons are created using Voronoi polygons in order to delineate the "area of influence" \
-        of each geometry.
-        The buffer is slightly inaccurate where two geometries touch, due to the nature of the Voronoi polygons,\
->>>>>>> 7e7ad866
         hence one geometry "steps" slightly on the neighbor buffer in some cases.
         The algorithm may also yield unexpected results on very simple geometries.
 
@@ -605,15 +592,11 @@
             ax4.set_title("Final buffer")
             plt.show()
 
-<<<<<<< HEAD
         # Reverse-project to the original CRS if metric is True
         if metric:
             merged_voronoi = merged_voronoi.to_crs(crs=self.crs)
 
-        return gu.Vector(merged_voronoi)
-=======
         return Vector(merged_voronoi)
->>>>>>> 7e7ad866
 
 
 # -----------------------------------------
