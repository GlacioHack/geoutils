name: geoutils-dev
channels:
  - conda-forge
dependencies:
<<<<<<< HEAD
  - python>=3.9, <3.12
=======
  - python>=3.9,<3.12
>>>>>>> 920487d4
  - geopandas>=0.12.0
  - matplotlib
  - pyproj
  - rasterio>=1.3
  - numpy
  - scipy
  - tqdm
  - xarray
  - rioxarray

  # Development-specific, to mirror manually in setup.cfg [options.extras_require].
  - pip

  # Optional dependencies
  - scikit-image

  # Test dependencies
  - pytest
  - pytest-xdist
  - pytest-lazy-fixture
  - pyyaml
  - flake8
  - pylint

  # Doc dependencies
  - sphinx
  - pydata-sphinx-theme==0.13.3
  - sphinx-book-theme>=1.0
  - sphinx-gallery
  - sphinx-design
  - sphinx-autodoc-typehints
  - sphinxcontrib-programoutput
  - sphinx-argparse
  - autovizwidget
  - graphviz
  - myst-nb
  - numpydoc
  - typing-extensions

  - pip:
    - -e ./<|MERGE_RESOLUTION|>--- conflicted
+++ resolved
@@ -2,11 +2,7 @@
 channels:
   - conda-forge
 dependencies:
-<<<<<<< HEAD
-  - python>=3.9, <3.12
-=======
   - python>=3.9,<3.12
->>>>>>> 920487d4
   - geopandas>=0.12.0
   - matplotlib
   - pyproj
