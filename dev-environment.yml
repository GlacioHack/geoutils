name: geoutils-dev
channels:
  - conda-forge
dependencies:
  - python>=3.10,<3.14
  - geopandas>=0.12.0
  - matplotlib=3.*
  - pyproj=3.*
  - rasterio>=1.3,<2
  - pandas>=1,<3
  - numpy>=1,<3
  - scipy=1.*
  - tqdm
  - xarray>2023
  - dask
  - rioxarray=0.*
  - affine
  - shapely

  # Development-specific, to mirror manually in setup.cfg [options.extras_require].
  - pip

  # Optional dependencies
  - laspy
  - lazrs-python # For LAZ files
  - scikit-image
<<<<<<< HEAD
  - psutil
  - plotly
=======
>>>>>>> 48315cc1
  - numba

  # Test dependencies
  - gdal  # To test functionalities against GDAL
  - pytest=7.*
  - pytest-xdist
  - pytest-lazy-fixtures
  - pytest-instafail
  - pytest-socket
  - pytest-cov
  - coveralls
  - pyyaml
  - flake8
  - netcdf4  # To write synthetic data with chunksizes
  - pre-commit

  # Doc dependencies
  - sphinx
  - pydata-sphinx-theme
  - sphinx-book-theme>=1.0
  - sphinx-gallery
  - sphinx-design
  - sphinx-autodoc-typehints
  - sphinxcontrib-programoutput
  - sphinx-argparse
  - autovizwidget
  - graphviz
  - myst-nb
  - numpydoc
  - typing-extensions

  - pip:
      - -e ./<|MERGE_RESOLUTION|>--- conflicted
+++ resolved
@@ -24,11 +24,8 @@
   - laspy
   - lazrs-python # For LAZ files
   - scikit-image
-<<<<<<< HEAD
   - psutil
   - plotly
-=======
->>>>>>> 48315cc1
   - numba
 
   # Test dependencies
