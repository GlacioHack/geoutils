--- conflicted
+++ resolved
@@ -24,12 +24,9 @@
   - laspy
   - lazrs-python # For LAZ files
   - scikit-image
-<<<<<<< HEAD
   - psutil
   - plotly
-=======
   - numba
->>>>>>> 3ae5ccdf
 
   # Test dependencies
   - gdal  # To test functionalities against GDAL
