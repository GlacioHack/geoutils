--- conflicted
+++ resolved
@@ -47,7 +47,6 @@
     return bbox
 
 
-<<<<<<< HEAD
 def reproject_shape(inshape, in_crs, out_crs):
     """
     Reproject a shapely geometry from one CRS into another CRS.
@@ -65,7 +64,8 @@
     reproj = pyproj.Transformer.from_crs(
         in_crs, out_crs, always_xy=True, skip_equivalent=True).transform
     return shapely.ops.transform(reproj, inshape)
-=======
+
+  
 def compare_proj(proj1, proj2):
     """
     Compare two projections to see if they are the same, using pyproj.CRS.is_exact_same.
@@ -82,5 +82,4 @@
     proj1 = pyproj.CRS(proj1.to_string())
     proj2 = pyproj.CRS(proj2.to_string())
 
-    return proj1.is_exact_same(proj2)
->>>>>>> 1307efba
+    return proj1.is_exact_same(proj2)