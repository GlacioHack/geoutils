--- conflicted
+++ resolved
@@ -10,11 +10,6 @@
 from rasterio.crs import CRS
 from affine import Affine
 from shapely.geometry.polygon import Polygon
-<<<<<<< HEAD
-import GeoUtils.vector_tools as vt
-from GeoUtils import proj_tools
-=======
->>>>>>> 4baf1cd9
 
 try:
     import rioxarray
@@ -386,6 +381,7 @@
         (xmin, ymin, xmax, ymax) in self's coordinate system.
         :rtype: tuple
         """
+        from GeoUtils import proj_tools
         # If input rst is string, open as Raster
         if isinstance(rst, str):
             rst = Raster(rst, load_data=False)
