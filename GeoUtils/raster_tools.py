"""
GeoUtils.raster_tools provides a toolset for working with raster data.
"""
import os
import warnings
import numpy as np

import rasterio as rio
import rasterio.mask
import rasterio.warp
import rasterio.windows
import rasterio.transform
from rasterio.io import MemoryFile
from rasterio.crs import CRS
from rasterio.warp import Resampling

from affine import Affine
from shapely.geometry.polygon import Polygon

try:
    import rioxarray
except ImportError:
    _has_rioxarray = False
else:
    _has_rioxarray = True

<<<<<<< HEAD
import pdb

=======
>>>>>>> 43ed72c6
# Attributes from rasterio's DatasetReader object to be kept by default
default_attrs = ['bounds', 'count', 'crs', 'dataset_mask', 'driver', 'dtypes', 'height', 'indexes', 'name', 'nodata',
                 'res', 'shape', 'transform', 'width']


class Raster(object):
    """
    Create a Raster object from a rasterio-supported raster dataset.
    """

    # This only gets set if a disk-based file is read in.
    # If the Raster is created with from_array, from_mem etc, this stays as None.
    filename = None
    matches_disk = None

<<<<<<< HEAD
    def __init__(self, filename: str, attrs=None, load_data=True, bands=None):
=======
    def __init__(self, filename: str, attrs=None, load_data=False, bands=None):
>>>>>>> 43ed72c6
        """
        Load a rasterio-supported dataset, given a filename.

        :param filename: The filename of the dataset.
        :type filename: str
        :param attrs: Additional attributes from rasterio's DataReader class to add to the Raster object.
            Default list is ['bounds', 'count', 'crs', 'dataset_mask', 'driver', 'dtypes', 'height', 'indexes',
            'name', 'nodata', 'res', 'shape', 'transform', 'width'] - if no attrs are specified, these will be added.
        :type attrs: list of strings
        :param load_data: Load the raster data into the object. Default is True.
        :type load_data: bool
        :param bands: The band(s) to load into the object. Default is to load all bands.
        :type bands: int, or list of ints

        :return: A Raster object
        """

        # Image is a file on disk.
        if isinstance(filename, str):
            # Save the absolute on-disk filename
            self.filename = os.path.abspath(filename)
            # open the file in memory
            self.memfile = MemoryFile(open(filename, 'rb'))

        # Or, image is already a Memory File.
        elif isinstance(filename, rio.io.MemoryFile):
            self.filename = None
            self.memfile = filename

        # Provide a catch in case trying to load from data array
        elif isinstance(filename, np.array):
<<<<<<< HEAD
            raise ValueError(
                'np.array provided as filename. Did you mean to call Raster.from_array(...) instead? ')
=======
            raise ValueError('np.array provided as filename. Did you mean to call Raster.from_array(...) instead? ')
>>>>>>> 43ed72c6

        # Don't recognise the input, so stop here.
        else:
            raise ValueError('filename argument not recognised.')

        # Read the file as a rasterio dataset
        self.ds = self.memfile.open()

        self._read_attrs(attrs)

        if load_data:
            self.load(bands)
            self.isLoaded = True
            self.matches_disk = True
        else:
            self.data = None
            self.nbands = None
            self.isLoaded = False

    @classmethod
    def from_array(cls, data, transform, crs, nodata=None):
        """ Create a Raster from a numpy array and some geo-referencing information.

        :param data:
        :dtype data:
        :param transform: the 2-D affine transform for the image mapping. 
            Either a tuple(x_res, 0.0, top_left_x, 0.0, y_res, top_left_y) or 
            an affine.Affine object.
        :dtype transform: tuple, affine.Affine.
        :param crs: Coordinate Reference System for image. Either a rasterio CRS, 
            or the EPSG integer.
        :dtype crs: rasterio.crs.CRS or int
        :param nodata:
        :dtype nodata:

        :returns: A Raster object containing the provided data.
        :rtype: Raster.

        Example:
        You have a data array in EPSG:32645. It has a spatial resolution of
        30 m in x and y, and its top left corner is X=478000, Y=3108140.
        >>> transform = (30.0, 0.0, 478000.0, 0.0, -30.0, 3108140.0)
        >>> myim = Raster.from_array(data, transform, 32645)

        """

        if not isinstance(transform, Affine):
            if isinstance(transform, tuple):
                transform = Affine(*transform)
            else:
                raise ValueError(
                    'transform argument needs to be Affine or tuple.')

        # Enable shortcut to create CRS from an EPSG ID.
        if isinstance(crs, int):
            crs = CRS.from_epsg(crs)

        # If a 2-D ('single-band') array is passed in, give it a band dimension.
        if len(data.shape) < 3:
            data = np.expand_dims(data, 0)

        # Open handle to new memory file
        mfh = MemoryFile()

        # Create the memory file
        with rio.open(mfh, 'w',
                      height=data.shape[1],
                      width=data.shape[2],
                      count=data.shape[0],
                      dtype=data.dtype,
                      crs=crs,
                      transform=transform,
                      nodata=nodata,
                      driver='GTiff') as ds:

            ds.write(data)

        # Initialise a Raster object created with MemoryFile.
        # (i.e., __init__ will now be run.)
        return cls(mfh)

    def __repr__(self):
        """ Convert object to formal string representation. """
        L = [getattr(self, item) for item in self._saved_attrs]
        s = "%s.%s(%s)" % (self.__class__.__module__,
                           self.__class__.__qualname__,
                           ", ".join(map(str, L)))

        return s

    def __str__(self):
        """ Provide string of information about Raster. """
        return self.info()

    def _read_attrs(self, attrs=None):
        # Copy most used attributes/methods
        if attrs is None:
            self._saved_attrs = default_attrs
            attrs = default_attrs
        else:
            if isinstance(attrs, str):
                attrs = [attrs]
            for attr in default_attrs:
                if attr not in attrs:
                    attrs.append(attr)
            self._saved_attrs = attrs

        for attr in attrs:
            setattr(self, attr, getattr(self.ds, attr))

    def _update(self, imgdata=None, metadata=None):
        """
        update the object with a new image or coordinates.
        """
        memfile = MemoryFile()
        if imgdata is None:
            imgdata = self.data
        if metadata is None:
            metadata = self.metadata

        with memfile.open(**metadata) as ds:
            ds.write(imgdata)

        self.memfile = memfile
        self.ds = memfile.open()
        self._read_attrs()
        self.matches_disk = False
        if self.isLoaded:
            self.load()

    def info(self, stats=False):
        """ 
        Returns string of information about the raster (filename, coordinate system, number of columns/rows, etc.).

        :param stats: Add statistics for each band of the dataset (max, min, median, mean, std. dev.). Default is to
            not calculate statistics.
        :type stats: bool

        :returns: text information about Raster attributes.
        :rtype: str
        """
        as_str = ['Driver:               {} \n'.format(self.driver),
                  'File on disk:         {} \n'.format(self.filename),
                  'RIO MemoryFile:       {} \n'.format(self.name),
                  'Matches file on disk? {} \n'.format(self.matches_disk),
                  'Size:                 {}, {}\n'.format(
                      self.width, self.height),
                  'Coordinate System:    EPSG:{}\n'.format(self.crs.to_epsg()),
                  'NoData Value:         {}\n'.format(self.nodata),
                  'Pixel Size:           {}, {}\n'.format(*self.res),
                  'Upper Left Corner:    {}, {}\n'.format(*self.bounds[:2]),
                  'Lower Right Corner:   {}, {}\n'.format(*self.bounds[2:])]

        if stats:
            if self.data is not None:
                if self.nbands == 1:
                    as_str.append('[MAXIMUM]:          {:.2f}\n'.format(
                        np.nanmax(self.data)))
                    as_str.append('[MINIMUM]:          {:.2f}\n'.format(
                        np.nanmin(self.data)))
                    as_str.append('[MEDIAN]:           {:.2f}\n'.format(
                        np.nanmedian(self.data)))
                    as_str.append('[MEAN]:             {:.2f}\n'.format(
                        np.nanmean(self.data)))
                    as_str.append('[STD DEV]:          {:.2f}\n'.format(
                        np.nanstd(self.data)))
                else:
                    for b in range(self.nbands):
                        # try to keep with rasterio convention.
                        as_str.append('Band {}:'.format(b + 1))
                        as_str.append('[MAXIMUM]:          {:.2f}\n'.format(
                            np.nanmax(self.data[b, :, :])))
                        as_str.append('[MINIMUM]:          {:.2f}\n'.format(
                            np.nanmin(self.data[b, :, :])))
                        as_str.append('[MEDIAN]:           {:.2f}\n'.format(
                            np.nanmedian(self.data[b, :, :])))
                        as_str.append('[MEAN]:             {:.2f}\n'.format(
                            np.nanmean(self.data[b, :, :])))
                        as_str.append('[STD DEV]:          {:.2f}\n'.format(
                            np.nanstd(self.data[b, :, :])))

        return "".join(as_str)

    def load(self, bands=None):
        """
        Load specific bands of the dataset, using rasterio.read()

        :param bands: The band(s) to load. Note that rasterio begins counting at 1, not 0.
        :type bands: int, or list of ints
        """
        if bands is None:
            self.data = self.ds.read()
        else:
            self.data = self.ds.read(bands)

        if self.data.ndim == 3:
            self.nbands = self.data.shape[0]
        else:
            self.nbands = 1

    def crop(self, cropGeom, mode='match_pixel'):
        """
        Crop the Raster to a given extent.

        :param cropGeom: Geometry to crop raster to, as either a Raster object, a Vector object, or a list of
            coordinates. If cropGeom is a Raster, crop() will crop to the boundary of the raster as returned by
            Raster.ds.bounds. If cropGeom is a Vector, crop() will crop to the bounding geometry. If cropGeom is a
            list of coordinates, the order is assumed to be [xmin, ymin, xmax, ymax].
        :param mode: one of 'match_pixel' (default) or 'match_extent'. 'match_pixel' will preserve the original pixel
            resolution, cropping to the extent that most closely aligns with the current coordinates. 'match_extent'
            will match the extent exactly, adjusting the pixel resolution to fit the extent.
        :type mode: str

        """
<<<<<<< HEAD
        assert mode in [
            'match_extent', 'match_pixel'], "mode must be one of 'match_pixel', 'match_extent'"

        import GeoUtils.vector_tools as vt

        if mode == 'match_pixel':
            if isinstance(cropGeom, Raster):
                xmin, ymin, xmax, ymax = cropGeom.bounds
            elif isinstance(cropGeom, vt.Vector):
                raise NotImplementedError
            elif isinstance(cropGeom, (list, tuple)):
                xmin, ymin, xmax, ymax = cropGeom
            else:
                raise ValueError(
                    "cropGeom must be a Raster, Vector, or list of coordinates.")

            crop_bbox = Polygon(
                [(xmin, ymin), (xmax, ymin), (xmax, ymax), (xmin, ymax)])
            meta = self.ds.meta

            crop_img, tfm = riomask.mask(
                self.ds, [crop_bbox], crop=True, all_touched=True)
=======
        import GeoUtils.vector_tools as vt

        assert mode in ['match_extent', 'match_pixel'], "mode must be one of 'match_pixel', 'match_extent'"
        if isinstance(cropGeom, Raster):
            xmin, ymin, xmax, ymax = cropGeom.bounds
        elif isinstance(cropGeom, vt.Vector):
            raise NotImplementedError
        elif isinstance(cropGeom, (list, tuple)):
            xmin, ymin, xmax, ymax = cropGeom
        else:
            raise ValueError("cropGeom must be a Raster, Vector, or list of coordinates.")

        meta = self.ds.meta

        if mode == 'match_pixel':
            crop_bbox = Polygon([(xmin, ymin), (xmax, ymin), (xmax, ymax), (xmin, ymax)])

            crop_img, tfm = rio.mask.mask(self.ds, [crop_bbox], crop=True, all_touched=True)
>>>>>>> 43ed72c6
            meta.update({'height': crop_img.shape[1],
                         'width': crop_img.shape[2],
                         'transform': tfm})

        else:
            window = rio.windows.from_bounds(xmin, ymin, xmax, ymax, transform=self.transform)
            new_height = int(window.height)
            new_width = int(window.width)
            new_tfm = rio.transform.from_bounds(xmin, ymin, xmax, ymax, width=new_width, height=new_height)

            if self.isLoaded:
                new_img = np.zeros((self.nbands, new_height, new_width), dtype=self.data.dtype)
            else:
                new_img = np.zeros((self.count, new_height, new_width), dtype=self.data.dtype)

            crop_img, tfm = rio.warp.reproject(self.data, new_img,
                                               src_transform=self.transform,
                                               dst_transform=new_tfm,
                                               src_crs=self.crs,
                                               dst_crs=self.crs)
            meta.update({'height': new_height,
                         'width': new_width,
                         'transform': tfm})

        self._update(crop_img, meta)

    def clip(self):
        pass

<<<<<<< HEAD
    def reproject(self, dst_crs, dst_size=None, dst_bounds=None, dst_res=None,
                  nodata=None, dtype=None, resampling=Resampling.nearest, 
                  **kwargs):
        """ Reproject raster to specified CRS, dimensions.

        Currently: requires image data to have been loaded into memory.
        NOT SUITABLE for large datasets yet! This requires work...

        To reproject a Raster with different source bounds, first run Raster.crop.

        :param crs: Specify the Coordinate Reference System to reproject to.
        :dtype crs: int, dict, str, CRS      
        :param dst_size: Raster size to write to (x, y). Do not use with dst_res.
        :dtype dst_size: tuple(int, int)
        :param dst_bounds: a BoundingBox object or a dictionary containing left, bottom, right, top bounds in the source CRS.
        :dtype dst_bounds: dict or rio.coords.BoundingBox
        :param dst_res: Pixel size in units of target CRS. Either 1 value or (xres, yres). Do not use with dst_size.
        :dtype dst_res: float or tuple(float, float)
        :param nodata: nodata value in reprojected data.
        :dtype nodata: int, float, None
        :param resampling: A rasterio Resampling method
        :dtype resample: rio.warp.Resampling object
        :param **kwargs: additional keywords are passed to rasterio.warp.reproject. Use with caution.         

        :returns: Raster
        :rtype: Raster

        """

        # Check input arguments
        if dst_size is not None and dst_res is not None:
            raise ValueError(
                'dst_size and dst_res both specified. Specify only one.')

        if dtype is None:
            dtype = self.dtypes[0]  # CHECK CORRECT IMPLEMENTATION! (rasterio dtypes seems to be on a per-band basis)

        # Determine target CRS
        dst_crs = CRS.from_user_input(dst_crs)

        # Basic reprojection options, needed in all cases.
        reproj_kwargs = {
            'src_transform': self.transform,
            'src_crs': self.crs,
            'dst_crs': dst_crs,
            'resampling': resampling,
            'dst_nodata': self.nodata
        }

        # Create a BoundingBox if required
        if dst_bounds is not None:
            if not isinstance(dst_bounds, rio.coords.BoundingBox):
                dst_bounds = rio.coords.BoundingBox(dst_bounds['left'], dst_bounds['bottom'],
                                                    dst_bounds['right'], dst_bounds['top'])
            if not opt_npx and not opt_res:
                # Default to preserving pixel size.
                opt_res = True
                xres, yres = self.res

        # Determine target raster size/resolution
        dst_transform = None
        if dst_res is not None:
            # Let rasterio determine the maximum bounds of the new raster.
            reproj_kwargs.update({'dst_resolution': dst_res})

        elif dst_size is not None:
            # Fix raster size at nx, ny; don't change extent.
            dst_shape = (self.count, dst_size[1], dst_size[0])

            # Fix nx, ny *and* different destination bounds requested.
            if dst_bounds is not None:
                dst_transform = rio.transform.from_bounds(*dst_bounds,
                                                          width=dst_shape[2], height=dst_shape[1])
                reproj_kwargs.update({'dst_transform': dst_transform})

            dst_data = np.ones(dst_shape)
            reproj_kwargs.update({'destination': dst_data})

        # Currently reprojects all in-memory bands at once.
        # This may need to be improved to allow reprojecting from-disk.
        # See rio.warp.reproject docstring for more info.
        dst_data, dst_transformed = rio.warp.reproject(self.data, **reproj_kwargs)

        # Check for funny business.
        if dst_transform is not None:
            assert dst_transform == dst_transformed

        # Write results to a new Raster.
        dst_r = Raster.from_array(dst_data, dst_transformed, dst_crs, nodata)

        if dst_bounds is not None:
            dst_r = dst_r.crop(dst_bounds)

        return dst_r

    def save(self, filename, driver='GTiff', dtype=None,
             blank_value=None):
=======
    def shift(self, xoff, yoff):
        """
        Translate the Raster by a given x,y offset.

        :param xoff: Translation x offset.
        :type xoff: float
        :param yoff: Translation y offset.
        :type yoff: float

        """
        meta = self.ds.meta
        dx, b, xmin, d, dy, ymax = list(self.transform)[:6]

        meta.update({'transform': rio.transform.Affine(dx, b, xmin + xoff,
                                                       d, dy, ymax + yoff)})
        self._update(metadata=meta)

    def save(self, filename, driver='GTiff', dtype=None, blank_value=None):
>>>>>>> 43ed72c6
        """ Write the Raster to a geo-referenced file. 

        Given a filename to save the Raster to, create a geo-referenced file
        on disk which contains the contents of self.data.

        If blank_value is set to an integer or float, then instead of writing 
        the contents of self.data to disk, write this provided value to every
        pixel instead.

        :param filename: Filename to write the file to.
        :type filename: str
        :param driver: the 'GDAL' driver to use to write the file as.
        :type driver: str
        :param dtype: Data Type to write the image as (defaults to dtype of image data)
        :type dtype: np.dtype
        :param blank_value: Use to write an image out with every pixel's value
        corresponding to this value, instead of writing the image data to disk.
        :type blank_value: None, int, float.

        :returns: None.

        """

        dtype = self.data.dtype if dtype is None else dtype

        if (self.data is None) & (blank_value is None):
            return AttributeError('No data loaded, and alterative blank_value not set.')
        elif blank_value is not None:
            if isinstance(blank_value, int) | isinstance(blank_value, float):
<<<<<<< HEAD
                save_data = np.zeros(
                    (self.ds.count, self.ds.height, self.ds.width))
=======
                save_data = np.zeros((self.ds.count, self.ds.height, self.ds.width))
>>>>>>> 43ed72c6
                save_data[:, :, :] = blank_value
            else:
                raise ValueError(
                    'blank_values must be one of int, float (or None).')
        else:
            save_data = self.data

        with rio.open(filename, 'w',
                      driver=driver,
                      height=self.ds.height,
                      width=self.ds.width,
                      count=self.ds.count,
                      dtype=save_data.dtype,
                      crs=self.ds.crs,
                      transform=self.ds.transform,
                      nodata=self.ds.nodata) as dst:

            dst.write(save_data)

        return

    def to_xarray(self, name=None):
        """ Convert this Raster into an xarray DataArray using rioxarray.

        This method uses rioxarray to generate a DataArray with associated
        geo-referencing information.

        See the documentation of rioxarray and xarray for more information on 
        the methods and attributes of the resulting DataArray.

        :param name: Set the name of the DataArray.
        :type name: str
        :returns: xarray DataArray
        :rtype: xr.DataArray

        """

        if not _has_rioxarray:
            raise ImportError('rioxarray is required for this functionality.')

        xr = rioxarray.open_rasterio(self.ds)
        if name is not None:
            xr.name = name

        return xr

    def intersection(self, rst):
        """ 
        Returns the bounding box of intersection between this image and another.

        If the rasters have different projections, the intersection extent is given in self's projection system.
        :param rst : path to the second image (or another Raster instance)
        :type rst: str, Raster

        :returns: extent of the intersection between the 2 images \
        (xmin, ymin, xmax, ymax) in self's coordinate system.
        :rtype: tuple
        """
        from GeoUtils import proj_tools
        # If input rst is string, open as Raster
        if isinstance(rst, str):
            rst = Raster(rst, load_data=False)

        # Check if both files have the same projection
        # To be implemented
        same_proj = True

        # Find envelope of rasters' intersections
        poly1 = proj_tools.bounds2poly(self.bounds)
        # poly1.AssignSpatialReference(self.crs)

        # Create a polygon of the envelope of the second image
        poly2 = proj_tools.bounds2poly(rst.bounds)
        # poly2.AssignSpatialReference(rst.srs)

        # If coordinate system is different, reproject poly2 into poly1
        if not same_proj:
            raise NotImplementedError()

        # Compute intersection envelope
        intersect = poly1.intersection(poly2)
        extent = intersect.envelope.bounds

        # check that intersection is not void
        if intersect.area == 0:
            warnings.warn('Warning: Intersection is void')
            return 0
        else:
            return extent


class SatelliteImage(Raster):
    pass<|MERGE_RESOLUTION|>--- conflicted
+++ resolved
@@ -24,11 +24,6 @@
 else:
     _has_rioxarray = True
 
-<<<<<<< HEAD
-import pdb
-
-=======
->>>>>>> 43ed72c6
 # Attributes from rasterio's DatasetReader object to be kept by default
 default_attrs = ['bounds', 'count', 'crs', 'dataset_mask', 'driver', 'dtypes', 'height', 'indexes', 'name', 'nodata',
                  'res', 'shape', 'transform', 'width']
@@ -44,11 +39,8 @@
     filename = None
     matches_disk = None
 
-<<<<<<< HEAD
-    def __init__(self, filename: str, attrs=None, load_data=True, bands=None):
-=======
-    def __init__(self, filename: str, attrs=None, load_data=False, bands=None):
->>>>>>> 43ed72c6
+    def __init__(self, filename, attrs=None, load_data=True, bands=None):
+
         """
         Load a rasterio-supported dataset, given a filename.
 
@@ -80,12 +72,8 @@
 
         # Provide a catch in case trying to load from data array
         elif isinstance(filename, np.array):
-<<<<<<< HEAD
             raise ValueError(
                 'np.array provided as filename. Did you mean to call Raster.from_array(...) instead? ')
-=======
-            raise ValueError('np.array provided as filename. Did you mean to call Raster.from_array(...) instead? ')
->>>>>>> 43ed72c6
 
         # Don't recognise the input, so stop here.
         else:
@@ -300,30 +288,6 @@
         :type mode: str
 
         """
-<<<<<<< HEAD
-        assert mode in [
-            'match_extent', 'match_pixel'], "mode must be one of 'match_pixel', 'match_extent'"
-
-        import GeoUtils.vector_tools as vt
-
-        if mode == 'match_pixel':
-            if isinstance(cropGeom, Raster):
-                xmin, ymin, xmax, ymax = cropGeom.bounds
-            elif isinstance(cropGeom, vt.Vector):
-                raise NotImplementedError
-            elif isinstance(cropGeom, (list, tuple)):
-                xmin, ymin, xmax, ymax = cropGeom
-            else:
-                raise ValueError(
-                    "cropGeom must be a Raster, Vector, or list of coordinates.")
-
-            crop_bbox = Polygon(
-                [(xmin, ymin), (xmax, ymin), (xmax, ymax), (xmin, ymax)])
-            meta = self.ds.meta
-
-            crop_img, tfm = riomask.mask(
-                self.ds, [crop_bbox], crop=True, all_touched=True)
-=======
         import GeoUtils.vector_tools as vt
 
         assert mode in ['match_extent', 'match_pixel'], "mode must be one of 'match_pixel', 'match_extent'"
@@ -342,7 +306,6 @@
             crop_bbox = Polygon([(xmin, ymin), (xmax, ymin), (xmax, ymax), (xmin, ymax)])
 
             crop_img, tfm = rio.mask.mask(self.ds, [crop_bbox], crop=True, all_touched=True)
->>>>>>> 43ed72c6
             meta.update({'height': crop_img.shape[1],
                          'width': crop_img.shape[2],
                          'transform': tfm})
@@ -372,7 +335,6 @@
     def clip(self):
         pass
 
-<<<<<<< HEAD
     def reproject(self, dst_crs, dst_size=None, dst_bounds=None, dst_res=None,
                   nodata=None, dtype=None, resampling=Resampling.nearest, 
                   **kwargs):
@@ -468,9 +430,6 @@
 
         return dst_r
 
-    def save(self, filename, driver='GTiff', dtype=None,
-             blank_value=None):
-=======
     def shift(self, xoff, yoff):
         """
         Translate the Raster by a given x,y offset.
@@ -489,7 +448,6 @@
         self._update(metadata=meta)
 
     def save(self, filename, driver='GTiff', dtype=None, blank_value=None):
->>>>>>> 43ed72c6
         """ Write the Raster to a geo-referenced file. 
 
         Given a filename to save the Raster to, create a geo-referenced file
@@ -519,12 +477,7 @@
             return AttributeError('No data loaded, and alterative blank_value not set.')
         elif blank_value is not None:
             if isinstance(blank_value, int) | isinstance(blank_value, float):
-<<<<<<< HEAD
-                save_data = np.zeros(
-                    (self.ds.count, self.ds.height, self.ds.width))
-=======
                 save_data = np.zeros((self.ds.count, self.ds.height, self.ds.width))
->>>>>>> 43ed72c6
                 save_data[:, :, :] = blank_value
             else:
                 raise ValueError(
